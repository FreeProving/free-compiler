From Base Require Import Free.
From Base Require Import Free.Instance.Identity.
From Base Require Import Free.Malias.

Section SecPair.
  Variable Shape : Type.
  Variable Pos : Shape -> Type.
  Notation "'Free''" := (Free Shape Pos).

  Inductive Pair (A B : Type) : Type :=
    | pair_ : Free' A -> Free' B -> Pair A B.

  Arguments pair_ {A} {B}.

<<<<<<< HEAD
  (* First element *)
  Definition fstPair {A B : Type} (fp : Free' (Pair A B)) 
   : Free Shape Pos A
  := fp >>= fun p => match p with
                    | pair_ x _ => x
                    end.

  (* Second element *)
  Definition sndPair {A B : Type} (fp : Free' (Pair A B)) 
   : Free Shape Pos B
  := fp >>= fun p => match p with
                    | pair_ _ y => y
                    end.
=======
  (* smart constructor *)
  Definition Pair_ {A B : Type} (x : Free' A) (y : Free' B)
    : Free' (Pair A B) :=
    pure (pair_ x y).
>>>>>>> 4170c0ed

End SecPair.

Notation "'Pair_' Shape Pos x y" :=
  (@pure Shape Pos (Pair Shape Pos _ _) (@pair_ Shape Pos _ _ x y))
  ( at level 10, Shape, Pos, x, y at level 9 ).

Notation "'@Pair_' Shape Pos A B x y" :=
  (@pure Shape Pos (Pair Shape Pos A B) (@pair_ Shape Pos A B x y))
  ( only parsing, at level 10, Shape, Pos, A, B, x, y at level 9 ).
 
Arguments pair_  {Shape} {Pos} {A} {B}.

(* Normalform instance for Pair *)
Section SecNFPair.

  Variable Shape : Type.
  Variable Pos : Shape -> Type.

  Variable A B C D : Type.

  Definition nf'Pair `{Normalform Shape Pos A C}
                     `{Normalform Shape Pos B D}
                     (p : Pair Shape Pos A B)
    : Free Shape Pos (Pair Identity.Shape Identity.Pos C D)
   := match p with
       | pair_ fa fb => nf fa >>= fun na =>
                        nf fb >>= fun nb =>
                        pure (pair_ (pure na) (pure nb))
       end.

  Global Instance NormalformPair `{Normalform Shape Pos A C}
                                 `{Normalform Shape Pos B D}
    : Normalform Shape Pos (Pair Shape Pos A B)
                           (Pair Identity.Shape Identity.Pos C D)
   := { nf' := nf'Pair }.

End SecNFPair.

(* ShareableArgs instance for Pair *)
Instance ShareableArgsPair {Shape : Type} {Pos : Shape -> Type} (A B : Type)
                        `{Injectable Share.Shape Share.Pos Shape Pos}
                        `{SAA : ShareableArgs Shape Pos A}
                        `{SAB : ShareableArgs Shape Pos B}
  : ShareableArgs Shape Pos (Pair Shape Pos A B) := {
     shareArgs p := match p with
                    | pair_ fx fy => cbneed Shape Pos (@shareArgs Shape Pos A SAA) fx >>= fun sx =>
                                     cbneed Shape Pos (@shareArgs Shape Pos B SAB) fy >>= fun sy =>
                                     (pure (pair_ sx sy))
                    end
   }.<|MERGE_RESOLUTION|>--- conflicted
+++ resolved
@@ -12,27 +12,6 @@
 
   Arguments pair_ {A} {B}.
 
-<<<<<<< HEAD
-  (* First element *)
-  Definition fstPair {A B : Type} (fp : Free' (Pair A B)) 
-   : Free Shape Pos A
-  := fp >>= fun p => match p with
-                    | pair_ x _ => x
-                    end.
-
-  (* Second element *)
-  Definition sndPair {A B : Type} (fp : Free' (Pair A B)) 
-   : Free Shape Pos B
-  := fp >>= fun p => match p with
-                    | pair_ _ y => y
-                    end.
-=======
-  (* smart constructor *)
-  Definition Pair_ {A B : Type} (x : Free' A) (y : Free' B)
-    : Free' (Pair A B) :=
-    pure (pair_ x y).
->>>>>>> 4170c0ed
-
 End SecPair.
 
 Notation "'Pair_' Shape Pos x y" :=
@@ -42,7 +21,7 @@
 Notation "'@Pair_' Shape Pos A B x y" :=
   (@pure Shape Pos (Pair Shape Pos A B) (@pair_ Shape Pos A B x y))
   ( only parsing, at level 10, Shape, Pos, A, B, x, y at level 9 ).
- 
+
 Arguments pair_  {Shape} {Pos} {A} {B}.
 
 (* Normalform instance for Pair *)
