-- | This module contains tests for "FreeC.Pass.TypeInferencePass".

module FreeC.Pass.TypeInferencePassTests
  ( testTypeInferencePass
  )
where

import           Test.Hspec

import           FreeC.IR.DependencyGraph
import           FreeC.IR.Strip
import           FreeC.Monad.Class.Testable
import           FreeC.Monad.Converter
import           FreeC.Pass.TypeInferencePass
import           FreeC.Test.Parser
import           FreeC.Test.Expectations
import           FreeC.Test.Environment

-- | Parses the given function declarations runs the 'typeInferencePass'
--   and sets the expectation that the resulting type annotated function
--   declarations are 'FreeC.IR.Similar.similar' to the expected output.
shouldInferType
  :: DependencyComponent String -> [String] -> Converter Expectation
shouldInferType inputStrs expectedOutputStrs = do
  input           <- parseTestComponent inputStrs
  expectedOutputs <- mapM parseTestFuncDecl expectedOutputStrs
  output          <- typeInferencePass input
  let outputs = map stripExprType (unwrapComponent output)
  return (outputs `shouldBeSimilarTo` expectedOutputs)

-- | Test group for 'typeInferencePass' tests.
testTypeInferencePass :: Spec
testTypeInferencePass = describe "FreeC.Analysis.TypeInference" $ do
  context "error terms" $ do
    it "infers the type of the error term 'undefined' correctly"
      $ shouldSucceedWith
      $ do
          shouldInferType (NonRecursive "f = undefined")
                          ["f @a :: a = undefined @a"]
    it "infers the type of the error term 'error \"...\"' correctly"
      $ shouldSucceedWith
      $ do
          shouldInferType (NonRecursive "f = error \"...\"")
                          ["f @a :: a = error @a \"...\""]

  context "constructors and literals" $ do
    it "infers the type of constant constructors correctly"
      $ shouldSucceedWith
      $ do
          _ <- defineTestTypeCon "Foo" 0 ["Bar"]
          _ <- defineTestCon "Bar" 0 "Foo"
          shouldInferType (NonRecursive "f = Bar") ["f :: Foo = Bar"]
    it "infers the type of constructors with arguments correctly"
      $ shouldSucceedWith
      $ do
          _ <- defineTestTypeCon "Prelude.Integer" 0 []
          _ <- defineTestTypeCon "Foo" 0 ["Bar"]
          _ <- defineTestCon "Bar" 2 "forall a. a -> Foo a"
          shouldInferType
            (NonRecursive "f = Bar 42")
            ["f :: Foo Prelude.Integer = Bar @Prelude.Integer 42"]
    it "infers the type of integer literals correctly" $ shouldSucceedWith $ do
      _ <- defineTestTypeCon "Prelude.Integer" 0 []
      shouldInferType (NonRecursive "f = 42") ["f :: Prelude.Integer = 42"]

  context "function applications" $ do
    it "infers the type of predefined operations correctly"
      $ shouldSucceedWith
      $ do
          _ <- defineTestTypeCon "Foo" 0 []
          _ <- defineTestTypeCon "Bar" 0 []
          _ <- defineTestFunc "foo" 1 "Bar -> Bar -> Foo"
          shouldInferType (NonRecursive "f = foo")
                          ["f :: Bar -> Bar -> Foo = foo"]
    it "infers the type of partially applied predefined operations correctly"
      $ shouldSucceedWith
      $ do
          _ <- defineTestTypeCon "Foo" 0 []
          _ <- defineTestTypeCon "Bar" 0 []
          _ <- defineTestFunc "foo" 1 "Bar -> Bar -> Foo"
          shouldInferType (NonRecursive "f x = foo x")
                          ["f (x :: Bar) :: Bar -> Foo = foo x"]
    it "infers the type of polymorphic function applications correctly"
      $ shouldSucceedWith
      $ do
          _ <- defineTestTypeCon "Foo" 0 []
          _ <- defineTestTypeCon "Bar" 1 []
          _ <- defineTestFunc "foo" 1 "forall a. Bar a -> Foo"
          _ <- defineTestFunc "foos" 0 "Foo -> Foo -> Foo"
          shouldInferType
            (NonRecursive "f x y = foos (foo x) (foo y)")
            [ "f @a @b (x :: Bar a) (y :: Bar b) :: Foo"
                ++ "= foos (foo @a x) (foo @b y)"
            ]

  context "lambda abstractions" $ do
    it "infer the type of arguments that shadow variables correctly"
      $ shouldSucceedWith
      $ do
          shouldInferType (NonRecursive "f x = \\x -> x")
                          ["f @a @b (x :: a) :: b -> b = \\(x :: b) -> x"]
    it "does not apply functions shadowed by lambda visibly"
      $ shouldSucceedWith
      $ do
          _ <- defineTestFunc "g" 1 "forall a. a -> a"
          shouldInferType
            (NonRecursive "f x = \\g -> g x")
            [ "f @a @b (x :: a) :: (a -> b) -> b"
                ++ "  = \\(g :: a -> b) -> g x"
            ]

  context "case expressions" $ do
    it "infers the same type for all alternatives of case expressions"
      $ shouldSucceedWith
      $ do
          _ <- defineTestTypeCon "Bit" 0 ["Zero", "One"]
          _ <- defineTestCon "Zero" 0 "Bit"
          _ <- defineTestCon "One" 0 "Bit"
          shouldInferType
            (NonRecursive
              "f x = case x of { Zero -> undefined; One -> undefined }"
            )
            [ "f @a (x :: Bit) :: a = case x of {"
              ++ "    Zero -> undefined @a;"
              ++ "    One -> undefined @a"
              ++ "  }"
            ]
    it "does not apply functions shadowed by variable pattern visibly"
      $ shouldSucceedWith
      $ do
          _ <- defineTestTypeCon "Foo" 0 ["Foo"]
          _ <- defineTestCon "Foo" 0 "forall a b. (a -> b) -> Foo a b"
          _ <- defineTestFunc "g" 1 "forall a. a -> a"
          shouldInferType
            (NonRecursive "f foo x = case foo of { Foo g -> g x }")
            [ "f @a @b (foo :: Foo a b) (x :: a) :: b"
                ++ "= case foo of { Foo (g :: a -> b) -> g x }"
            ]

  context "if expressions" $ do
    it "infers the type of the condition of if expressions"
      $ shouldSucceedWith
      $ do
          _ <- defineTestTypeCon "Prelude.Bool" 0 []
          _ <- defineTestTypeCon "Prelude.Integer" 0 []
          shouldInferType
            (NonRecursive "f c = if c then 0 else 1")
            [ "f (c :: Prelude.Bool) :: Prelude.Integer"
                ++ " = if c then 0 else 1"
            ]
    it "infers the same type for both branches of if expressions"
      $ shouldSucceedWith
      $ do
          _ <- defineTestTypeCon "Prelude.Bool" 0 ["True"]
          _ <- defineTestCon "True" 0 "Prelude.Bool"
          shouldInferType
            (NonRecursive "f x = if x then undefined else undefined")
            [ "f @a (x :: Prelude.Bool) :: a = if x"
              ++ "  then undefined @a"
              ++ "  else undefined @a"
            ]

  context "expression type signatures" $ do
    it "infers the type of expressions with type annotation correctly"
      $ shouldSucceedWith
      $ do
          _ <- defineTestTypeCon "List" 1 ["Nil"]
          _ <- defineTestTypeCon "Char" 0 []
          _ <- defineTestCon "Nil" 0 "forall a. List a"
          shouldInferType (NonRecursive "f = Nil :: List Char")
                          ["f :: List Char = Nil @Char"]
    it "instantiates type variables in expression type signatures"
      $ shouldSucceedWith
      $ do
          _ <- defineTestTypeCon "Prelude.Bool" 0 []
          _ <- defineTestTypeCon "Either" 2 []
          shouldInferType
            (  NonRecursive
            $  "f b = if b"
            ++ "    then undefined :: forall a b. Either a b"
            ++ "    else undefined :: forall b a. Either b a"
            )
            [ "f @c @d (b :: Prelude.Bool) :: Either c d = if b"
              ++ "    then undefined @(Either c d)"
              ++ "    else undefined @(Either c d)"
            ]

<<<<<<< HEAD
    context "type synonyms" $ do
      it "can match types that contain type synonyms" $ shouldSucceedWith $ do
        _ <- defineTestTypeCon "Foo" 1 ["Foo"]
        _ <- defineTestTypeCon "Bar" 0 []
        _ <- defineTestTypeSyn "Baz" [] "Foo Bar"
        _ <- defineTestCon "Foo" 1 "forall a. Foo a"
        shouldInferType (NonRecursive "f = Foo :: Baz") ["f :: Baz = Foo @Bar"]
      it "expands type synonyms when necessary" $ shouldSucceedWith $ do
        _ <- defineTestTypeCon "Foo" 1 ["Foo"]
        _ <- defineTestTypeCon "Bar" 0 []
        _ <- defineTestTypeSyn "Baz" [] "Foo Bar"
        _ <- defineTestFunc "unfoo" 1 "forall a. Foo a -> a"
        _ <- defineTestCon "Foo" 1 "forall a. Foo a"
        shouldInferType (NonRecursive "f = unfoo (Foo :: Baz)")
                        ["f :: Bar = unfoo @Bar (Foo @Bar)"]

    context "non-recursive functions" $ do
      it "infers the types of simple simple non-recursive correctly"
        $ shouldSucceedWith
        $ do
            _ <- defineTestTypeCon "Bool" 0 ["True", "False"]
            _ <- defineTestCon "True" 0 "Bool"
            _ <- defineTestCon "False" 0 "Bool"
            _ <- defineTestTypeCon "List" 1 ["Nil", "Cons"]
            _ <- defineTestCon "Nil" 0 "forall a. List a"
            _ <- defineTestCon "Cons" 2 "forall a. a -> List a -> List a"
            shouldInferType
              (NonRecursive
                "null xs = case xs of { Nil -> True; Cons x xs' -> False }"
              )
              [ "null @a (xs :: List a) :: Bool = case xs of {"
                ++ "    Nil -> True;"
                ++ "    Cons (x :: a) (xs' :: List a) -> False"
                ++ "  }"
              ]
      it "infers vanishing type arguments correctly in non-recursive functions"
        $ shouldSucceedWith
        $ do
            _ <- defineTestTypeCon "Prelude.Bool" 0 []
            _ <- defineTestFunc "eq" 0 "forall a. a -> a -> Prelude.Bool"
            _ <- defineTestTypeCon "List" 1 ["Nil"]
            _ <- defineTestCon "Nil" 0 "forall a. List a"
            shouldInferType
              (NonRecursive "true = eq Nil Nil")
              ["true @a :: Prelude.Bool = eq @(List a) (Nil @a) (Nil @a)"]
      it
          "infers vanishing type arguments correctly in non-recursive functions that use functions with vanishing type arguments"
        $ shouldSucceedWith
        $ do
            _ <- defineTestTypeCon "Prelude.Bool" 0 []
            _ <- defineTestFunc "true" 0 "forall a. Prelude.Bool"
            shouldInferType
              (NonRecursive "true' = if true then true else true")
              [ "true' @a @b @c :: Prelude.Bool = if true @a"
                ++ "  then true @b"
                ++ "  else true @c"
              ]

    context "recursive functions" $ do
      it "infers the types of recursive functions correctly"
        $ shouldSucceedWith
        $ do
            _ <- defineTestTypeCon "Prelude.Integer" 0 []
            _ <- defineTestFunc "succ" 1 "Prelude.Integer -> Prelude.Integer"
            _ <- defineTestTypeCon "List" 1 ["Nil", "Cons"]
            _ <- defineTestCon "Nil" 0 "forall a. List a"
            _ <- defineTestCon "Cons" 2 "forall a. a -> List a -> List a"
            shouldInferType
              (Recursive
                [ "length xs = case xs of {"
                  ++ "    Nil        -> 0;"
                  ++ "    Cons x xs' -> succ (length xs')"
                  ++ "  }"
                ]
              )
              [ "length @a (xs :: List a) :: Prelude.Integer = case xs of {"
                ++ "    Nil -> 0;"
                ++ "    Cons (x :: a) (xs' :: List a) -> succ (length @a xs')"
                ++ "  }"
              ]
      it "infers vanishing type arguments correctly in recursive functions"
        $ shouldSucceedWith
        $ do
            _ <- defineTestTypeCon "Prelude.Integer" 0 []
            _ <- defineTestFunc "succ" 1 "Prelude.Integer -> Prelude.Integer"
            _ <- defineTestFunc "eq" 0 "forall a. a -> a -> Prelude.Bool"
            _ <- defineTestTypeCon "List" 1 ["Nil", "Cons"]
            _ <- defineTestCon "Nil" 0 "forall a. List a"
            _ <- defineTestCon "Cons" 2 "forall a. a -> List a -> List a"
            shouldInferType
              (Recursive
                [ "length xs = case xs of {"
                  ++ "    Nil        -> if eq Nil Nil then 0 else 1;"
                  ++ "    Cons x xs' -> succ (length xs')"
                  ++ "  }"
                ]
              )
              [ "length @a @b (xs :: List a) :: Prelude.Integer = case xs of {"
                ++ "    Nil -> if eq @(List b) (Nil @b) (Nil @b) then 0 else 1;"
                ++ "    Cons (x :: a) (xs' :: List a) ->"
                ++ "      succ (length @a @b xs')"
                ++ "  }"
              ]
      it
          "infers vanishing type arguments correctly in recursive functions that use functions with vanishing type arguments"
        $ shouldSucceedWith
        $ do
            _ <- defineTestTypeCon "Prelude.Integer" 0 []
            _ <- defineTestFunc "succ" 1 "Prelude.Integer -> Prelude.Integer"
            _ <- defineTestFunc "true" 0 "forall a. Prelude.Bool"
            _ <- defineTestTypeCon "List" 1 ["Nil", "Cons"]
            _ <- defineTestCon "Nil" 0 "forall a. List a"
            _ <- defineTestCon "Cons" 2 "forall a. a -> List a -> List a"
            shouldInferType
              (Recursive
                [ "length xs = case xs of {"
                  ++ "    Nil        -> if true then 0 else 1;"
                  ++ "    Cons x xs' -> succ (length xs')"
                  ++ "  }"
                ]
              )
              [ "length @a @b (xs :: List a) :: Prelude.Integer = case xs of {"
                ++ "    Nil -> if true @b then 0 else 1;"
                ++ "    Cons (x :: a) (xs' :: List a) ->"
                ++ "      succ (length @a @b xs')"
                ++ "  }"
              ]

    context "mutually recursive functions" $ do
      it "infers the types of mutually recursive functions correctly"
        $ shouldSucceedWith
        $ do
            _ <- defineTestTypeCon "Prelude.Integer" 0 []
            _ <- defineTestFunc "succ" 1 "Prelude.Integer -> Prelude.Integer"
            _ <- defineTestTypeCon "List" 1 ["Nil", "Cons"]
            _ <- defineTestCon "Nil" 0 "forall a. List a"
            _ <- defineTestCon "Cons" 2 "forall a. a -> List a -> List a"
            shouldInferType
              (Recursive
                [ "length xs = case xs of {"
                ++ "    Nil        -> 0;"
                ++ "    Cons x xs' -> succ (length' xs')"
                ++ "  }"
                , "length' xs = case xs of {"
=======
  context "type synonyms" $ do
    it "can match types that contain type synonyms" $ shouldSucceedWith $ do
      _ <- defineTestTypeCon "Foo" 1
      _ <- defineTestTypeCon "Bar" 0
      _ <- defineTestTypeSyn "Baz" [] "Foo Bar"
      _ <- defineTestCon "Foo" 1 "forall a. Foo a"
      shouldInferType (NonRecursive "f = Foo :: Baz") ["f :: Baz = Foo @Bar"]
    it "expands type synonyms when necessary" $ shouldSucceedWith $ do
      _ <- defineTestTypeCon "Foo" 1
      _ <- defineTestTypeCon "Bar" 0
      _ <- defineTestTypeSyn "Baz" [] "Foo Bar"
      _ <- defineTestFunc "unfoo" 1 "forall a. Foo a -> a"
      _ <- defineTestCon "Foo" 1 "forall a. Foo a"
      shouldInferType (NonRecursive "f = unfoo (Foo :: Baz)")
                      ["f :: Bar = unfoo @Bar (Foo @Bar)"]

  context "non-recursive functions" $ do
    it "infers the types of simple non-recursive functions correctly"
      $ shouldSucceedWith
      $ do
          _ <- defineTestTypeCon "Bool" 0
          _ <- defineTestCon "True" 0 "Bool"
          _ <- defineTestCon "False" 0 "Bool"
          _ <- defineTestTypeCon "List" 1
          _ <- defineTestCon "Nil" 0 "forall a. List a"
          _ <- defineTestCon "Cons" 2 "forall a. a -> List a -> List a"
          shouldInferType
            (NonRecursive
              "null xs = case xs of { Nil -> True; Cons x xs' -> False }"
            )
            [ "null @a (xs :: List a) :: Bool = case xs of {"
              ++ "    Nil -> True;"
              ++ "    Cons (x :: a) (xs' :: List a) -> False"
              ++ "  }"
            ]
    it "infers vanishing type arguments correctly in non-recursive functions"
      $ shouldSucceedWith
      $ do
          _ <- defineTestTypeCon "Prelude.Bool" 0
          _ <- defineTestFunc "eq" 0 "forall a. a -> a -> Prelude.Bool"
          _ <- defineTestTypeCon "List" 1
          _ <- defineTestCon "Nil" 0 "forall a. List a"
          shouldInferType
            (NonRecursive "true = eq Nil Nil")
            ["true @a :: Prelude.Bool = eq @(List a) (Nil @a) (Nil @a)"]
    it
        (  "infers vanishing type arguments correctly in non-recursive "
        ++ "functions that use functions with vanishing type arguments"
        )
      $ shouldSucceedWith
      $ do
          _ <- defineTestTypeCon "Prelude.Bool" 0
          _ <- defineTestFunc "true" 0 "forall a. Prelude.Bool"
          shouldInferType
            (NonRecursive "true' = if true then true else true")
            [ "true' @a @b @c :: Prelude.Bool = if true @a"
              ++ "  then true @b"
              ++ "  else true @c"
            ]

  context "recursive functions" $ do
    it "infers the types of recursive functions correctly"
      $ shouldSucceedWith
      $ do
          _ <- defineTestTypeCon "Prelude.Integer" 0
          _ <- defineTestFunc "succ" 1 "Prelude.Integer -> Prelude.Integer"
          _ <- defineTestTypeCon "List" 1
          _ <- defineTestCon "Nil" 0 "forall a. List a"
          _ <- defineTestCon "Cons" 2 "forall a. a -> List a -> List a"
          shouldInferType
            (Recursive
              [ "length xs = case xs of {"
>>>>>>> 1b666387
                ++ "    Nil        -> 0;"
                ++ "    Cons x xs' -> succ (length xs')"
                ++ "  }"
              ]
            )
            [ "length @a (xs :: List a) :: Prelude.Integer = case xs of {"
              ++ "    Nil -> 0;"
              ++ "    Cons (x :: a) (xs' :: List a) -> succ (length @a xs')"
              ++ "  }"
<<<<<<< HEAD
              ]
      it
          "infers vanishing type arguments correctly in mutually recursive functions"
        $ shouldSucceedWith
        $ do
            _ <- defineTestTypeCon "Prelude.Integer" 0 []
            _ <- defineTestFunc "succ" 1 "Prelude.Integer -> Prelude.Integer"
            _ <- defineTestFunc "eq" 0 "forall a. a -> a -> Prelude.Bool"
            _ <- defineTestTypeCon "List" 1 ["Nil", "Cons"]
            _ <- defineTestCon "Nil" 0 "forall a. List a"
            _ <- defineTestCon "Cons" 2 "forall a. a -> List a -> List a"
            shouldInferType
              (Recursive
                [ "length xs = case xs of {"
                ++ "    Nil        -> if eq Nil Nil then 0 else 1;"
                ++ "    Cons x xs' -> succ (length' xs')"
                ++ "  }"
                , "length' xs = case xs of {"
=======
            ]
    it "infers vanishing type arguments correctly in recursive functions"
      $ shouldSucceedWith
      $ do
          _ <- defineTestTypeCon "Prelude.Integer" 0
          _ <- defineTestFunc "succ" 1 "Prelude.Integer -> Prelude.Integer"
          _ <- defineTestFunc "eq" 0 "forall a. a -> a -> Prelude.Bool"
          _ <- defineTestTypeCon "List" 1
          _ <- defineTestCon "Nil" 0 "forall a. List a"
          _ <- defineTestCon "Cons" 2 "forall a. a -> List a -> List a"
          shouldInferType
            (Recursive
              [ "length xs = case xs of {"
>>>>>>> 1b666387
                ++ "    Nil        -> if eq Nil Nil then 0 else 1;"
                ++ "    Cons x xs' -> succ (length xs')"
                ++ "  }"
              ]
            )
            [ "length @a @b (xs :: List a) :: Prelude.Integer = case xs of {"
              ++ "    Nil -> if eq @(List b) (Nil @b) (Nil @b) then 0 else 1;"
              ++ "    Cons (x :: a) (xs' :: List a) ->"
              ++ "      succ (length @a @b xs')"
              ++ "  }"
<<<<<<< HEAD
              ]
      it
          "infers vanishing type arguments correctly in mutually recursive functions that use functions with vanishing type arguments"
        $ shouldSucceedWith
        $ do
            _ <- defineTestTypeCon "Prelude.Integer" 0 []
            _ <- defineTestFunc "succ" 1 "Prelude.Integer -> Prelude.Integer"
            _ <- defineTestFunc "true" 0 "forall a. Prelude.Bool"
            _ <- defineTestTypeCon "List" 1 ["Nil", "Cons"]
            _ <- defineTestCon "Nil" 0 "forall a. List a"
            _ <- defineTestCon "Cons" 2 "forall a. a -> List a -> List a"
            shouldInferType
              (Recursive
                [ "length xs = case xs of {"
                ++ "    Nil        -> if true then 0 else 1;"
                ++ "    Cons x xs' -> succ (length' xs')"
                ++ "  }"
                , "length' xs = case xs of {"
=======
            ]
    it
        (  "infers vanishing type arguments correctly in recursive functions "
        ++ "that use functions with vanishing type arguments"
        )
      $ shouldSucceedWith
      $ do
          _ <- defineTestTypeCon "Prelude.Integer" 0
          _ <- defineTestFunc "succ" 1 "Prelude.Integer -> Prelude.Integer"
          _ <- defineTestFunc "true" 0 "forall a. Prelude.Bool"
          _ <- defineTestTypeCon "List" 1
          _ <- defineTestCon "Nil" 0 "forall a. List a"
          _ <- defineTestCon "Cons" 2 "forall a. a -> List a -> List a"
          shouldInferType
            (Recursive
              [ "length xs = case xs of {"
>>>>>>> 1b666387
                ++ "    Nil        -> if true then 0 else 1;"
                ++ "    Cons x xs' -> succ (length xs')"
                ++ "  }"
              ]
            )
            [ "length @a @b (xs :: List a) :: Prelude.Integer = case xs of {"
              ++ "    Nil -> if true @b then 0 else 1;"
              ++ "    Cons (x :: a) (xs' :: List a) ->"
              ++ "      succ (length @a @b xs')"
              ++ "  }"
            ]

  context "mutually recursive functions" $ do
    it "infers the types of mutually recursive functions correctly"
      $ shouldSucceedWith
      $ do
          _ <- defineTestTypeCon "Prelude.Integer" 0
          _ <- defineTestFunc "succ" 1 "Prelude.Integer -> Prelude.Integer"
          _ <- defineTestTypeCon "List" 1
          _ <- defineTestCon "Nil" 0 "forall a. List a"
          _ <- defineTestCon "Cons" 2 "forall a. a -> List a -> List a"
          shouldInferType
            (Recursive
              [ "length xs = case xs of {"
              ++ "    Nil        -> 0;"
              ++ "    Cons x xs' -> succ (length' xs')"
              ++ "  }"
              , "length' xs = case xs of {"
              ++ "    Nil        -> 0;"
              ++ "    Cons x xs' -> succ (length xs')"
              ++ "  }"
              ]
            )
            [ "length @a (xs :: List a) :: Prelude.Integer = case xs of {"
            ++ "    Nil -> 0;"
            ++ "    Cons (x :: a) (xs' :: List a) -> succ (length' @a xs')"
            ++ "  }"
            , "length' @a (xs :: List a) :: Prelude.Integer = case xs of {"
            ++ "    Nil -> 0;"
            ++ "    Cons (x :: a) (xs' :: List a) -> succ (length @a xs')"
            ++ "  }"
            ]
    it
        (  "infers vanishing type arguments correctly in mutually recursive "
        ++ "functions"
        )
      $ shouldSucceedWith
      $ do
          _ <- defineTestTypeCon "Prelude.Integer" 0
          _ <- defineTestFunc "succ" 1 "Prelude.Integer -> Prelude.Integer"
          _ <- defineTestFunc "eq" 0 "forall a. a -> a -> Prelude.Bool"
          _ <- defineTestTypeCon "List" 1
          _ <- defineTestCon "Nil" 0 "forall a. List a"
          _ <- defineTestCon "Cons" 2 "forall a. a -> List a -> List a"
          shouldInferType
            (Recursive
              [ "length xs = case xs of {"
              ++ "    Nil        -> if eq Nil Nil then 0 else 1;"
              ++ "    Cons x xs' -> succ (length' xs')"
              ++ "  }"
              , "length' xs = case xs of {"
              ++ "    Nil        -> if eq Nil Nil then 0 else 1;"
              ++ "    Cons x xs' -> succ (length xs')"
              ++ "  }"
              ]
            )
            [ "length @a @b @c (xs :: List a) :: Prelude.Integer"
            ++ "  = case xs of {"
            ++ "      Nil -> if eq @(List b) (Nil @b) (Nil @b) then 0 else 1;"
            ++ "      Cons (x :: a) (xs' :: List a) ->"
            ++ "        succ (length' @a @b @c xs')"
            ++ "    }"
            , "length' @a @b @c (xs :: List a) :: Prelude.Integer"
            ++ "  = case xs of {"
            ++ "      Nil -> if eq @(List c) (Nil @c) (Nil @c) then 0 else 1;"
            ++ "      Cons (x :: a) (xs' :: List a) ->"
            ++ "        succ (length @a @b @c xs')"
            ++ "    }"
            ]
    it
        (  "infers vanishing type arguments correctly in mutually recursive "
        ++ "functions that use functions with vanishing type arguments"
        )
      $ shouldSucceedWith
      $ do
          _ <- defineTestTypeCon "Prelude.Integer" 0
          _ <- defineTestFunc "succ" 1 "Prelude.Integer -> Prelude.Integer"
          _ <- defineTestFunc "true" 0 "forall a. Prelude.Bool"
          _ <- defineTestTypeCon "List" 1
          _ <- defineTestCon "Nil" 0 "forall a. List a"
          _ <- defineTestCon "Cons" 2 "forall a. a -> List a -> List a"
          shouldInferType
            (Recursive
              [ "length xs = case xs of {"
              ++ "    Nil        -> if true then 0 else 1;"
              ++ "    Cons x xs' -> succ (length' xs')"
              ++ "  }"
              , "length' xs = case xs of {"
              ++ "    Nil        -> if true then 0 else 1;"
              ++ "    Cons x xs' -> succ (length xs')"
              ++ "  }"
              ]
            )
            [ "length @a @b @c (xs :: List a) :: Prelude.Integer"
            ++ "  = case xs of {"
            ++ "      Nil -> if true @b then 0 else 1;"
            ++ "      Cons (x :: a) (xs' :: List a) ->"
            ++ "        succ (length' @a @b @c xs')"
            ++ "    }"
            , "length' @a @b @c (xs :: List a) :: Prelude.Integer"
            ++ "  = case xs of {"
            ++ "      Nil -> if true @c then 0 else 1;"
            ++ "      Cons (x :: a) (xs' :: List a) ->"
            ++ "        succ (length @a @b @c xs')"
            ++ "    }"
            ]

  context "functions type signatures" $ do
    it "allows argument type annotation to make type more specific"
      $ shouldSucceedWith
      $ do
          _ <- defineTestTypeCon "Foo" 0
          shouldInferType (NonRecursive "fooId (x :: Foo) = x")
                          ["fooId (x :: Foo) :: Foo = x"]
    it "allows return type annotation to make type more specific"
      $ shouldSucceedWith
      $ do
          _ <- defineTestTypeCon "Foo" 0
          shouldInferType (NonRecursive "fooId x :: Foo = x")
                          ["fooId (x :: Foo) :: Foo = x"]

  context "rigid type variables" $ do
    it "cannot match rigid type variable with type constructor" $ do
      funcDecl <- expectParseTestFuncDecl "foo @a (x :: a) :: Foo = x"
      shouldFailPretty $ do
        _ <- defineTestTypeCon "Foo" 0
        typeInferencePass (NonRecursive funcDecl)

    it "cannot match type constructor with rigid type variable" $ do
      funcDecl <- expectParseTestFuncDecl "foo @a (x :: a) :: a = Foo"
      shouldFailPretty $ do
        _ <- defineTestTypeCon "Foo" 0
        _ <- defineTestCon "Foo" 0 "Foo"
        typeInferencePass (NonRecursive funcDecl)

<<<<<<< HEAD
    context "functions type signatures" $ do
      it "allows argument type annotation to make type more specific"
        $ shouldSucceedWith
        $ do
            _ <- defineTestTypeCon "Foo" 0 []
            shouldInferType (NonRecursive "fooId (x :: Foo) = x")
                            ["fooId (x :: Foo) :: Foo = x"]
      it "allows return type annotation to make type more specific"
        $ shouldSucceedWith
        $ do
            _ <- defineTestTypeCon "Foo" 0 []
            shouldInferType (NonRecursive "fooId x :: Foo = x")
                            ["fooId (x :: Foo) :: Foo = x"]
=======
    it "cannot match two rigid type variables" $ do
      funcDecl <- expectParseTestFuncDecl
        "foo @a @b (x :: a) (y :: b) :: Foo a a = Foo x y"
      shouldFailPretty $ do
        _ <- defineTestTypeCon "Foo" 2
        _ <- defineTestCon "Foo" 2 "forall a b. a -> b -> Foo a b"
        typeInferencePass (NonRecursive funcDecl)
>>>>>>> 1b666387
<|MERGE_RESOLUTION|>--- conflicted
+++ resolved
@@ -185,7 +185,6 @@
               ++ "    else undefined @(Either c d)"
             ]
 
-<<<<<<< HEAD
     context "type synonyms" $ do
       it "can match types that contain type synonyms" $ shouldSucceedWith $ do
         _ <- defineTestTypeCon "Foo" 1 ["Foo"]
@@ -232,7 +231,9 @@
               (NonRecursive "true = eq Nil Nil")
               ["true @a :: Prelude.Bool = eq @(List a) (Nil @a) (Nil @a)"]
       it
-          "infers vanishing type arguments correctly in non-recursive functions that use functions with vanishing type arguments"
+          (  "infers vanishing type arguments correctly in non-recursive "
+          ++ "functions that use functions with vanishing type arguments"
+          )
         $ shouldSucceedWith
         $ do
             _ <- defineTestTypeCon "Prelude.Bool" 0 []
@@ -290,7 +291,9 @@
                 ++ "  }"
               ]
       it
-          "infers vanishing type arguments correctly in recursive functions that use functions with vanishing type arguments"
+          (  "infers vanishing type arguments correctly in recursive functions "
+          ++ "that use functions with vanishing type arguments"
+          )
         $ shouldSucceedWith
         $ do
             _ <- defineTestTypeCon "Prelude.Integer" 0 []
@@ -330,80 +333,6 @@
                 ++ "    Cons x xs' -> succ (length' xs')"
                 ++ "  }"
                 , "length' xs = case xs of {"
-=======
-  context "type synonyms" $ do
-    it "can match types that contain type synonyms" $ shouldSucceedWith $ do
-      _ <- defineTestTypeCon "Foo" 1
-      _ <- defineTestTypeCon "Bar" 0
-      _ <- defineTestTypeSyn "Baz" [] "Foo Bar"
-      _ <- defineTestCon "Foo" 1 "forall a. Foo a"
-      shouldInferType (NonRecursive "f = Foo :: Baz") ["f :: Baz = Foo @Bar"]
-    it "expands type synonyms when necessary" $ shouldSucceedWith $ do
-      _ <- defineTestTypeCon "Foo" 1
-      _ <- defineTestTypeCon "Bar" 0
-      _ <- defineTestTypeSyn "Baz" [] "Foo Bar"
-      _ <- defineTestFunc "unfoo" 1 "forall a. Foo a -> a"
-      _ <- defineTestCon "Foo" 1 "forall a. Foo a"
-      shouldInferType (NonRecursive "f = unfoo (Foo :: Baz)")
-                      ["f :: Bar = unfoo @Bar (Foo @Bar)"]
-
-  context "non-recursive functions" $ do
-    it "infers the types of simple non-recursive functions correctly"
-      $ shouldSucceedWith
-      $ do
-          _ <- defineTestTypeCon "Bool" 0
-          _ <- defineTestCon "True" 0 "Bool"
-          _ <- defineTestCon "False" 0 "Bool"
-          _ <- defineTestTypeCon "List" 1
-          _ <- defineTestCon "Nil" 0 "forall a. List a"
-          _ <- defineTestCon "Cons" 2 "forall a. a -> List a -> List a"
-          shouldInferType
-            (NonRecursive
-              "null xs = case xs of { Nil -> True; Cons x xs' -> False }"
-            )
-            [ "null @a (xs :: List a) :: Bool = case xs of {"
-              ++ "    Nil -> True;"
-              ++ "    Cons (x :: a) (xs' :: List a) -> False"
-              ++ "  }"
-            ]
-    it "infers vanishing type arguments correctly in non-recursive functions"
-      $ shouldSucceedWith
-      $ do
-          _ <- defineTestTypeCon "Prelude.Bool" 0
-          _ <- defineTestFunc "eq" 0 "forall a. a -> a -> Prelude.Bool"
-          _ <- defineTestTypeCon "List" 1
-          _ <- defineTestCon "Nil" 0 "forall a. List a"
-          shouldInferType
-            (NonRecursive "true = eq Nil Nil")
-            ["true @a :: Prelude.Bool = eq @(List a) (Nil @a) (Nil @a)"]
-    it
-        (  "infers vanishing type arguments correctly in non-recursive "
-        ++ "functions that use functions with vanishing type arguments"
-        )
-      $ shouldSucceedWith
-      $ do
-          _ <- defineTestTypeCon "Prelude.Bool" 0
-          _ <- defineTestFunc "true" 0 "forall a. Prelude.Bool"
-          shouldInferType
-            (NonRecursive "true' = if true then true else true")
-            [ "true' @a @b @c :: Prelude.Bool = if true @a"
-              ++ "  then true @b"
-              ++ "  else true @c"
-            ]
-
-  context "recursive functions" $ do
-    it "infers the types of recursive functions correctly"
-      $ shouldSucceedWith
-      $ do
-          _ <- defineTestTypeCon "Prelude.Integer" 0
-          _ <- defineTestFunc "succ" 1 "Prelude.Integer -> Prelude.Integer"
-          _ <- defineTestTypeCon "List" 1
-          _ <- defineTestCon "Nil" 0 "forall a. List a"
-          _ <- defineTestCon "Cons" 2 "forall a. a -> List a -> List a"
-          shouldInferType
-            (Recursive
-              [ "length xs = case xs of {"
->>>>>>> 1b666387
                 ++ "    Nil        -> 0;"
                 ++ "    Cons x xs' -> succ (length xs')"
                 ++ "  }"
@@ -413,70 +342,29 @@
               ++ "    Nil -> 0;"
               ++ "    Cons (x :: a) (xs' :: List a) -> succ (length @a xs')"
               ++ "  }"
-<<<<<<< HEAD
-              ]
-      it
-          "infers vanishing type arguments correctly in mutually recursive functions"
-        $ shouldSucceedWith
-        $ do
-            _ <- defineTestTypeCon "Prelude.Integer" 0 []
-            _ <- defineTestFunc "succ" 1 "Prelude.Integer -> Prelude.Integer"
-            _ <- defineTestFunc "eq" 0 "forall a. a -> a -> Prelude.Bool"
-            _ <- defineTestTypeCon "List" 1 ["Nil", "Cons"]
-            _ <- defineTestCon "Nil" 0 "forall a. List a"
-            _ <- defineTestCon "Cons" 2 "forall a. a -> List a -> List a"
-            shouldInferType
-              (Recursive
-                [ "length xs = case xs of {"
-                ++ "    Nil        -> if eq Nil Nil then 0 else 1;"
-                ++ "    Cons x xs' -> succ (length' xs')"
-                ++ "  }"
-                , "length' xs = case xs of {"
-=======
             ]
     it "infers vanishing type arguments correctly in recursive functions"
       $ shouldSucceedWith
       $ do
-          _ <- defineTestTypeCon "Prelude.Integer" 0
+          _ <- defineTestTypeCon "Prelude.Integer" 0 []
           _ <- defineTestFunc "succ" 1 "Prelude.Integer -> Prelude.Integer"
           _ <- defineTestFunc "eq" 0 "forall a. a -> a -> Prelude.Bool"
-          _ <- defineTestTypeCon "List" 1
+          _ <- defineTestTypeCon "List" 1 ["Nil", "Cons"]
           _ <- defineTestCon "Nil" 0 "forall a. List a"
           _ <- defineTestCon "Cons" 2 "forall a. a -> List a -> List a"
           shouldInferType
             (Recursive
               [ "length xs = case xs of {"
->>>>>>> 1b666387
-                ++ "    Nil        -> if eq Nil Nil then 0 else 1;"
-                ++ "    Cons x xs' -> succ (length xs')"
-                ++ "  }"
-              ]
-            )
-            [ "length @a @b (xs :: List a) :: Prelude.Integer = case xs of {"
-              ++ "    Nil -> if eq @(List b) (Nil @b) (Nil @b) then 0 else 1;"
-              ++ "    Cons (x :: a) (xs' :: List a) ->"
-              ++ "      succ (length @a @b xs')"
-              ++ "  }"
-<<<<<<< HEAD
-              ]
-      it
-          "infers vanishing type arguments correctly in mutually recursive functions that use functions with vanishing type arguments"
-        $ shouldSucceedWith
-        $ do
-            _ <- defineTestTypeCon "Prelude.Integer" 0 []
-            _ <- defineTestFunc "succ" 1 "Prelude.Integer -> Prelude.Integer"
-            _ <- defineTestFunc "true" 0 "forall a. Prelude.Bool"
-            _ <- defineTestTypeCon "List" 1 ["Nil", "Cons"]
-            _ <- defineTestCon "Nil" 0 "forall a. List a"
-            _ <- defineTestCon "Cons" 2 "forall a. a -> List a -> List a"
-            shouldInferType
-              (Recursive
-                [ "length xs = case xs of {"
-                ++ "    Nil        -> if true then 0 else 1;"
-                ++ "    Cons x xs' -> succ (length' xs')"
-                ++ "  }"
-                , "length' xs = case xs of {"
-=======
+              ++ "    Nil        -> if eq Nil Nil then 0 else 1;"
+              ++ "    Cons x xs' -> succ (length xs')"
+              ++ "  }"
+            ]
+          )
+          [ "length @a @b (xs :: List a) :: Prelude.Integer = case xs of {"
+            ++ "    Nil -> if eq @(List b) (Nil @b) (Nil @b) then 0 else 1;"
+            ++ "    Cons (x :: a) (xs' :: List a) ->"
+            ++ "      succ (length @a @b xs')"
+            ++ "  }"
             ]
     it
         (  "infers vanishing type arguments correctly in recursive functions "
@@ -484,16 +372,15 @@
         )
       $ shouldSucceedWith
       $ do
-          _ <- defineTestTypeCon "Prelude.Integer" 0
+          _ <- defineTestTypeCon "Prelude.Integer" 0 []
           _ <- defineTestFunc "succ" 1 "Prelude.Integer -> Prelude.Integer"
           _ <- defineTestFunc "true" 0 "forall a. Prelude.Bool"
-          _ <- defineTestTypeCon "List" 1
+          _ <- defineTestTypeCon "List" 1 ["Nil", "Cons"]
           _ <- defineTestCon "Nil" 0 "forall a. List a"
           _ <- defineTestCon "Cons" 2 "forall a. a -> List a -> List a"
           shouldInferType
             (Recursive
               [ "length xs = case xs of {"
->>>>>>> 1b666387
                 ++ "    Nil        -> if true then 0 else 1;"
                 ++ "    Cons x xs' -> succ (length xs')"
                 ++ "  }"
@@ -639,26 +526,10 @@
         _ <- defineTestCon "Foo" 0 "Foo"
         typeInferencePass (NonRecursive funcDecl)
 
-<<<<<<< HEAD
-    context "functions type signatures" $ do
-      it "allows argument type annotation to make type more specific"
-        $ shouldSucceedWith
-        $ do
-            _ <- defineTestTypeCon "Foo" 0 []
-            shouldInferType (NonRecursive "fooId (x :: Foo) = x")
-                            ["fooId (x :: Foo) :: Foo = x"]
-      it "allows return type annotation to make type more specific"
-        $ shouldSucceedWith
-        $ do
-            _ <- defineTestTypeCon "Foo" 0 []
-            shouldInferType (NonRecursive "fooId x :: Foo = x")
-                            ["fooId (x :: Foo) :: Foo = x"]
-=======
     it "cannot match two rigid type variables" $ do
       funcDecl <- expectParseTestFuncDecl
         "foo @a @b (x :: a) (y :: b) :: Foo a a = Foo x y"
       shouldFailPretty $ do
-        _ <- defineTestTypeCon "Foo" 2
+        _ <- defineTestTypeCon "Foo" 2 ["Foo"]
         _ <- defineTestCon "Foo" 2 "forall a b. a -> b -> Foo a b"
-        typeInferencePass (NonRecursive funcDecl)
->>>>>>> 1b666387
+        typeInferencePass (NonRecursive funcDecl)