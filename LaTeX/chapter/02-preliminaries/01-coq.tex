--- conflicted
+++ resolved
@@ -189,13 +189,8 @@
 \subsection{Differences between Haskell and Coq} \label{sec:preliminaries:coq:summary}
 Let's conclude this brief introduction to Coq by summarizing the key differences between Haskell and Coq.
 First of all, both Coq and Haskell are functional programming languages and share a lot of similarities as such.
-<<<<<<< HEAD
 Additionally, Coq introduces dependent types which allow it to be used as a proof assistant.
-However, this extension to the type system requires Coq to enforce the following two restrictions:
-=======
-Additionally, Coq introduces dependent types which allow it to be used to be used as a proof assistant.
 However, this extension requires Coq to enforce the following two conditions:
->>>>>>> 01f61bfa
 \begin{enumerate}
   \item all pattern matching must be exhaustive and
   \item all functions must provably terminate on all inputs.
