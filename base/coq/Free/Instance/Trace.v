--- conflicted
+++ resolved
@@ -32,14 +32,6 @@
                    (x : Free Shape' Pos' A)
       : Free Shape' Pos' A :=
       impure (injS (mid, msg)) (fun tt => x).
-
-    (* Tracing function *)
-    Definition trace (Shape' : Type) (Pos' : Shape' -> Type)
-                    `{I: Injectable Shape Pos Shape' Pos'}
-                    {A : Type}
-                    (msg : string) (p : Free Shape' Pos' A)
-   : Free Shape' Pos' A
-   := @Msg Shape' Pos' I A None msg p.
 
   End Monad.
 
@@ -119,8 +111,6 @@
 
        End Handler.
 
-<<<<<<< HEAD
-=======
   (* Traceable instance for the Trace effect. *)
   Instance Trace (Shape' : Type) (Pos' : Shape' -> Type)
                  `{I: Injectable Shape Pos Shape' Pos'}
@@ -128,12 +118,11 @@
      trace A msg p := @Msg Shape' Pos' I A None msg p
   }.
 
->>>>>>> dc1dd6be
   (* There is no Partial instance. *)
 End Trace.
 
 (* The type, smart constructors, tracing function and handlers should be
-   visible to other modules but to use the shape or position function the
+   visible to other modules, but to use the shape or position function the
    identifier must be fully qualified, i.e. [Trace.Shape]. *)
 Export Trace.Handler.
 Export Trace.Monad.