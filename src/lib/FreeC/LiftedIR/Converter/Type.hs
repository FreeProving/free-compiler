--- conflicted
+++ resolved
@@ -13,10 +13,6 @@
 
 import qualified FreeC.IR.Syntax               as IR
 import           FreeC.IR.SrcSpan               ( SrcSpan(NoSrcSpan) )
-<<<<<<< HEAD
-import           FreeC.Util.SnocList            ( SnocList(Nil) )
-=======
->>>>>>> ea55ffe6
 import qualified FreeC.LiftedIR.Syntax         as LIR
 
 -- | Converts the argument types of a function.
