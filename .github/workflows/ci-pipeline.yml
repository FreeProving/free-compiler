--- conflicted
+++ resolved
@@ -280,11 +280,7 @@
     - name: Copy documentation to build directory
       run: |
         mkdir -p ./build/docs
-<<<<<<< HEAD
-        cp -R $(dirname $(find dist-newstyle -name "index.html"))/. ./build/docs
-=======
-        cp -r $(find dist-newstyle -path "*doc/html/free-compiler") ./build/docs
->>>>>>> f6782237
+        cp -R $(find dist-newstyle -path "*doc/html/free-compiler") ./build/docs
     - name: Upload documentation
       uses: actions/upload-artifact@v1
       with:
