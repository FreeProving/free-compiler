-- | This module contains utility functions for tests that have to setup
<<<<<<< HEAD






--   the environment of the converter monad.






=======
--   the environment of the converter monad.
>>>>>>> 37ead09b

module FreeC.Test.Environment
  ( renameAndAddTestEntry
  , defineTestTypeVar
  , defineTestTypeSyn
  , defineTestTypeCon
  , defineTestCon
  , defineTestVar
  , defineTestFunc
  , definePartialTestFunc
  )
where

import           Data.Maybe                     ( fromJust )

import qualified FreeC.Backend.Coq.Syntax      as Coq
import           FreeC.Environment.Entry
import           FreeC.Environment.Renamer
import           FreeC.IR.Reference
import qualified FreeC.IR.Syntax               as IR
import           FreeC.IR.SrcSpan
import           FreeC.Monad.Converter
import           FreeC.Monad.Reporter
import           FreeC.Test.Parser

-------------------------------------------------------------------------------
<<<<<<< HEAD






-- Common                                                                    --






-------------------------------------------------------------------------------







-- | Adds the given entry to the current environment for testing purposes.






--






--   Returns the Coq identifier assigned to the entry by the renamer.






=======
-- Common                                                                    --
-------------------------------------------------------------------------------

-- | Adds the given entry to the current environment for testing purposes.
--
--   Returns the Coq identifier assigned to the entry by the renamer.
>>>>>>> 37ead09b
renameAndAddTestEntry :: EnvEntry -> Converter String
renameAndAddTestEntry entry = do
  entry' <- renameAndAddTestEntry' entry
  return (fromJust (Coq.unpackQualid (entryIdent entry')))

-- | Like 'renameAndAddTestEntry' but does return the renamed entry instead of
<<<<<<< HEAD






--   just its Coq identifier.






=======
--   just its Coq identifier.
>>>>>>> 37ead09b
renameAndAddTestEntry' :: EnvEntry -> Converter EnvEntry
renameAndAddTestEntry' = renameAndAddEntry

-------------------------------------------------------------------------------
<<<<<<< HEAD






-- Type variable entries                                                     --






-------------------------------------------------------------------------------







-- | Adds an entry for a type variable to the current environment for






--   testing purposes.






--






--   Returns the Coq identifier assigned to the type variable.






=======
-- Type variable entries                                                     --
-------------------------------------------------------------------------------

-- | Adds an entry for a type variable to the current environment for
--   testing purposes.
--
--   Returns the Coq identifier assigned to the type variable.
>>>>>>> 37ead09b
defineTestTypeVar :: String -> Converter String
defineTestTypeVar nameStr = do
  name <- parseTestQName nameStr
  renameAndAddTestEntry TypeVarEntry { entrySrcSpan = NoSrcSpan
                                     , entryName    = name
                                     , entryIdent   = undefined -- filled by renamer
<<<<<<< HEAD






                                     }

-------------------------------------------------------------------------------






-- Type synonym entries                                                      --






-------------------------------------------------------------------------------







-- | Adds an entry for a type synonym to the current environment for






--   testing purposes.






--






--   Returns the Coq identifier assigned to the type synonym.






=======
                                     }

-------------------------------------------------------------------------------
-- Type synonym entries                                                      --
-------------------------------------------------------------------------------

-- | Adds an entry for a type synonym to the current environment for
--   testing purposes.
--
--   Returns the Coq identifier assigned to the type synonym.
>>>>>>> 37ead09b
defineTestTypeSyn :: String -> [String] -> String -> Converter String
defineTestTypeSyn nameStr typeArgs typeStr = do
  name     <- parseTestQName nameStr
  typeExpr <- parseTestType typeStr
  renameAndAddTestEntry TypeSynEntry { entrySrcSpan  = NoSrcSpan
                                     , entryArity    = length typeArgs
                                     , entryTypeArgs = typeArgs
                                     , entryTypeSyn  = typeExpr
                                     , entryName     = name
                                     , entryIdent    = undefined -- filled by renamer
<<<<<<< HEAD






                                     }

-------------------------------------------------------------------------------






-- Data type entries                                                         --






-------------------------------------------------------------------------------







-- | Adds an entry for a type constructor to the current environment for






--   testing purposes.






--






--   Returns the Coq identifier assigned to the type constructor.






=======
                                     }

-------------------------------------------------------------------------------
-- Data type entries                                                         --
-------------------------------------------------------------------------------

-- | Adds an entry for a type constructor to the current environment for
--   testing purposes.
--
--   Returns the Coq identifier assigned to the type constructor.
>>>>>>> 37ead09b
defineTestTypeCon :: String -> Int -> [String] -> Converter String
defineTestTypeCon nameStr arity consNameStrs = do
  name      <- parseTestQName nameStr
  consNames <- mapM parseTestQName consNameStrs
  renameAndAddTestEntry DataEntry { entrySrcSpan   = NoSrcSpan
                                  , entryArity     = arity
                                  , entryName      = name
                                  , entryIdent     = undefined -- filled by renamer
                                  , entryConsNames = consNames
  }



-------------------------------------------------------------------------------






-- Constructor entries                                                       --






-------------------------------------------------------------------------------







-- | Adds an entry for a data constructor to the current environment for






--   testing purposes.






--






--   The argument and return types are parsed from the given string.






--   Returns the Coq identifier assigned to the data constructor.





<<<<<<< HEAD

=======
-------------------------------------------------------------------------------
-- Constructor entries                                                       --
-------------------------------------------------------------------------------

-- | Adds an entry for a data constructor to the current environment for
--   testing purposes.
--
--   The argument and return types are parsed from the given string.
--   Returns the Coq identifier assigned to the data constructor.
>>>>>>> 37ead09b
defineTestCon :: String -> Int -> String -> Converter (String, String)
defineTestCon nameStr arity typeStr = do
  name                              <- parseTestQName nameStr
  IR.TypeSchema _ typeArgs typeExpr <- parseExplicitTestTypeSchema typeStr
  let (argTypes, returnType) = IR.splitFuncType typeExpr arity
  entry <- renameAndAddTestEntry' ConEntry
    { entrySrcSpan    = NoSrcSpan
    , entryArity      = arity
    , entryTypeArgs   = map IR.typeVarDeclIdent typeArgs
    , entryArgTypes   = map Just argTypes
    , entryReturnType = Just returnType
    , entryName       = name
    , entryIdent      = undefined -- filled by renamer
<<<<<<< HEAD






    , entrySmartIdent = undefined -- filled by renamer






=======
    , entrySmartIdent = undefined -- filled by renamer
>>>>>>> 37ead09b
    }
  let (Just ident'     ) = Coq.unpackQualid (entryIdent entry)
      (Just smartIdent') = Coq.unpackQualid (entrySmartIdent entry)
  return (ident', smartIdent')

-------------------------------------------------------------------------------
<<<<<<< HEAD






-- Variable entries                                                          --






-------------------------------------------------------------------------------







-- | Adds an entry for a local variable to the current environment for






--   testing purposes.







--   Returns the Coq identifier assigned to the variable.






=======
-- Variable entries                                                          --
-------------------------------------------------------------------------------

-- | Adds an entry for a local variable to the current environment for
--   testing purposes.

--   Returns the Coq identifier assigned to the variable.
>>>>>>> 37ead09b
defineTestVar :: String -> Converter String
defineTestVar nameStr = do
  name <- parseTestQName nameStr
  renameAndAddTestEntry VarEntry { entrySrcSpan = NoSrcSpan
                                 , entryIsPure  = False
                                 , entryName    = name
                                 , entryIdent   = undefined -- filled by renamer
<<<<<<< HEAD






=======
>>>>>>> 37ead09b
                                 , entryType    = Nothing
                                 }

-------------------------------------------------------------------------------
<<<<<<< HEAD






-- Function entries                                                          --






-------------------------------------------------------------------------------







-- | Adds an entry for a function  to the current environment for






--   testing purposes.






--






--   The argument and return types are parsed from the given string.






--   Returns the Coq identifier assigned to the function.






=======
-- Function entries                                                          --
-------------------------------------------------------------------------------

-- | Adds an entry for a function  to the current environment for
--   testing purposes.
--
--   The argument and return types are parsed from the given string.
--   Returns the Coq identifier assigned to the function.
>>>>>>> 37ead09b
defineTestFunc :: String -> Int -> String -> Converter String
defineTestFunc = defineTestFunc' False

-- | Like 'defineTestFunc' but the first argument controls whether the
<<<<<<< HEAD






--   defined function is partial or not.






=======
--   defined function is partial or not.
>>>>>>> 37ead09b
defineTestFunc' :: Bool -> String -> Int -> String -> Converter String
defineTestFunc' partial nameStr arity typeStr = do
  name                              <- parseTestQName nameStr
  IR.TypeSchema _ typeArgs typeExpr <- parseExplicitTestTypeSchema typeStr
  let (argTypes, returnType) = IR.splitFuncType typeExpr arity
  renameAndAddTestEntry FuncEntry
    { entrySrcSpan       = NoSrcSpan
    , entryArity         = arity
    , entryTypeArgs      = map IR.typeVarDeclIdent typeArgs
    , entryArgTypes      = map Just argTypes
    , entryReturnType    = Just returnType
    , entryNeedsFreeArgs = True
    , entryIsPartial     = partial
    , entryName          = name
    , entryIdent         = undefined -- filled by renamer
<<<<<<< HEAD






    }

-- | Like 'defineTestFunc' but also marks the given function as partial.






--






--   Returns the Coq identifier assigned to the function.






=======
    }

-- | Like 'defineTestFunc' but also marks the given function as partial.
--
--   Returns the Coq identifier assigned to the function.
>>>>>>> 37ead09b
definePartialTestFunc :: String -> Int -> String -> Converter String
definePartialTestFunc = defineTestFunc' True

-------------------------------------------------------------------------------
<<<<<<< HEAD






-- Utility functions                                                         --






-------------------------------------------------------------------------------







-- | Like 'parseTestTypeSchema' but makes sure that all type variables have






--   been introduced explicitly. A common error when writing tests is that the






--   tester forgets that in contrast to Haskell type variables must






--   be introduced explicitly.






=======
-- Utility functions                                                         --
-------------------------------------------------------------------------------

-- | Like 'parseTestTypeSchema' but makes sure that all type variables have
--   been introduced explicitly. A common error when writing tests is that the
--   tester forgets that in contrast to Haskell type variables must
--   be introduced explicitly.
>>>>>>> 37ead09b
parseExplicitTestTypeSchema :: String -> Converter IR.TypeSchema
parseExplicitTestTypeSchema input = do
  typeSchema <- parseTestTypeSchema input
  if not (null (freeTypeVars typeSchema)) && take 7 input /= "forall."
    then
      reportFatal
      $  Message NoSrcSpan Internal
      $  "Type signatures in environment entries should not contain any free"
      ++ "type variables, but got `"
      ++ input
      ++ "`. Write `forall. "
      ++ input
      ++ "` if you really intended to do this."
    else return typeSchema<|MERGE_RESOLUTION|>--- conflicted
+++ resolved
@@ -1,21 +1,5 @@
 -- | This module contains utility functions for tests that have to setup
-<<<<<<< HEAD
-
-
-
-
-
-
 --   the environment of the converter monad.
-
-
-
-
-
-
-=======
---   the environment of the converter monad.
->>>>>>> 37ead09b
 
 module FreeC.Test.Environment
   ( renameAndAddTestEntry
@@ -42,220 +26,46 @@
 import           FreeC.Test.Parser
 
 -------------------------------------------------------------------------------
-<<<<<<< HEAD
-
-
-
-
-
-
 -- Common                                                                    --
-
-
-
-
-
-
--------------------------------------------------------------------------------
-
-
-
-
-
-
+-------------------------------------------------------------------------------
 
 -- | Adds the given entry to the current environment for testing purposes.
-
-
-
-
-
-
---
-
-
-
-
-
-
+--
 --   Returns the Coq identifier assigned to the entry by the renamer.
-
-
-
-
-
-
-=======
--- Common                                                                    --
--------------------------------------------------------------------------------
-
--- | Adds the given entry to the current environment for testing purposes.
---
---   Returns the Coq identifier assigned to the entry by the renamer.
->>>>>>> 37ead09b
 renameAndAddTestEntry :: EnvEntry -> Converter String
 renameAndAddTestEntry entry = do
   entry' <- renameAndAddTestEntry' entry
   return (fromJust (Coq.unpackQualid (entryIdent entry')))
 
 -- | Like 'renameAndAddTestEntry' but does return the renamed entry instead of
-<<<<<<< HEAD
-
-
-
-
-
-
 --   just its Coq identifier.
-
-
-
-
-
-
-=======
---   just its Coq identifier.
->>>>>>> 37ead09b
 renameAndAddTestEntry' :: EnvEntry -> Converter EnvEntry
 renameAndAddTestEntry' = renameAndAddEntry
 
 -------------------------------------------------------------------------------
-<<<<<<< HEAD
-
-
-
-
-
-
 -- Type variable entries                                                     --
-
-
-
-
-
-
--------------------------------------------------------------------------------
-
-
-
-
-
-
+-------------------------------------------------------------------------------
 
 -- | Adds an entry for a type variable to the current environment for
-
-
-
-
-
-
---   testing purposes.
-
-
-
-
-
-
---
-
-
-
-
-
-
+--   testing purposes.
+--
 --   Returns the Coq identifier assigned to the type variable.
-
-
-
-
-
-
-=======
--- Type variable entries                                                     --
--------------------------------------------------------------------------------
-
--- | Adds an entry for a type variable to the current environment for
---   testing purposes.
---
---   Returns the Coq identifier assigned to the type variable.
->>>>>>> 37ead09b
 defineTestTypeVar :: String -> Converter String
 defineTestTypeVar nameStr = do
   name <- parseTestQName nameStr
   renameAndAddTestEntry TypeVarEntry { entrySrcSpan = NoSrcSpan
                                      , entryName    = name
                                      , entryIdent   = undefined -- filled by renamer
-<<<<<<< HEAD
-
-
-
-
-
-
                                      }
 
 -------------------------------------------------------------------------------
-
-
-
-
-
-
 -- Type synonym entries                                                      --
-
-
-
-
-
-
--------------------------------------------------------------------------------
-
-
-
-
-
-
+-------------------------------------------------------------------------------
 
 -- | Adds an entry for a type synonym to the current environment for
-
-
-
-
-
-
---   testing purposes.
-
-
-
-
-
-
---
-
-
-
-
-
-
+--   testing purposes.
+--
 --   Returns the Coq identifier assigned to the type synonym.
-
-
-
-
-
-
-=======
-                                     }
-
--------------------------------------------------------------------------------
--- Type synonym entries                                                      --
--------------------------------------------------------------------------------
-
--- | Adds an entry for a type synonym to the current environment for
---   testing purposes.
---
---   Returns the Coq identifier assigned to the type synonym.
->>>>>>> 37ead09b
 defineTestTypeSyn :: String -> [String] -> String -> Converter String
 defineTestTypeSyn nameStr typeArgs typeStr = do
   name     <- parseTestQName nameStr
@@ -266,77 +76,16 @@
                                      , entryTypeSyn  = typeExpr
                                      , entryName     = name
                                      , entryIdent    = undefined -- filled by renamer
-<<<<<<< HEAD
-
-
-
-
-
-
                                      }
 
 -------------------------------------------------------------------------------
-
-
-
-
-
-
 -- Data type entries                                                         --
-
-
-
-
-
-
--------------------------------------------------------------------------------
-
-
-
-
-
-
+-------------------------------------------------------------------------------
 
 -- | Adds an entry for a type constructor to the current environment for
-
-
-
-
-
-
---   testing purposes.
-
-
-
-
-
-
---
-
-
-
-
-
-
+--   testing purposes.
+--
 --   Returns the Coq identifier assigned to the type constructor.
-
-
-
-
-
-
-=======
-                                     }
-
--------------------------------------------------------------------------------
--- Data type entries                                                         --
--------------------------------------------------------------------------------
-
--- | Adds an entry for a type constructor to the current environment for
---   testing purposes.
---
---   Returns the Coq identifier assigned to the type constructor.
->>>>>>> 37ead09b
 defineTestTypeCon :: String -> Int -> [String] -> Converter String
 defineTestTypeCon nameStr arity consNameStrs = do
   name      <- parseTestQName nameStr
@@ -346,69 +95,8 @@
                                   , entryName      = name
                                   , entryIdent     = undefined -- filled by renamer
                                   , entryConsNames = consNames
-  }
-
-
-
--------------------------------------------------------------------------------
-
-
-
-
-
-
--- Constructor entries                                                       --
-
-
-
-
-
-
--------------------------------------------------------------------------------
-
-
-
-
-
-
-
--- | Adds an entry for a data constructor to the current environment for
-
-
-
-
-
-
---   testing purposes.
-
-
-
-
-
-
---
-
-
-
-
-
-
---   The argument and return types are parsed from the given string.
-
-
-
-
-
-
---   Returns the Coq identifier assigned to the data constructor.
-
-
-
-
-
-<<<<<<< HEAD
-
-=======
+                                  }
+
 -------------------------------------------------------------------------------
 -- Constructor entries                                                       --
 -------------------------------------------------------------------------------
@@ -418,7 +106,6 @@
 --
 --   The argument and return types are parsed from the given string.
 --   Returns the Coq identifier assigned to the data constructor.
->>>>>>> 37ead09b
 defineTestCon :: String -> Int -> String -> Converter (String, String)
 defineTestCon nameStr arity typeStr = do
   name                              <- parseTestQName nameStr
@@ -432,82 +119,20 @@
     , entryReturnType = Just returnType
     , entryName       = name
     , entryIdent      = undefined -- filled by renamer
-<<<<<<< HEAD
-
-
-
-
-
-
     , entrySmartIdent = undefined -- filled by renamer
-
-
-
-
-
-
-=======
-    , entrySmartIdent = undefined -- filled by renamer
->>>>>>> 37ead09b
     }
   let (Just ident'     ) = Coq.unpackQualid (entryIdent entry)
       (Just smartIdent') = Coq.unpackQualid (entrySmartIdent entry)
   return (ident', smartIdent')
 
 -------------------------------------------------------------------------------
-<<<<<<< HEAD
-
-
-
-
-
-
 -- Variable entries                                                          --
-
-
-
-
-
-
--------------------------------------------------------------------------------
-
-
-
-
-
-
+-------------------------------------------------------------------------------
 
 -- | Adds an entry for a local variable to the current environment for
-
-
-
-
-
-
---   testing purposes.
-
-
-
-
-
-
+--   testing purposes.
 
 --   Returns the Coq identifier assigned to the variable.
-
-
-
-
-
-
-=======
--- Variable entries                                                          --
--------------------------------------------------------------------------------
-
--- | Adds an entry for a local variable to the current environment for
---   testing purposes.
-
---   Returns the Coq identifier assigned to the variable.
->>>>>>> 37ead09b
 defineTestVar :: String -> Converter String
 defineTestVar nameStr = do
   name <- parseTestQName nameStr
@@ -515,77 +140,10 @@
                                  , entryIsPure  = False
                                  , entryName    = name
                                  , entryIdent   = undefined -- filled by renamer
-<<<<<<< HEAD
-
-
-
-
-
-
-=======
->>>>>>> 37ead09b
                                  , entryType    = Nothing
                                  }
 
 -------------------------------------------------------------------------------
-<<<<<<< HEAD
-
-
-
-
-
-
--- Function entries                                                          --
-
-
-
-
-
-
--------------------------------------------------------------------------------
-
-
-
-
-
-
-
--- | Adds an entry for a function  to the current environment for
-
-
-
-
-
-
---   testing purposes.
-
-
-
-
-
-
---
-
-
-
-
-
-
---   The argument and return types are parsed from the given string.
-
-
-
-
-
-
---   Returns the Coq identifier assigned to the function.
-
-
-
-
-
-
-=======
 -- Function entries                                                          --
 -------------------------------------------------------------------------------
 
@@ -594,28 +152,11 @@
 --
 --   The argument and return types are parsed from the given string.
 --   Returns the Coq identifier assigned to the function.
->>>>>>> 37ead09b
 defineTestFunc :: String -> Int -> String -> Converter String
 defineTestFunc = defineTestFunc' False
 
 -- | Like 'defineTestFunc' but the first argument controls whether the
-<<<<<<< HEAD
-
-
-
-
-
-
 --   defined function is partial or not.
-
-
-
-
-
-
-=======
---   defined function is partial or not.
->>>>>>> 37ead09b
 defineTestFunc' :: Bool -> String -> Int -> String -> Converter String
 defineTestFunc' partial nameStr arity typeStr = do
   name                              <- parseTestQName nameStr
@@ -631,98 +172,15 @@
     , entryIsPartial     = partial
     , entryName          = name
     , entryIdent         = undefined -- filled by renamer
-<<<<<<< HEAD
-
-
-
-
-
-
     }
 
 -- | Like 'defineTestFunc' but also marks the given function as partial.
-
-
-
-
-
-
---
-
-
-
-
-
-
+--
 --   Returns the Coq identifier assigned to the function.
-
-
-
-
-
-
-=======
-    }
-
--- | Like 'defineTestFunc' but also marks the given function as partial.
---
---   Returns the Coq identifier assigned to the function.
->>>>>>> 37ead09b
 definePartialTestFunc :: String -> Int -> String -> Converter String
 definePartialTestFunc = defineTestFunc' True
 
 -------------------------------------------------------------------------------
-<<<<<<< HEAD
-
-
-
-
-
-
--- Utility functions                                                         --
-
-
-
-
-
-
--------------------------------------------------------------------------------
-
-
-
-
-
-
-
--- | Like 'parseTestTypeSchema' but makes sure that all type variables have
-
-
-
-
-
-
---   been introduced explicitly. A common error when writing tests is that the
-
-
-
-
-
-
---   tester forgets that in contrast to Haskell type variables must
-
-
-
-
-
-
---   be introduced explicitly.
-
-
-
-
-
-
-=======
 -- Utility functions                                                         --
 -------------------------------------------------------------------------------
 
@@ -730,7 +188,6 @@
 --   been introduced explicitly. A common error when writing tests is that the
 --   tester forgets that in contrast to Haskell type variables must
 --   be introduced explicitly.
->>>>>>> 37ead09b
 parseExplicitTestTypeSchema :: String -> Converter IR.TypeSchema
 parseExplicitTestTypeSchema input = do
   typeSchema <- parseTestTypeSchema input
