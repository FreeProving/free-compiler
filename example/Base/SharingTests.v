(** * Test module for sharing handlers. *)

From Base Require Import Free.
From Base Require Import Free.Handlers.
From Base Require Import Free.Instance.Comb.
From Base Require Import Free.Instance.Identity.
From Base Require Import Free.Instance.Maybe.
From Base Require Import Free.Instance.ND.
From Base Require Import Free.Instance.Share.
From Base Require Import Free.Instance.Trace.

From Base Require Import Free.Util.Search.

From Generated Require Data.List.
From Generated Require Data.Tuple.

From Base Require Import Prelude.
Open Scope string_scope.

Require Import Lists.List.
Import List.ListNotations.

Section SecData.

  Variable Shape : Type.
  Variable Pos : Shape -> Type.
  (* Infer Shape and Pos when tracing for convenience. *)
  Arguments trace {_} {_} {_} {_}.

  Notation "'ND'" := (Injectable ND.Shape ND.Pos Shape Pos).
  Notation "'Trace'" := (Traceable Shape Pos).
  Notation "'Maybe'" := (Injectable Maybe.Shape Maybe.Pos Shape Pos).
  Notation "'Share'" := (Injectable Share.Shape Share.Pos Shape Pos).


  (* Non-deterministic integer. *)
  Definition coin `{ND} `{I : Share} (S : Strategy Shape Pos)
  := @call Shape Pos S _ (pure 0%Z) >>= fun c1 =>
     @call Shape Pos S _ (pure 1%Z) >>= fun c2 =>
     Choice Shape Pos c1 c2.

  (* Non-deterministic boolean value. *)
  Definition coinB `{ND} `{I : Share} (S : Strategy Shape Pos)
  := @call Shape Pos S _ (True_ Shape Pos) >>= fun c1 =>
     @call Shape Pos S _ (False_ Shape Pos) >>= fun c2 =>
     Choice Shape Pos c1 c2.

  (* Non-deterministic partial integer. *)
  Definition coinM `{ND} `{Maybe} `{I : Share} (S : Strategy Shape Pos)
  := @call Shape Pos S _ (Nothing Shape Pos) >>= fun c1 =>
     @call Shape Pos S _ (Just Shape Pos 1%Z) >>= fun c2 =>
     Choice Shape Pos c1 c2.

  (* (0 ? 1, 2 ? 3) *)
  Definition coinPair `{ND} `{I : Share} (S : Strategy Shape Pos)
  : Free Shape Pos (Pair Shape Pos (Integer Shape Pos) (Integer Shape Pos))
  := @call Shape Pos S _ (pure 0%Z) >>= fun c1 =>
     @call Shape Pos S _ (pure 1%Z) >>= fun c2 =>
     @call Shape Pos S (Integer Shape Pos)
          (Choice Shape Pos c1 c2) >>= fun c3 =>
     @call Shape Pos S _ (pure 2%Z) >>= fun c4 =>
     @call Shape Pos S _ (pure 3%Z) >>= fun c5 =>
     @call Shape Pos S (Integer Shape Pos)
          (Choice Shape Pos c4 c5) >>= fun c6 =>
     Pair_ Shape Pos c3 c6.

  (* [0 ? 1, 2 ? 3] *)
  Definition coinList `{ND} `{I : Share} (S : Strategy Shape Pos)
  : Free Shape Pos (List Shape Pos (Integer Shape Pos))
  := @call Shape Pos S _ (pure 0%Z) >>= fun c1 =>
     @call Shape Pos S _ (pure 1%Z) >>= fun c2 =>
     @call Shape Pos S _ (Choice Shape Pos c1 c2) >>= fun c3 =>
     @call Shape Pos S _ (pure 2%Z) >>= fun c4 =>
     @call Shape Pos S _ (pure 3%Z) >>= fun c5 =>
     @call Shape Pos S _ (Choice Shape Pos c4 c5) >>= fun c6 =>
     @call Shape Pos S _ (Nil Shape Pos) >>= fun c7 =>
     @call Shape Pos S _ (Cons Shape Pos c6 c7) >>= fun c8 =>
     Cons Shape Pos c3 c8.

  (* Traced integer. *)
  Definition traceOne `{Trace} `{I : Share} (S : Strategy Shape Pos)
  := @call Shape Pos S _ (pure 1%Z) >>= fun c1 =>
     trace "One" c1.

  (* Traced boolean values. *)
  Definition traceTrue `{Trace} `{I : Share} (S : Strategy Shape Pos)
  := @call Shape Pos S _ (True_ Shape Pos) >>= fun c1 =>
     trace "True" c1.

  Definition traceFalse `{Trace} `{I : Share} (S : Strategy Shape Pos)
  := @call Shape Pos S _ (False_ Shape Pos) >>= fun c1 =>
     trace "False" c1.

  (* Traced Maybe values *)
  Definition traceNothing `{Trace} `{M : Maybe} `{I : Share} (S : Strategy Shape Pos)
  := @call Shape Pos S _ (@Nothing Shape Pos M (Integer Shape Pos)) >>= fun c1 =>
     trace "Nothing" c1.

  Definition traceJust `{Trace} `{M : Maybe} `{I : Share} (S : Strategy Shape Pos)
  := @call Shape Pos S _ (@Just Shape Pos M _ 1%Z) >>= fun c1 =>
     trace "Just 1" c1.

  (* (trace "0" 0, trace "1" 1) *)
  Definition tracePair `{Trace} `{I : Share} (S : Strategy Shape Pos)
  : Free Shape Pos (Pair Shape Pos (Integer Shape Pos) (Integer Shape Pos))
  := @call Shape Pos S _ (pure 0%Z) >>= fun c1 =>
     @call Shape Pos S _ (pure 1%Z) >>= fun c2 =>
     @call Shape Pos S _ (trace "0" c1) >>= fun c3 =>
     @call Shape Pos S _ (trace "1" c2) >>= fun c4 =>
     Pair_ Shape Pos c3 c4.

  (* [trace "0" 0, trace "1" 1] *)
  Definition traceList `{Trace} `{I : Share} (S : Strategy Shape Pos)
  : Free Shape Pos (List Shape Pos (Integer Shape Pos))
  := @call Shape Pos S _ (pure 0%Z) >>= fun c1 =>
     @call Shape Pos S _ (trace "0" c1) >>= fun c2 =>
     @call Shape Pos S _ (pure 1%Z) >>= fun c3 =>
     @call Shape Pos S _ (trace "1" c3) >>= fun c4 =>
     @call Shape Pos S _ (Nil Shape Pos) >>= fun c5 =>
     @call Shape Pos S _ (Cons Shape Pos c4 c5) >>= fun c6 =>
     (Cons Shape Pos c2 c6).

  (* [trace "1" 1, trace "2" 2, trace "3" 3] *)
  Definition traceList3 `{Trace} `{I : Share} (S : Strategy Shape Pos)
  : Free Shape Pos (List Shape Pos (Integer Shape Pos))
  := @call Shape Pos S _ (pure 1%Z) >>= fun c1 =>
     @call Shape Pos S _ (trace "1" c1) >>= fun c2 =>
     @call Shape Pos S _ (pure 2%Z) >>= fun c3 =>
     @call Shape Pos S _ (trace "2" c3) >>= fun c4 =>
     @call Shape Pos S _ (pure 3%Z) >>= fun c5 =>
     @call Shape Pos S _ (trace "3" c5) >>= fun c6 =>
     @call Shape Pos S _ (Nil Shape Pos) >>= fun c7 =>
     @call Shape Pos S _ (Cons Shape Pos c6 c7) >>= fun c8 =>
     @call Shape Pos S _ (Cons Shape Pos c4 c8) >>= fun c9 =>
     (Cons Shape Pos c2 c9).



End SecData.

(* Arguments sentences for the data. *)
Arguments coin {_} {_} {_} {_}.
Arguments coinB {_} {_} {_} {_}.
Arguments coinM {_} {_} {_} {_} {_}.
Arguments coinPair {_} {_} {_} {_}.
Arguments coinList {_} {_} {_} {_}.
Arguments traceOne {_} {_} {_}.
Arguments traceTrue {_} {_} {_}.
Arguments traceFalse {_} {_} {_}.
Arguments traceNothing {_} {_} {_} {_}.
Arguments traceJust {_} {_} {_} {_}.
Arguments tracePair {_} {_} {_}.
Arguments traceList {_} {_} {_}.
Arguments traceOne {_} {_} {_} {_}.
Arguments traceTrue {_} {_} {_} {_}.
Arguments traceFalse {_} {_} {_} {_}.
Arguments traceNothing {_} {_} {_} {_} {_}.
Arguments traceJust {_} {_} {_} {_} {_}.
Arguments tracePair {_} {_} {_} {_}.
Arguments traceList {_} {_} {_} {_}.
Arguments traceList3 {_} {_} {_} {_}.
(* Test functions *)

Section SecFunctions.

  (*Set Implicit Arguments.*)
  Variable Shape : Type.
  Variable Pos : Shape -> Type.
  Variable A : Type.

  Notation "'FreeA'" := (Free Shape Pos A).
  Notation "'ShareArgs'" := (ShareableArgs Shape Pos A).
  Notation "'Share'" := (Injectable Share.Shape Share.Pos Shape Pos).
  Notation "'Maybe'" := (Injectable Maybe.Shape Maybe.Pos Shape Pos).

  (* Simple sharing:
     let sx = fx in f sx sx *)
  Definition doubleShared `{I : Share} `{SA : ShareArgs} (S : Strategy Shape Pos)
                        (f : FreeA -> FreeA -> FreeA)
                        (fx : FreeA)
   : FreeA
  := @share Shape Pos S A SA fx >>= fun sx => f sx sx.

  (* Nested sharing:
     let sx = fx
         sy = f sx sx
     in f sy sy *)
  Definition doubleSharedNested `{I : Share} `{SA : ShareArgs} (S : Strategy Shape Pos)
                                (f : FreeA -> FreeA -> FreeA)
                                (fx : FreeA)
   : FreeA
  := @share Shape Pos S A SA fx >>= fun sx =>
     @share Shape Pos S A SA (f sx sx) >>= fun sy =>
    f sy sy.

  (* let sx = fx
         sy = f sx sx
         sz = fy
    in f sy sz *)
  Definition doubleSharedClash `{I : Share} `{SA : ShareArgs} (S : Strategy Shape Pos)
                              (f : FreeA -> FreeA -> FreeA)
                              (fx : FreeA) (fy : FreeA)
  : FreeA
  := @share Shape Pos S A SA fx >>= fun sx =>
     @call Shape Pos S A (f sx sx) >>= fun sy =>
     @call Shape Pos S A fy >>= fun sz =>
     f sy sz.

  (*
  let sx = val
     sy = f sx fx
     sz = f sy fy
     c1 = f sz val
     c2 = f sy c1
  in f sx c2
  *)
  Definition doubleSharedRec `{I : Share} `{SA : ShareArgs} (S : Strategy Shape Pos)
                             (f : FreeA -> FreeA -> FreeA)
                            (fx : FreeA) (fy : FreeA)
                            (val : A)
   : FreeA
  := @call Shape Pos S A (pure val) >>= fun sx =>
     @share Shape Pos S A SA (f sx fx) >>= fun sy =>
     @share Shape Pos S A SA (f sy fy) >>= fun sz =>
     @call Shape Pos S A (f sz sx) >>= fun c1 =>
     @call Shape Pos S A (f sy c1) >>= fun c2 =>
     f sx c2.

  (* Deep sharing. *)

  (*
  let sx = fx
      c1 = fst sx
      c2 = fst sx
      in c1 + c2
  *)
  Definition doubleDeepSharedPair `{I : Share} `{SA : ShareArgs} (S : Strategy Shape Pos)
                        (f : FreeA -> FreeA -> FreeA)
                        (fx : Free Shape Pos (Pair Shape Pos A A))
   : FreeA
  := @share Shape Pos S (Pair Shape Pos A A) _ fx >>= fun sx =>
     @call Shape Pos S A (Tuple.fst Shape Pos sx) >>= fun c1 =>
     @call Shape Pos S A (Tuple.fst Shape Pos sx) >>= fun c2 =>
      f c1 c2.

  (*
  let sx = fl in head sx + head sx
  Flattened version:
  let sx = fl
      c1 = head sx
      c2 = head sx
  in c1 + c2
  *)
  Definition doubleDeepSharedList `{I : Share} `{SA : ShareArgs} (P : Partial Shape Pos) (S : Strategy Shape Pos)
                        (f : FreeA -> FreeA -> FreeA)
                        (fl : Free Shape Pos (List Shape Pos A))
   : FreeA
  := @share Shape Pos S (List Shape Pos A) _ fl >>= fun sx =>
     @call Shape Pos S A (List.head Shape Pos P sx) >>= fun c1 =>
     @call Shape Pos S A (List.head Shape Pos P sx) >>= fun c2 =>
              f c1 c2.

(* Recursive functions *)


  (*
   tails :: [a] -> [[a]]
   tails xs = xs : case xs of
   []      -> []
   x : xs' -> tails xs'
  *)
  (* fxs' can not be shared because the termination checker does not accept that definition
     as well-formed. But since xs0 is shared (in tails), its component fxs' is also automatically shared. *)
  Fixpoint tails_0
     `{Share}
     (S : Strategy Shape Pos)
     (xs0 : List Shape Pos A) {struct xs0}
   : Free Shape Pos (List Shape Pos (List Shape Pos A))
    := match xs0 with
       | List.nil          =>  Nil Shape Pos
       | List.cons _ fxs' =>  @call Shape Pos S _ (fxs' >>= fun xs'0 => tails_0 S xs'0) >>= fun c1 =>
                              Cons Shape Pos fxs' c1
       end.

  Definition tails
    `{Share}
    `{ShareArgs}
    (S : Strategy Shape Pos)
    (fxs : Free Shape Pos (List Shape Pos A))
    : Free Shape Pos (List Shape Pos (List Shape Pos A))
   := @share Shape Pos S _ _ fxs >>= fun fxs0 =>
      @call Shape Pos S _ (fxs0 >>= fun xs0 => tails_0 S xs0) >>= fun c1 =>
        Cons Shape Pos fxs0 c1.

End SecFunctions.

Arguments doubleShared {_} {_} {_} {_} {_}.
Arguments doubleSharedClash {_} {_} {_} {_} {_}.
Arguments doubleSharedNested {_} {_} {_} {_} {_}.
Arguments doubleSharedRec {_} {_} {_} {_} {_}.
Arguments doubleDeepSharedPair {_} {_} {_} {_} {_}.
Arguments doubleDeepSharedList {_} {_} {_} {_} {_}.
Arguments tails {_} {_} {_} {_} {_}.

(* Some notations for convenience.
   Since we only provide the sharing instance and functions when the handlers
   are called, the arguments Shape and Pos can be inferred. *)
Notation "'Cbneed_'" := (Cbneed _ _).
Notation "'Cbn_'" := (Cbn _ _).
Notation "'Cbv_'" := (Cbv _ _).
Notation "'addInteger_'" := (addInteger _ _).
Notation "'orBool_'" := (orBool _ _).

(* ---------------------- Test cases without sharing ----------------------- *)


(*
0?1 + 0?1
= 0+0 ? 0+1 ? 1+0 ? 1+1
= 0 ? 1 ? 1 ? 2
*)
Example exAddNoSharingND : handleShareND (doubleShared  Cbn_ addInteger_ (coin Cbn_))
                           = [0%Z;1%Z;1%Z;2%Z].
Proof. constructor. Qed.

(*
trace "One" 1 + trace "One" 1
=> The message should be logged twice and the result should be 2.
*)
Example exAddNoSharingTrace
: handleShareTrace (doubleShared Cbn_ addInteger_ (traceOne Cbn_))
  = (2%Z,["One";"One"]).
Proof. constructor. Qed.

(*
(true ? false) or (true ? false)
= (true or (true ? false)) ? (false or (true ? false))
= true ? (true ? false)
= true ? true ? false
*)
Example exOrNDNoSharing
 : handleShareND (doubleShared Cbn_ orBool_ (coinB Cbn_)) = [true;true;false].
Proof. constructor. Qed.

(*
(trace "True" true) or (trace "True" true)
=> The second argument is not evaluated, so the result should be true and the
   message should be logged only once.
*)
Example exOrTrueTracingNoSharing
 : handleShareTrace (doubleShared Cbn_ orBool_ (traceTrue Cbn_))
   = (true,["True"]).
Proof. constructor. Qed.

(*
(trace "False" false) or (trace "False" false)
=> Both arguments are evaluated, so the result should be false and the message
   should be logged twice.
*)
Example exOrFalseTracingNoSharing
 : handleShareTrace (doubleShared Cbn_ orBool_ (traceFalse Cbn_))
   = (false,["False";"False"]).
Proof. constructor. Qed.

(*
(trace "False" false) or (trace "True" false)
=> Both arguments are evaluated, so the result should be true and both messages
   should be logged.
*)
Example exOrMixedTracingNoSharing
 : handleShareTrace (orBool_ (traceFalse Cbn_) (traceTrue Cbn_))
   = (true,["False";"True"]).
Proof. constructor. Qed.

(*
(Nothing ? Just 1) + (Nothing ? Just 1)
= Nothing
*)
Example exNDMNoSharing
 : handleShareNDMaybe (doubleShared Cbn_ addInteger_ (coinM Cbn_)) = None.
Proof. constructor. Qed.

(*
trace "Nothing" Nothing + trace "Nothing" Nothing
=> The second argument is not evaluated due to >>=, so the message should
   only be logged once and the result should be Nothing (i.e. None in Coq).
*)
Example exTraceNothingNoSharing
 : handleMaybeShareTrace (doubleShared Cbn_ addInteger_ (traceNothing Cbn_))
   = (None,["Nothing"]).
Proof. constructor. Qed.

(*
trace "Just 1" (Just 1) + trace "Just 1" (Just 1)
=> Since there is no sharing, the message should be logged twice and the
   result should be Just 2 (Some 2 in Coq).
*)
Example exTraceJustNoSharing
 : handleMaybeShareTrace (doubleShared Cbn_ addInteger_ (traceJust Cbn_))
   = (Some 2%Z,["Just 1";"Just 1"]).
Proof. constructor. Qed.


(* --------------------- Test cases for simple sharing --------------------- *)

(*
let sx = 0 ? 1
in sx + sx
= 0+0 ? 1+1
= 0 ? 2
*)
Example exAddSharingND : handleShareND (doubleShared Cbneed_
  addInteger_ (coin Cbneed_))
  = [0%Z;2%Z].
Proof. constructor. Qed.

(* Strict evaluation also leads to consistent choices. *)
Example exAddSharingNDStrict : handleShareND (doubleShared Cbv_
  addInteger_ (coin Cbv_))
  = [0%Z;2%Z].
Proof. constructor. Qed.

(*
let sx = trace "One" 1
in sx + sx
=> The message should be logged once and the result should be 2.
*)
Example exAddSharingTrace
 : handleShareTrace (doubleShared Cbneed_ addInteger_ (traceOne Cbneed_))
 = (2%Z,["One"]).
Proof. constructor. Qed.

(* Strict evaluation also leads to the message being logged only once. *)
Example exAddSharingTraceStrict
 : handleShareTrace (doubleShared Cbv_ addInteger_ (traceOne Cbv_))
 = (2%Z,["One"]).
Proof. constructor. Qed.

(*
let sx = true ? false
in sx or sx
= (true or true) ? (false or false)
= true ? false
*)
Example exOrNDSharing
 : handleShareND (doubleShared Cbneed_ orBool_ (coinB Cbneed_)) = [true;false].
Proof. constructor. Qed.

(* Strict evaluation also leads to consistent choices. *)
Example exOrNDSharingStrict
 : handleShareND (doubleShared Cbv_ orBool_ (coinB Cbv_)) = [true;false].
Proof. constructor. Qed.

(*
let sx = trace "True" true
in sx or sx
=> The second argument is not evaluated, so sharing makes no difference here.
   The message should be logged once and the result should be true.
*)
Example exOrTrueTraceSharing
 : handleShareTrace (doubleShared Cbneed_ orBool_ (traceTrue Cbneed_))
   = (true,["True"]).
Proof. constructor. Qed.

(* Strict evaluation also leads to the message being logged only once. *)
Example exOrTrueTraceSharingStrict
 : handleShareTrace (doubleShared Cbv_ orBool_ (traceTrue Cbv_))
   = (true,["True"]).
Proof. constructor. Qed.

(*
let sx = trace "False" true
in sx or sx
=> Both arguments are evaluated, but sx is shared, so the message should
only be logged once and the result should be false.
*)
Example exOrFalseTraceSharing
 : handleShareTrace (doubleShared Cbneed_ orBool_ (traceFalse Cbneed_))
   = (false,["False"]).
Proof. constructor. Qed.

(*
let sx = Nothing ? Just 1
in sx + sx
= Nothing
*)
Example exNDMSharing
 : handleShareNDMaybe (doubleShared Cbneed_ addInteger_ (coinM Cbneed_))
   = None.
Proof. constructor. Qed.

(*
let sx = trace "Nothing" Nothing
in sx + sx
=> The message should only be logged once and the result should be Nothing
   due to >>=.
*)
Example exTraceNothingSharing
 : handleMaybeShareTrace (doubleShared Cbneed_ addInteger_ (traceNothing Cbneed_))
   = (None,["Nothing"]).
Proof. constructor. Qed.

(*
let sx = trace "Just 1" (Just 1)
in sx + sx
=> The message should only be logged once due to sharing and the result
   should be Some 2.
*)
Example exTraceJustSharing
 : handleMaybeShareTrace (doubleShared Cbneed_ addInteger_ (traceJust Cbneed_))
   = (Some 2%Z,["Just 1"]).
Proof. constructor. Qed.

(* --------------------- Test cases for nested sharing --------------------- *)

(*
let sx = 0 ? 1
    sy = sx + sx
in sy + sy
= (0+0)+(0+0) ? (1+1)+(1+1)
= 0 ? 4
*)
Example exAddNestedSharingND : handleShareND (doubleSharedNested Cbneed_
                                                          addInteger_
                                                          (coin Cbneed_))
                               = [0%Z;4%Z].
Proof. constructor. Qed.

(*
let sx = trace "One" 1
    sy = sx + sx
in sy + sy
=> The message should only be logged once and the result should be 4.
*)
Example exAddNestedSharingTrace
 : handleShareTrace (doubleSharedNested Cbneed_ addInteger_ (traceOne Cbneed_))
   = (4%Z,["One"]).
Proof. constructor. Qed.

(*
let sx = true ? false
    sy = sx or sx
in sy or sy
= true ? false
*)
Example exOrNestedSharingND
 : handleShareND (doubleSharedNested Cbneed_ orBool_ (coinB Cbneed_))
   = [true;false].
Proof. constructor. Qed.

(*
let sx = trace "True" true
    sy = sx or sx
in sy or sy
=> The message should only be logged once due to non-strictness
   and the result should be true.
*)
Example exOrNestedTrueTracing
 : handleShareTrace (doubleSharedNested Cbneed_ orBool_ (traceTrue Cbneed_))
   = (true,["True"]).
Proof. constructor. Qed.

(*
let sx = trace "True" true
    sy = sx or sx
in sy or sy
=> The message should only be logged once due to sharing
   and the result should be false.
*)
Example exOrNestedFalseTracing
 : handleShareTrace (doubleSharedNested Cbneed_ orBool_ (traceFalse Cbneed_))
   = (false, ["False"]).
Proof. constructor. Qed.

(*
let sx = 0 ? 1
    sy = sx + sx
    sz = 0 ? 1
in sy + sz
= ((0 + 0) ? (1 + 1)) + (0 ? 1)
= (0 ? 1) + (0 ? 1)
= 0+0 ? 0+1 ? 1+0 ? 1+1
= 0 ? 1 ? 2 ? 3
*)
Example exAddClashSharingND
 : handleShareND (doubleSharedClash Cbneed_ addInteger_ (coin Cbneed_) (coin Cbneed_))
   = [0%Z;1%Z;2%Z;3%Z].
Proof. constructor. Qed.

(*
let sx = trace "One" 1
    sy = sx + sx
    sz = trace "One" 1
in sy + sz
=> The message should be logged twice and the result should be 3.
*)
Example exAddClashSharingTracing
 : handleShareTrace (doubleSharedClash Cbneed_ addInteger_
                                  (traceOne Cbneed_) (traceOne Cbneed_))
   = (3%Z,["One";"One"]).
Proof. constructor. Qed.

(*
let sx = true ? false
    sy = sx or sx
    sz = true ? false
in sy or sz
= ((true or true) or (true ? false)) ? ((false or false) or (true ? false))
= true ? (true ? false)
= true ? true ? false
*)
Example exOrClashSharingND
 : handleShareND (doubleSharedClash Cbneed_ orBool_ (coinB Cbneed_) (coinB Cbneed_))
   = [true;true;false].
Proof. constructor. Qed.

(*
let sx = trace "True" true
    sy = sx or sx
    sz = trace "True" true
in sy or sz
=> The message should only be logged once due to non-strictness and the
   result should be true.
*)
Example exOrClashTrueTracing
 : handleShareTrace (doubleSharedClash Cbneed_ orBool_
                                  (traceTrue Cbneed_) (traceTrue Cbneed_))
   = (true,["True"]).
Proof. constructor. Qed.

(*
let sx = trace "False" false
    sy = sx or sx
    sz = trace "False" false
in sy or sz
=> sx is shared, so evaluating sy should only log one message.
   Evaluating sz should log the message once more, so it should
   be logged twice in total and the result should be false.
*)
Example exOrClashFalseTracing
 : handleShareTrace (doubleSharedClash Cbneed_ orBool_
                                  (traceFalse Cbneed_) (traceFalse Cbneed_))
   = (false,["False";"False"]).
Proof. constructor. Qed.

(*
let sx = 1
    sy = sx + (0 ? 1)
    sz = sy + (0 ? 1)
in sx + (sy + (sz + 1))
= (1 + (1+0 + ((1+0 + (0 ? 1)) + 1))) ? (1 + (1+1 + ((1+1 + (0 ? 1)) + 1)))
= (1 + (1+0 + ((1+0 + 0) + 1)))
  ? (1 + (1+0 + ((1+0 + 1) + 1)))
  ? (1 + (1+1 + ((1+1 + 0) + 1)))
  ? (1 + (1+1 + ((1+1 + 1) + 1)))
= 4 ? 5 ? 6 ? 7
*)
Example exAddRecSharingND : handleShareND (doubleSharedRec Cbneed_
                                                    addInteger_
                                                    (coin Cbneed_) (coin Cbneed_) 1%Z)
                            = [4%Z;5%Z;6%Z;7%Z].
Proof. constructor. Qed.

(*
let sx = 1
    sy = sx + trace "One" 1
    sz = sy + trace "One" 1
in sx + (sy + (sz + 1))
=> The message should be logged once for sy and once for sz, so it should be
   logged twice in total.
   sx has the value 1, sy has the value 2 and sz has the value 3, so the
   final value should be 1 + 2 + 3 + 1 = 7.
*)
Example exAddRecSharingTracing
 : handleShareTrace (doubleSharedRec Cbneed_ addInteger_
                                (traceOne Cbneed_) (traceOne Cbneed_) 1%Z)
   = (7%Z,["One";"One"]).
Proof. constructor. Qed.

(*
let sx = true
    sy = sx or (true ? false)
    sz = sy or (true ? false)
in sx or (sy or (sz or true))
= true (due to non-strictness)
*)
Example exOrRecSharingNDTrue
 : handleShareND (doubleSharedRec Cbneed_ orBool_ (coinB Cbneed_) (coinB Cbneed_) true)
   = [true].
Proof. constructor. Qed.

(*
let sx = false
    sy = sx or (true ? false)
    sz = sy or (true ? false)
in sx or (sy or (sz or false))
= false or ((false or true) or ((true or (true ? false)) or false)) ?
  false or ((false or false) or ((false or (true ? false)) or false))
= (false or true) or ((true or (true ? false)) or false) ?
  (false or false) or ((false or (true ? false)) or false)
= true ?
  (false or (true ? false)) or false
= true ?
  (true ? false) or false
= true ?
  true or false ?
  false or false
= true ? true ? false
*)
Example exOrRecSharingNDFalse
 : handleShareND ((doubleSharedRec Cbneed_ orBool_ (coinB Cbneed_) (coinB Cbneed_) false))
   = [true;true;false].
Proof. constructor. Qed.

(*
let sx = false
    sy = sx or (trace "True" true)
    sz = sy or (trace "True" true)
in sx or (sy or (sz or false))
=> sy has the value true, so sz is not evaluated. The message should only
   be logged once and the result should be true.
*)
Example exOrRecTrueTracing
 : handleShareTrace (doubleSharedRec Cbneed_ orBool_
                                (traceTrue Cbneed_) (traceTrue Cbneed_) false)
   = (true,["True"]).
Proof. constructor. Qed.

(*
let sx = false
    sy = sx or (trace "False" false)
    sz = sy or (trace "False" false)
in sx or (sy or (sz or false))
=> sy is shared, so its message should only be logged once. Additionally,
   the message is logged once more when sz is evaluated. The result should
   be false.
*)
Example exOrRecFalseTracing
 : handleShareTrace (doubleSharedRec Cbneed_ orBool_
                                (traceFalse Cbneed_) (traceFalse Cbneed_) false)
   = (false,["False";"False"]).
Proof. constructor. Qed.


(* ----------------------- Test cases for deep sharing --------------------- *)

(*
let sx = (0 ? 1, 2 ? 3)
in fst sx + fst sx

= (0 + 0) ? (1 + 1)
= 0 ? 2
*)
Example exAddDeepPairND
 : handleShareND (doubleDeepSharedPair Cbneed_ addInteger_ (coinPair Cbneed_))
  = [0%Z;2%Z].
Proof. constructor. Qed.

(* let sx = [0 ? 1, 2 ? 3]
in head sx + head sx
= (0 + 0) ? (1 + 1)
= 0 ? 2
*)
Example exAddDeepListND
 : handleShareND
<<<<<<< HEAD
  (doubleDeepSharedList (ND.Partial _ _)
   Cbneed_ addInteger_ (coinList Cbneed_))
=======
  (doubleDeepSharedList (ND.Partial _ _) Cbneed_ addInteger_ (coinList Cbneed_))
>>>>>>> 7fdf9b20
 = [0%Z;2%Z].
Proof. constructor. Qed.

(*
let sx = (trace "0" 0, trace "1" 1)
in fst sx + fst sx
=> The pair is shared, so the effects inside the pair should be shared as
   well. Since we take the first element twice, the second tracing message ("1")
   should not be logged and the first should be shared and thus logged once.
*)
Example exAddDeepPairTrace
 : handleShareTrace (doubleDeepSharedPair Cbneed_ addInteger_ (tracePair Cbneed_))
  = (0%Z, ["0"]).
Proof. constructor. Qed.

(*
let sx = (trace "0" 0, trace "1" 1)
in head sx + head sx
=> The list is shared, so the effects inside the pair should be shared as
   well. Since we take the first element twice, the second tracing message ("1")
   should not be logged and the first should be shared and thus logged once.
   Because head is partial and we use the Maybe instance of Partial, the result
   should be Some 0 instead of simply 0.
*)
Example exAddDeepListTrace
 : handleMaybeShareTrace
   (doubleDeepSharedList (Maybe.Partial _ _)
<<<<<<< HEAD
    Cbneed_ addInteger_ (traceList Cbneed_))
=======
     Cbneed_ addInteger_ (traceList Cbneed_))
>>>>>>> 7fdf9b20
  = (Some 0%Z, ["0"]).
Proof. constructor. Qed.

(*
  sumTails :: [Integer] -> Integer
  sumTails l = sum (map sum (tails l))
*)
Definition sumTails
  (Shape : Type) (Pos : Shape -> Type)
  `{I : Injectable Share.Shape Share.Pos Shape Pos}
  (S : Strategy Shape Pos)
  (l : Free Shape Pos (List Shape Pos (Integer Shape Pos)))
  : Free Shape Pos (Integer Shape Pos)
 := List.sum Shape Pos
      (List.map Shape Pos (pure (fun fxs => List.sum Shape Pos fxs))
                     (tails S l)).

(* Evaluation of sumTails [trace "1" 1, trace "2" 2, trace "3" 3] *)
(* = sum (map (sum [trace "1" 1, trace "2" 2, trace "3" 3] : [trace "2" 2, trace "3" 3] : [trace "3" 3] : [])) *)

(* Call-by-need *)
(* Due to sharing, each number should be logged only once. *)
Example exSumTailsTracingCbneed : handleShareTrace (sumTails _ _ Cbneed_ (traceList3 Cbneed_))
 = (14%Z,["1";"2";"3"]).
Proof. constructor. Qed.

(* Call-by-name *)
(* Each time an element is evaluated, its message is logged again.
   Only one of the lists in the result of tails contains 1, two contain 2,
   and three contain 3. Therefore, "1" should be logged once, "2" twice and
   "3" three times. *)
Example exSumTailsTracingCbn : handleShareTrace (sumTails _ _ Cbn_ (traceList3 Cbn_))
 = (14%Z,["1";"2";"3";"2";"3";"3"]).
Proof. constructor. Qed.

(* Call-by-value *)
(* The tracing effect is evaluated immediately, so we should only log each number once. *)
Example exSumTailsTracingCbv : handleShareTrace (sumTails _ _ Cbv_ (traceList3 Cbv_))
 = (14%Z,["1";"2";"3"]).
Proof. constructor. Qed.

(* Evaluation of sumTails [0 ? 1, 2 ? 3] *)

(* Call-by-need *)
(* sumTails [0 ? 1, 2 ? 3]
  = sum (map sum (tails [0 ? 1, 2 ? 3]))
  = sum (map sum ( [0 ? 1, 2 ? 3] : tails [ 2 ? 3 ]  ))
  = sum (map sum ( [0 ? 1, 2 ? 3] : ([2 ? 3] : [])  ))
  = sum (map sum ([[0,2],[2]] ? [[0,3], [3]] ? [[1,2],[2]] ? [[1,3],[3]] ))
  = sum ([2,2] ? [3,3] ? [3,2] ? [4,3])
  = 4 ? 6 ? 5 ? 7
*)
Example exSumTailsNDCbneed : handleShareND (sumTails _ _ Cbneed_ (coinList Cbneed_))
 = [4%Z;6%Z;5%Z;7%Z].
Proof. constructor. Qed.

(* Call-by-name *)
(*
  sumTails [0 ? 1, 2 ? 3]
  = sum (map sum (tails [0 ? 1, 2 ? 3]))
  = sum (map sum ( [0 ? 1, 2 ? 3] : tails [ 2 ? 3 ]  ))
  = sum (map sum ( [0 ? 1, 2 ? 3] : ([2 ? 3] : [])  ))
  = sum ([2,2] ? [3,2] ? [2,3] ? [3,3] ? [3,2] ? [3,3] ? [4,2] ? [4,3])
  = 4 ? 5 ? 5 ? 6 ? 5 ? 6 ? 6 ? 7
*)
Example exSumTailsNDCbn : handleShareND (sumTails _ _ Cbn_ (coinList Cbn_))
 = [4%Z;5%Z;5%Z;6%Z;5%Z;6%Z;6%Z;7%Z].
Proof. constructor. Qed.

(* Call-by-value *)
(* Because the non-determinism is evaluated immediately, the result should be
   the same as with call-by-need evaluation. *)
Example exSumTailsNDCbv : handleShareND (sumTails _ _ Cbv_ (coinList Cbv_))
 = [4%Z;6%Z;5%Z;7%Z].
Proof. constructor. Qed.
<|MERGE_RESOLUTION|>--- conflicted
+++ resolved
@@ -763,12 +763,7 @@
 *)
 Example exAddDeepListND
  : handleShareND
-<<<<<<< HEAD
-  (doubleDeepSharedList (ND.Partial _ _)
-   Cbneed_ addInteger_ (coinList Cbneed_))
-=======
   (doubleDeepSharedList (ND.Partial _ _) Cbneed_ addInteger_ (coinList Cbneed_))
->>>>>>> 7fdf9b20
  = [0%Z;2%Z].
 Proof. constructor. Qed.
 
@@ -796,11 +791,7 @@
 Example exAddDeepListTrace
  : handleMaybeShareTrace
    (doubleDeepSharedList (Maybe.Partial _ _)
-<<<<<<< HEAD
-    Cbneed_ addInteger_ (traceList Cbneed_))
-=======
      Cbneed_ addInteger_ (traceList Cbneed_))
->>>>>>> 7fdf9b20
   = (Some 0%Z, ["0"]).
 Proof. constructor. Qed.
 
