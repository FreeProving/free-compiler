-- | This module contains functions for converting mutually recursive
--   function declarations by splitting them into one or more recursive helper
--   function whose decreasing argument is not lifted to the @Free@ monad and
--   a non-recursive main function.

module FreeC.Backend.Coq.Converter.FuncDecl.Rec.WithHelpers
  ( convertRecFuncDeclsWithHelpers
  , convertRecFuncDeclsWithHelpers'
  )
where

import           Control.Monad                  ( forM
                                                , mapAndUnzipM
                                                , join
                                                )
import           Data.List                      ( delete
                                                , elemIndex
                                                )
import qualified Data.List.NonEmpty            as NonEmpty
import qualified Data.Map.Strict               as Map
import           Data.Maybe                     ( fromJust )
import qualified Data.Set                      as Set

import           FreeC.Backend.Coq.Analysis.DecreasingArguments
import           FreeC.Backend.Coq.Converter.Expr
import           FreeC.Backend.Coq.Converter.FuncDecl.Common
import           FreeC.Backend.Coq.Converter.FuncDecl.NonRec
import qualified FreeC.Backend.Coq.Syntax      as Coq
import           FreeC.Environment
import           FreeC.Environment.Entry
import           FreeC.Environment.Fresh
import           FreeC.Environment.Renamer
import           FreeC.IR.Inlining
import           FreeC.IR.Reference             ( freeVarSet )
import           FreeC.IR.SrcSpan
import qualified FreeC.IR.Syntax               as IR
import           FreeC.IR.Subterm
import           FreeC.Monad.Converter
import           FreeC.Pretty
import           FreeC.Util.Predicate

-- | Converts recursive function declarations into recursive helper and
--   non-recursive main functions.
convertRecFuncDeclsWithHelpers :: [IR.FuncDecl] -> Converter [Coq.Sentence]
convertRecFuncDeclsWithHelpers decls = do
  (helperDecls', mainDecls') <- convertRecFuncDeclsWithHelpers' decls
  return
    (  Coq.comment
        ("Helper functions for " ++ showPretty (map IR.funcDeclName decls))
    :  helperDecls'
    ++ mainDecls'
    )

-- | Like 'convertRecFuncDeclsWithHelpers' but does return the helper and
--   main functions separtly.
convertRecFuncDeclsWithHelpers'
  :: [IR.FuncDecl] -> Converter ([Coq.Sentence], [Coq.Sentence])
convertRecFuncDeclsWithHelpers' decls = do
  -- Split into helper and main functions.
  decArgs                  <- identifyDecArgs decls
  (helperDecls, mainDecls) <- mapAndUnzipM (uncurry transformRecFuncDecl)
                                           (zip decls decArgs)
  -- Convert helper and main functions.
  -- The right hand side of the main functions are inlined into helper the
  -- functions. Because inlining can produce fesh identifiers, we need to
  -- perform inlining and conversion of helper functions in a local environment.
<<<<<<< HEAD
  helperDecls' <- forM (concat helperDecls) $ \helperDecl -> localEnv $ do
    inlinedHelperDecl <- inlineFuncDecls mainDecls helperDecl
    convertRecHelperFuncDecl inlinedHelperDecl
  mainDecls' <- convertNonRecFuncDecls mainDecls
=======
  helperDecls' <- forM (concat helperDecls) $ \(helperDecl, decArgIndex) ->
    localEnv $ do
      inlinedHelperDecl <- inlineFuncDecls mainDecls helperDecl
      convertRecHelperFuncDecl inlinedHelperDecl decArgIndex
  mainDecls' <- mapM convertNonRecFuncDecl mainDecls
>>>>>>> 674e0ce5

  -- Create common fixpoint sentence for all helper functions.
  return
    ( [Coq.FixpointSentence (Coq.Fixpoint (NonEmpty.fromList helperDecls') [])]
    , mainDecls'
    )

-- | Transforms the given recursive function declaration with the specified
--   decreasing argument into recursive helper functions and a non recursive
--   main function.
--
--   The helper functions are annotated with the index of their decreasing
--   argument.
transformRecFuncDecl
  :: IR.FuncDecl
  -> DecArgIndex
  -> Converter ([(IR.FuncDecl, DecArgIndex)], IR.FuncDecl)
transformRecFuncDecl (IR.FuncDecl srcSpan declIdent typeArgs args maybeRetType expr) decArgIndex
  = do
  -- Generate a helper function declaration and application for each case
  -- expression of the decreasing argument.
    (helperDecls, helperApps) <- mapAndUnzipM generateHelperDecl caseExprsPos

    -- Generate main function declaration. The main function's right hand side
    -- is constructed by replacing all case expressions of the decreasing
    -- argument by an invocation of the corresponding recursive helper function.
    let (Just mainExpr) = replaceSubterms expr (zip caseExprsPos helperApps)
        mainDecl =
          IR.FuncDecl srcSpan declIdent typeArgs args maybeRetType mainExpr

    return (helperDecls, mainDecl)
 where
  -- | The name of the function to transform.
  name :: IR.QName
  name = IR.declIdentName declIdent

  -- | The names of the function's arguments.
  argNames :: [IR.QName]
  argNames = map IR.varPatQName args

  -- | The name of the decreasing argument.
  decArg :: IR.QName
  decArg = argNames !! decArgIndex

  -- | The positions of @case@-expressions for the decreasing argument.
  caseExprsPos :: [Pos]
  caseExprsPos = [ p | p <- ps, not (any (below p) (delete p ps)) ]
   where
    ps :: [Pos]
    ps = filter decArgNotShadowed (findSubtermPos isCaseExpr expr)

  -- | Tests whether the given expression is a @case@-expression for the
  --   the decreasing argument.
  isCaseExpr :: IR.Expr -> Bool
  isCaseExpr (IR.Case _ (IR.Var _ varName _) _ _) = varName == decArg
  isCaseExpr _ = False

  -- | Ensures that the decreasing argument is not shadowed by the binding
  --   of a local variable at the given position.
  decArgNotShadowed :: Pos -> Bool
  decArgNotShadowed p = decArg `Set.notMember` boundVarsAt expr p

  -- | Generates the recursive helper function declaration for the @case@
  --   expression at the given position of the right hand side.
  --
  --   Returns the helper function declaration with the index of its decreasing
  --   argument and an expression for the application of the helper function.
  generateHelperDecl :: Pos -> Converter ((IR.FuncDecl, DecArgIndex), IR.Expr)
  generateHelperDecl caseExprPos = do
    -- Generate a fresh name for the helper function.
    helperName <- freshHaskellQName (IR.declIdentName declIdent)
    let helperDeclIdent = declIdent { IR.declIdentName = helperName }

    -- Pass all type arguments to the helper function.
    let helperTypeArgs  = typeArgs

    -- Pass used variables as additional arguments to the helper function
    -- but don't pass shadowed arguments to helper functions.
    let boundVarTypeMap = boundVarsWithTypeAt expr caseExprPos
        boundVars =
          Map.keysSet boundVarTypeMap `Set.union` Set.fromList argNames
        Just caseExpr  = selectSubterm expr caseExprPos
        usedVars       = freeVarSet caseExpr
        helperArgNames = Set.toList (usedVars `Set.intersection` boundVars)

    -- Determine the type of helper function's arguments and its return type.
    -- Additionally, the decreasing argument is marked as strict.
    let
      argTypes         = map IR.varPatType args
      argTypeMap       = Map.fromList (zip argNames argTypes)
      helperArgTypeMap = boundVarTypeMap `Map.union` argTypeMap
      helperArgTypes =
        map (join . (`Map.lookup` helperArgTypeMap)) helperArgNames
      argStrict       = map IR.varPatIsStrict args
      argStrictMap    = Map.fromList (zip argNames argStrict)
      helperArgStrict = map
        ((== decArg) .||. ((Just True ==) . (`Map.lookup` argStrictMap)))
        helperArgNames
      helperArgs = zipWith3
        (IR.VarPat NoSrcSpan . fromJust . IR.identFromQName)
        helperArgNames
        helperArgTypes
        helperArgStrict
      helperReturnType = IR.exprType caseExpr
      helperType =
        IR.funcType NoSrcSpan <$> sequence helperArgTypes <*> helperReturnType

    -- Register the helper function to the environment.
    -- Even though we know the type of the original and additional arguments
    -- the return type is unknown since @case@ the right-hand side of @case@
    -- expressions is not annotated.
    -- If the original function was partial, the helper function is partial as
    -- well.
    freeArgsNeeded <- inEnv $ needsFreeArgs name
    partial        <- inEnv $ isPartial name
    _entry         <- renameAndAddEntry $ FuncEntry
      { entrySrcSpan       = NoSrcSpan
      , entryArity         = length helperArgTypes
      , entryTypeArgs      = map IR.typeVarDeclIdent helperTypeArgs
      , entryArgTypes      = map fromJust helperArgTypes
      , entryStrictArgs    = map IR.varPatIsStrict helperArgs
      , entryReturnType    = fromJust helperReturnType
      , entryNeedsFreeArgs = freeArgsNeeded
      , entryIsPartial     = partial
      , entryName          = helperName
      , entryIdent         = undefined -- filled by renamer
      }

    -- Determine the index of the decreasing argument.
    let decArgIndex' = fromJust $ elemIndex decArg helperArgNames

    -- Build helper function declaration and application.
    let helperTypeArgs' = map IR.typeVarDeclToType helperTypeArgs
        helperAppType   = IR.TypeSchema NoSrcSpan [] <$> helperType
        helperDecl      = IR.FuncDecl srcSpan
                                      helperDeclIdent
                                      helperTypeArgs
                                      helperArgs
                                      helperReturnType
                                      caseExpr
        helperApp = IR.app
          NoSrcSpan
          (IR.visibleTypeApp NoSrcSpan
                             (IR.Var NoSrcSpan helperName helperAppType)
                             helperTypeArgs'
          )
          (map IR.varPatToExpr helperArgs)

    return ((helperDecl, decArgIndex'), helperApp)

-- | Converts a recursive helper function to the body of a Coq @Fixpoint@
--   sentence with the decreasing argument with the given index annotated with
--   @struct@.
convertRecHelperFuncDecl :: IR.FuncDecl -> DecArgIndex -> Converter Coq.FixBody
convertRecHelperFuncDecl helperDecl decArgIndex = localEnv $ do
  -- Convert left- and right-hand side of helper function.
  (qualid, binders, returnType') <- convertFuncHead helperDecl
  rhs'                           <- convertExpr (IR.funcDeclRhs helperDecl)
  -- Lookup name of decreasing argument.
  Just decArg'                   <-
    inEnv
    $  lookupIdent IR.ValueScope
    $  IR.varPatQName
    $  IR.funcDeclArgs helperDecl
    !! decArgIndex
  -- Generate body of @Fixpoint@ sentence.
  return
    (Coq.FixBody qualid
                 (NonEmpty.fromList binders)
                 (Just (Coq.StructOrder decArg'))
                 returnType'
                 rhs'
    )<|MERGE_RESOLUTION|>--- conflicted
+++ resolved
@@ -64,18 +64,11 @@
   -- The right hand side of the main functions are inlined into helper the
   -- functions. Because inlining can produce fesh identifiers, we need to
   -- perform inlining and conversion of helper functions in a local environment.
-<<<<<<< HEAD
-  helperDecls' <- forM (concat helperDecls) $ \helperDecl -> localEnv $ do
-    inlinedHelperDecl <- inlineFuncDecls mainDecls helperDecl
-    convertRecHelperFuncDecl inlinedHelperDecl
-  mainDecls' <- convertNonRecFuncDecls mainDecls
-=======
   helperDecls' <- forM (concat helperDecls) $ \(helperDecl, decArgIndex) ->
     localEnv $ do
       inlinedHelperDecl <- inlineFuncDecls mainDecls helperDecl
       convertRecHelperFuncDecl inlinedHelperDecl decArgIndex
-  mainDecls' <- mapM convertNonRecFuncDecl mainDecls
->>>>>>> 674e0ce5
+  mainDecls' <- convertNonRecFuncDecls mainDecls
 
   -- Create common fixpoint sentence for all helper functions.
   return
