--- conflicted
+++ resolved
@@ -265,14 +265,9 @@
       return FuncEntry { entrySrcSpan       = NoSrcSpan
                        , entryArity         = arity
                        , entryTypeArgs      = typeArgs
-<<<<<<< HEAD
-                       , entryArgTypes      = map Just argTypes
+                       , entryArgTypes      = argTypes
                        , entryStrictArgs    = replicate arity False
-                       , entryReturnType    = Just returnType
-=======
-                       , entryArgTypes      = argTypes
                        , entryReturnType    = returnType
->>>>>>> da173dd8
                        , entryNeedsFreeArgs = freeArgsNeeded
                        , entryIsPartial     = partial
                        , entryIdent         = coqName
