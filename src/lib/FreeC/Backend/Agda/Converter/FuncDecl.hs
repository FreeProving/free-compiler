--- conflicted
+++ resolved
@@ -42,7 +42,6 @@
   Agda.unqualify <$> lookupAgdaIdentOrFail srcSpan IR.ValueScope name
 
 -- | Converts a fully applied function.
-<<<<<<< HEAD
 convertFunc_
   :: [IR.TypeVarDecl] -> [Maybe IR.Type] -> Maybe IR.Type -> Converter Agda.Expr
 convertFunc_ tVars ts rt =
@@ -50,11 +49,4 @@
                            Agda.pi <$> tVars' <*> convertFunctionType
   (map fromJust ts)
   (fromJust rt)
-  where tVars' = addFreeArgs <$> mapM renameAgdaTypeVar tVars
-
-=======
-convertFunc_ :: [IR.TypeVarDecl] -> [Maybe IR.Type] -> Converter Agda.Expr
-convertFunc_ tVars ts = Agda.pi <$> tVars' <*> convertFunctionType
-  (map fromJust ts) -- handled in #19
-  where tVars' = addFreeArgs <$> mapM renameAgdaTypeVar tVars
->>>>>>> a04399e7
+  where tVars' = addFreeArgs <$> mapM renameAgdaTypeVar tVars