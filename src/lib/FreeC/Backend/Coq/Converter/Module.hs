-- | This module contains functions for converting Haskell modules to Coq.
module FreeC.Backend.Coq.Converter.Module where

import           Control.Monad.Extra                  ( concatMapM )
import           Data.List.Extra                      ( concatUnzip )
import qualified Data.Set                             as Set

import qualified FreeC.Backend.Coq.Base               as Coq.Base
import           FreeC.Backend.Coq.Converter.FuncDecl
import           FreeC.Backend.Coq.Converter.TypeDecl
import qualified FreeC.Backend.Coq.Syntax             as Coq
import           FreeC.Environment
import           FreeC.Environment.Entry
  ( EnvEntry(ConEntry), entryName )
import           FreeC.Environment.ModuleInterface
import           FreeC.IR.DependencyGraph
import qualified FreeC.IR.Syntax                      as IR
import           FreeC.Monad.Converter
import           FreeC.Pretty

-------------------------------------------------------------------------------
-- Modules                                                                   --
-------------------------------------------------------------------------------
-- | Converts an IR module to Gallina sentences.
convertModule :: IR.Module -> Converter [Coq.Sentence]
convertModule haskellAst = do
  imports' <- convertImportDecls (IR.modImports haskellAst)
  decls' <- convertDecls (IR.modTypeDecls haskellAst)
    (IR.modFuncDecls haskellAst)
  return (Coq.comment ("module " ++ IR.modName haskellAst) : imports' ++ decls')

-------------------------------------------------------------------------------
-- Declarations                                                              --
-------------------------------------------------------------------------------
-- | Converts the given declarations of an IR module.
convertDecls :: [IR.TypeDecl] -> [IR.FuncDecl] -> Converter [Coq.Sentence]
convertDecls typeDecls funcDecls = do
  typeDecls' <- convertTypeDecls typeDecls
  funcDecls' <- convertFuncDecls funcDecls
  return (typeDecls' ++ funcDecls')

-- | Converts the given data type or type synonym declarations.
convertTypeDecls :: [IR.TypeDecl] -> Converter [Coq.Sentence]
convertTypeDecls typeDecls = do
<<<<<<< HEAD
  let components = typeDependencyComponents typeDecls
  concatMapM convertTypeComponent components
=======
  let components = groupTypeDecls typeDecls
  (sentences, qualSmartCons)
    <- concatUnzip <$> mapM convertTypeComponent components
  let 
    -- Put qualified notations into a single local module
    qualNotModule = if null qualSmartCons
      then []
      else [ Coq.comment "Qualified smart constructors"
           , Coq.LocalModuleSentence
               $ Coq.LocalModule Coq.Base.qualifiedSmartConstructorModule
               qualSmartCons
           ]
  return $ sentences ++ qualNotModule
>>>>>>> 0ceac1ad

-------------------------------------------------------------------------------
-- Import Declarations                                                       --
-------------------------------------------------------------------------------
-- | Converts the given import declarations to Coq.
convertImportDecls :: [IR.ImportDecl] -> Converter [Coq.Sentence]
convertImportDecls imports = do
  imports' <- concatMapM convertImportDecl imports
  return (Coq.Base.imports : imports')

-- | Convert an import declaration.
convertImportDecl :: IR.ImportDecl -> Converter [Coq.Sentence]
convertImportDecl (IR.ImportDecl _ modName) = do
  Just iface <- inEnv $ lookupAvailableModule modName
  generateImport (interfaceLibName iface) modName

-- | Generates a Coq import sentence for the module with the given name
--   from the given library.
--
--   Modules from the base library are imported via @From Base Require Import@
--   sentences. Other external modules are imported via @From … Require@
--   sentences, which means that references to these modules' contents must
--   be qualified in the code. For such an external module there is also an
--   @Export … .QualifiedSmartConstructorModule@ sentence added if necessary,
--   to give access to the notations for qualified smart constructors.
generateImport :: Coq.ModuleIdent -> IR.ModName -> Converter [Coq.Sentence]
generateImport libName modName = do
  Just interface <- inEnv $ lookupAvailableModule modName
  return (mkImportSentences (Coq.ident (showPretty modName)) interface)
 where
  -- | Makes a @From … Require Import …@ or @From … Require …@ and an
  --   @Export … .QualifiedSmartConstructorModule@ if this local module exists.
  mkImportSentences :: Coq.ModuleIdent -> ModuleInterface -> [Coq.Sentence]
  mkImportSentences modIdent modInterface
    | libName
      == Coq.Base.baseLibName = [Coq.requireImportFrom libName [modIdent]]
    | otherwise = Coq.requireFrom libName [modIdent]
      : ([Coq.moduleExport
           [ Coq.access libName
               $ Coq.access modIdent Coq.Base.qualifiedSmartConstructorModule
           ]
         | hasConstructor modInterface
         ])

  -- | Checks whether the module includes a constructor entry and therefore
  --   has a local module @QualifiedSmartConstructorModule@.
  hasConstructor :: ModuleInterface -> Bool
  hasConstructor interface
    = let modName' = interfaceModName interface
          entries  = interfaceEntries interface
      in not (Set.null (Set.filter (isLocalConstructor modName') entries))

  -- | Checks whether the given environment entry is a constructor entry of the
  --   given module.
  isLocalConstructor :: IR.ModName -> EnvEntry -> Bool
  isLocalConstructor modName' ConEntry { entryName = IR.Qual modName'' _ }
    = modName'' == modName'
  isLocalConstructor _ _ = False<|MERGE_RESOLUTION|>--- conflicted
+++ resolved
@@ -42,14 +42,10 @@
 -- | Converts the given data type or type synonym declarations.
 convertTypeDecls :: [IR.TypeDecl] -> Converter [Coq.Sentence]
 convertTypeDecls typeDecls = do
-<<<<<<< HEAD
   let components = typeDependencyComponents typeDecls
-  concatMapM convertTypeComponent components
-=======
-  let components = groupTypeDecls typeDecls
   (sentences, qualSmartCons)
     <- concatUnzip <$> mapM convertTypeComponent components
-  let 
+  let
     -- Put qualified notations into a single local module
     qualNotModule = if null qualSmartCons
       then []
@@ -59,7 +55,6 @@
                qualSmartCons
            ]
   return $ sentences ++ qualNotModule
->>>>>>> 0ceac1ad
 
 -------------------------------------------------------------------------------
 -- Import Declarations                                                       --
