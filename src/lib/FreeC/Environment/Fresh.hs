-- | This module contains functions for generating fresh identifiers.
--
--   Fresh identifiers are identifiers that have been introduced artificially
--   into the Haskell or Coq AST. They are guaranteed not to conflict with any
--   other valid identifier.

module FreeC.Environment.Fresh
  ( -- * Prefixes
    freshArgPrefix
  , freshFuncPrefix
  , freshBoolPrefix
  , freshTypeVarPrefix
  , freshTypeArgPrefix
    -- * Generating fresh Haskell identifiers
  , freshHaskellIdent
  , freshHaskellName
  , freshHaskellQName
  , freshTypeVar
    -- * Generating fresh Coq identifiers
  , freshCoqIdent
  , freshCoqQualid
  )
where

import           Data.List                      ( elemIndex )
import           Data.Maybe                     ( fromJust )
import qualified Data.Map.Strict               as Map

import qualified FreeC.Backend.Agda.Syntax     as Agda
import qualified FreeC.Backend.Coq.Syntax      as Coq
import           FreeC.Environment
import           FreeC.Environment.Entry
import           FreeC.Environment.Renamer
import           FreeC.IR.SrcSpan               ( SrcSpan(NoSrcSpan) )
import qualified FreeC.IR.Syntax               as IR
import           FreeC.Monad.Converter

-------------------------------------------------------------------------------
-- Prefixes                                                                  --
-------------------------------------------------------------------------------

-- | The prefix to use for artificially introduced variables of type @a@.
freshArgPrefix :: String
freshArgPrefix = "x"

-- | The prefix to use for artificially introduced variables of type @a -> b@.
freshFuncPrefix :: String
freshFuncPrefix = "f"

-- | The prefix to use for artificially introduced variables of type @Bool@.
freshBoolPrefix :: String
freshBoolPrefix = "cond"

-- | The prefix to use for artificially introduced type variables of kind @*@.
freshTypeVarPrefix :: String
freshTypeVarPrefix = "a"

-- | The prefix to use for artificially introduced type variables of kind @*@
--   that are passed as a type argument to a function.
freshTypeArgPrefix :: String
freshTypeArgPrefix = "t"

-------------------------------------------------------------------------------
-- Generating fresh Haskell identifiers                                      --
-------------------------------------------------------------------------------

-- | Gets the next fresh Haskell identifier from the current environment.
--
--   All fresh identifiers contain an at-sign (See 'IR.internalIdentChar').
--   This ensures that they cannot be confused with actual Haskell identifiers.
--   The corresponding Coq identifier contains an underscore instead (see
--   "FreeC.Environment.Renamer"). The at-sign (or underscore) is preceded
--   by the given prefix and followed by an incrementing number (staring at
--   @0@).
--
--   If the given prefix is a fresh identifier itself (i.e. contains an
--   at-sign), the prefix of that identifier is used instead.
--
--   The freshly generated identifier is not inserted into the environment,
--   i.e. it can still be used to create a declaration.
freshHaskellIdent :: String -> Converter String
freshHaskellIdent prefix = case elemIndex IR.internalIdentChar prefix of
  Just atIndex -> freshHaskellIdent (take atIndex prefix)
  Nothing      -> do
    env <- getEnv
    let count = Map.findWithDefault 0 prefix (envFreshIdentCount env)
    putEnv
      (env
        { envFreshIdentCount = Map.insert prefix
                                          (count + 1)
                                          (envFreshIdentCount env)
        }
      )
    return (prefix ++ IR.internalIdentChar : show count)

-- | Applies 'freshHaskellIdent' to the given name.
--
--   Fails if the given name is a symbol.
freshHaskellName :: IR.Name -> Converter IR.Name
freshHaskellName (IR.Ident ident) = IR.Ident <$> freshHaskellIdent ident
freshHaskellName (IR.Symbol _) =
  fail "freshHaskellName: expected identifier, got symbol"

-- | Like 'freshHaskellName' but preserves the module name of qualified names.
freshHaskellQName :: IR.QName -> Converter IR.QName
freshHaskellQName (IR.UnQual name) = IR.UnQual <$> freshHaskellName name
freshHaskellQName (IR.Qual modName name) =
  IR.Qual modName <$> freshHaskellName name

-- | Generates a fresh Haskell type variable.
freshTypeVar :: Converter IR.Type
freshTypeVar = do
  ident <- freshHaskellIdent freshTypeVarPrefix
  return (IR.TypeVar NoSrcSpan ident)

-------------------------------------------------------------------------------
-- Generating fresh Coq identifiers                                          --
-------------------------------------------------------------------------------

-- | Gets the next fresh Haskell identifier from the current environment
--   and renames it such that it can be used in Coq.
--
--   A 'VarEntry' is added to the environment for the Haskell identifier in the
--   'IR.FreshScope' name space. Since the fresh Haskell identifier is not
--   visible from the outside, the environment entry cannot be accessed
--   directly. Its main purpose is to prevent the the same fresh Coq identifier
--   to be issued twice.
freshCoqIdent :: String -> Converter String
freshCoqIdent = fmap (fromJust . Coq.unpackQualid) . freshCoqQualid

-- | Like 'freshCoqIdent' but the resulting Coq identifier is wrapped in a
--   'Coq.Qualid'.
freshCoqQualid :: String -> Converter Coq.Qualid
freshCoqQualid = fmap entryIdent . freshEntry

-------------------------------------------------------------------------------
-- Generating entries for fresh identifiers                                  --
-------------------------------------------------------------------------------

-- | Creates a new 'FreshEntry' from a fresh Haskell identifier with the
--   given prefix.
freshEntry :: String -> Converter EnvEntry
freshEntry prefix = do
  ident <- freshHaskellIdent prefix
<<<<<<< HEAD
  inEnv $ renameQualid ident

-- | Generates a new Agda identifer based on the given name.
--
--   TODO: Type is redundant with next merge from master and the introduction
--   of @Fresh@
freshAgdaVar :: String -> IR.Type -> Converter Agda.QName
freshAgdaVar name varType = do
  ident <- freshHaskellIdent name
  -- Add identifier to environment to prevent future usage of the same name.
  renameAndDefineAgdaVar NoSrcSpan False ident $ Just varType
=======
  renameAndAddEntry FreshEntry { entryName  = IR.UnQual (IR.Ident ident)
                               , entryIdent = undefined -- filled by renamer
                               }
>>>>>>> 7c4d03d8
<|MERGE_RESOLUTION|>--- conflicted
+++ resolved
@@ -134,6 +134,14 @@
 freshCoqQualid = fmap entryIdent . freshEntry
 
 -------------------------------------------------------------------------------
+-- Generating fresh Agda identifiers                                         --
+-------------------------------------------------------------------------------
+
+-- | Generates a new Agda identifier based on the given name.
+freshAgdaVar :: String -> Converter Agda.QName
+freshAgdaVar name = fmap entryAgdaIdent . freshEntry
+
+-------------------------------------------------------------------------------
 -- Generating entries for fresh identifiers                                  --
 -------------------------------------------------------------------------------
 
@@ -142,20 +150,7 @@
 freshEntry :: String -> Converter EnvEntry
 freshEntry prefix = do
   ident <- freshHaskellIdent prefix
-<<<<<<< HEAD
-  inEnv $ renameQualid ident
-
--- | Generates a new Agda identifer based on the given name.
---
---   TODO: Type is redundant with next merge from master and the introduction
---   of @Fresh@
-freshAgdaVar :: String -> IR.Type -> Converter Agda.QName
-freshAgdaVar name varType = do
-  ident <- freshHaskellIdent name
-  -- Add identifier to environment to prevent future usage of the same name.
-  renameAndDefineAgdaVar NoSrcSpan False ident $ Just varType
-=======
-  renameAndAddEntry FreshEntry { entryName  = IR.UnQual (IR.Ident ident)
-                               , entryIdent = undefined -- filled by renamer
-                               }
->>>>>>> 7c4d03d8
+  renameAndAddEntry FreshEntry { entryName      = IR.UnQual (IR.Ident ident)
+                               , entryIdent     = undefined -- filled by renamer
+                               , entryAgdaIdent = undefined -- filled by renamer
+                               }