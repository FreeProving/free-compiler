(** * Test module for sharing handlers. *)

From Base Require Import Free.
From Base Require Import Free.Instance.Comb.
From Base Require Import Free.Instance.Identity.
From Base Require Import Free.Instance.Maybe.
From Base Require Import Free.Instance.ND.
From Base Require Import Free.Instance.Share.
From Base Require Import Free.Instance.Trace.

From Base Require Import Free.Malias.

From Base Require Import Prelude.

From Base Require Import Free.Util.Search.

Require Import Lists.List.
Import List.ListNotations.

(* Shortcut to evaluate a non-deterministic program to a result list.
   list. *)
Definition evalND {A : Type} p
:= @collectVals A (run (runChoice (runNDSharing (0,0) p))).

(* Shortcut to evaluate a traced program to a result and a list of logged 
   messages. *)
Definition evalTracing {A : Type} p 
:= @collectMessages A (run (runTracing (runTraceSharing (0,0) p))).

(* Shortcut to evaluate a non-deterministic partial program to a result 
   list. *)
Definition evalNDM {A : Type} p
:= @collectVals (option A) (run (runChoice (runNDSharing (0,0) (runMaybe p)))).

(* Shortcut to evaluate a traced partial program to a result and a list 
   of logged messages. *)
Definition evalTraceM {A : Type} p
:= @collectMessages (option A) 
   (run (runTracing (runTraceSharing (0,0) (runMaybe p)))).

Section SecData.

  Variable Shape : Type.
  Variable Pos : Shape -> Type.

  Notation "'ND'" := (Injectable ND.Shape ND.Pos Shape Pos).
  Notation "'Trace'" := (Traceable Shape Pos).
  Notation "'Maybe'" := (Injectable Maybe.Shape Maybe.Pos Shape Pos).

  (* Non-deterministic integer. *)
  Definition coin `{ND}
  := Choice Shape Pos (pure 0%Z) (pure 1%Z).

  (* Non-deterministic boolean value. *)
  Definition coinB `{ND} := Choice Shape Pos (True_ _ _) (False_ _ _).

  (* Non-deterministic partial integer. *)
  Definition coinM `{ND} `{Maybe} 
  := Choice Shape Pos (Nothing_inj _ _) (Just_inj _ _ 1%Z).

  (* Traced integer. *)
  Definition traceOne `{Trace} := trace "One" (pure 1%Z).

  (* Traced boolean values. *)
  Definition traceTrue `{Trace} := trace "True" (True_ _ _).

  Definition traceFalse `{Trace} := trace "False" (False_ _ _).

  (* Traced Maybe values *)
  Definition traceNothing `{Trace} `{Maybe}
  := trace "Nothing" (@Nothing_inj (Integer Shape Pos) _ _ _).

  Definition traceJust `{Trace} `{Maybe} := trace "Just 1" (Just_inj _ _ 1%Z).

End SecData.

(* Arguments sentences for the data. *)
Arguments coin {_} {_} {_}.
Arguments coinB {_} {_} {_}.
Arguments coinM {_} {_} {_} {_}.
Arguments traceOne {_} {_} {_}.
Arguments traceTrue {_} {_} {_}.
Arguments traceFalse {_} {_} {_}.
Arguments traceNothing {_} {_} {_} {_}.
Arguments traceJust {_} {_} {_} {_}.

(* Test functions *)
Section SecFunctions.

  Set Implicit Arguments.
  Variable Shape : Type.
  Variable Pos : Shape -> Type.
  Variable A : Type.
  Notation "'FreeA'" := (Free Shape Pos A).

  (* This function applies the given binary function to the given argument
     twice and does not share the argument. *)
  Definition double (f : FreeA -> FreeA -> FreeA ) (fx : FreeA) : FreeA
  := f fx fx.

  (* Simple sharing: 
     let sx = fx in f sx sx *)
  Definition doubleShared (S : Shareable Shape Pos)
                          (f : FreeA -> FreeA -> FreeA)
                          (fx : FreeA)
   : FreeA
  := share fx >>= fun sx => f sx sx.

  (* Nested sharing:
     let sx = fx 
         sy = f sx sx
     in f sy sy *)
  Definition doubleSharedNested (S : Shareable Shape Pos)
                                (f : FreeA -> FreeA -> FreeA)
                                (fx : FreeA)
   : FreeA
  := share (share fx >>= fun sx => f sx sx) >>= fun sy =>
     f sy sy.

  (* let sx = fx  
         sy = f sx sx
         sz = fy
     in f sy sz *)
  Definition doubleSharedClash (S : Shareable Shape Pos)
                               (f : FreeA -> FreeA -> FreeA)
                               (fx : FreeA) (fy : FreeA)
   : FreeA
  := share (share fx >>= fun sx => f sx sx) >>= fun sy =>
     share fy >>=  fun sz => f sy sz.

  (*
  let sx = val
      sy = f sx fx
      sz = f sy fy
  in f sx (f sy (f sz val)) 
  *)
  Definition doubleSharedRec (S : Shareable Shape Pos)
                             (f : FreeA -> FreeA -> FreeA)
                             (fx : FreeA) (fy : FreeA)
                             (val : A)
   : FreeA
  := share (pure val) >>= fun sx =>
     f sx (share (f sx fx) >>= fun sy => 
     f sy (share (f sy fy) >>= fun sz =>
     f sz (pure val))).

End SecFunctions.

(* Some notations for convenience.
   Since we only provide the sharing instance and functions when the handlers
   are called, the arguments Shape and Pos can be inferred. *)
Notation "'Cbneed_'" := (Cbneed _ _).
Notation "'addInteger_'" := (addInteger _ _).
Notation "'orBool_'" := (orBool _ _).


(* ---------------------- Test cases without sharing ----------------------- *)

(* 
0?1 + 0?1
= 0+0 ? 0+1 ? 1+0 ? 1+1
= 0 ? 1 ? 1 ? 2
*)
<<<<<<< HEAD
Example exAddNoSharingND : evalND (nf (double (addInteger_) coin))
=======
Example exAddNoSharingND : evalND (nf (double addInteger_ coin))
>>>>>>> a8ade66b
                           = [0%Z;1%Z;1%Z;2%Z].
Proof. constructor. Qed.

(*
trace "One" 1 + trace "One" 1
=> The message should be logged twice and the result should be 2.
*)
Example exAddNoSharingTrace 
<<<<<<< HEAD
: evalTracing (nf (double (addInteger_) traceOne))
=======
: evalTracing (nf (double addInteger_ traceOne))
>>>>>>> a8ade66b
  = (2%Z,["One"%string;"One"%string]).
Proof. constructor. Qed.

(*
(true ? false) or (true ? false)
= (true or (true ? false)) ? (false or (true ? false))
= true ? (true ? false)
= true ? true ? false
*)
Example exOrNDNoSharing 
<<<<<<< HEAD
 : evalND (nf (double (orBool_) coinB)) = [true;true;false].
=======
 : evalND (nf (double orBool_ coinB)) = [true;true;false].
>>>>>>> a8ade66b
Proof. constructor. Qed.

(*
(trace "True" true) or (trace "True" true)
=> The second argument is not evaluated, so the result should be true and the 
   message should be logged only once.
*)
Example exOrTrueTracingNoSharing 
<<<<<<< HEAD
 : evalTracing (nf (double (orBool_) traceTrue))
=======
 : evalTracing (nf (double orBool_ traceTrue))
>>>>>>> a8ade66b
   = (true,["True"%string]).
Proof. constructor. Qed.

(*
(trace "False" false) or (trace "False" false)
=> Both arguments are evaluated, so the result should be false and the message
   should be logged twice.
*)
Example exOrFalseTracingNoSharing 
<<<<<<< HEAD
 : evalTracing (nf (double (orBool_) traceFalse))
=======
 : evalTracing (nf (double orBool_ traceFalse))
>>>>>>> a8ade66b
   = (false,["False"%string;"False"%string]).
Proof. constructor. Qed.

(*
(trace "False" false) or (trace "True" false)
=> Both arguments are evaluated, so the result should be true and both messages
   should be logged.
*)
Example exOrMixedTracingNoSharing
 : evalTracing (nf (orBool_ traceFalse traceTrue))
   = (true,["False"%string;"True"%string]).
Proof. constructor. Qed.

(*
(Nothing ? Just 1) + (Nothing ? Just 1)
= (Nothing + (Nothing ? Just 1)) ? (Just 1 + (Nothing ? Just 1))
= Nothing ? (Just 1 + (Nothing ? Just 1))
= Nothing ? (Just 1 + Nothing ? Just 1 + Just 1)
= Nothing ? Nothing ? Just 2
*)
Example exNDMNoSharing
<<<<<<< HEAD
 : evalNDM (nf (double (addInteger_) coinM)) = [None;None;Some 2%Z].
=======
 : evalNDM (nf (double addInteger_ coinM)) = [None;None;Some 2%Z].
>>>>>>> a8ade66b
Proof. constructor. Qed.

(* 
trace "Nothing" Nothing + trace "Nothing" Nothing
=> The second argument is not evaluated due to >>=, so the message should
   only be logged once and the result should be Nothing (i.e. None in Coq).
*)
Example exTraceNothingNoSharing
<<<<<<< HEAD
 : evalTraceM (nf (double (addInteger_) traceNothing))
=======
 : evalTraceM (nf (double addInteger_ traceNothing))
>>>>>>> a8ade66b
   = (None,["Nothing"%string]).
Proof. constructor. Qed.

(*
trace "Just 1" (Just 1) + trace "Just 1" (Just 1)
=> Since there is no sharing, the message should be logged twice and the 
   result should be Just 2 (Some 2 in Coq).
*)
Example exTraceJustNoSharing
<<<<<<< HEAD
 : evalTraceM (nf (double (addInteger_) traceJust))
=======
 : evalTraceM (nf (double addInteger_ traceJust))
>>>>>>> a8ade66b
   = (Some 2%Z,["Just 1"%string;"Just 1"%string]).
Proof. constructor. Qed.


(* --------------------- Test cases for simple sharing --------------------- *)
<<<<<<< HEAD
(* let sx = fx in f sx sx *)
Definition doubleShared {Shape : Type}
                        {Pos : Shape -> Type}
                        {A : Type}
                        `(S : Shareable Shape Pos)
                        `{ShareableArgs Shape Pos A}
                        (f : Free Shape Pos A ->
                             Free Shape Pos A -> 
                             Free Shape Pos A)
                        (fx : Free Shape Pos A)
 : Free Shape Pos A
:= share fx >>= fun sx => f sx sx.
=======
>>>>>>> a8ade66b

(*
let sx = 0 ? 1 
in sx + sx 
= 0+0 ? 1+1
= 0 ? 2
*)
Example exAddSharingND : evalND (nf (doubleShared Cbneed_
<<<<<<< HEAD
  (addInteger_) coin))
=======
  addInteger_ coin))
>>>>>>> a8ade66b
  = [0%Z;2%Z].
Proof. constructor. Qed.

(*
let sx = trace "One" 1
in sx + sx
=> The message should be logged once and the result should be 2.
*)
Example exAddSharingTrace 
<<<<<<< HEAD
 : evalTracing (nf (doubleShared Cbneed_ (addInteger_) traceOne))
=======
 : evalTracing (nf (doubleShared Cbneed_ addInteger_ traceOne))
>>>>>>> a8ade66b
 = (2%Z,["One"%string]).
Proof. constructor. Qed.

(*
let sx = true ? false
in sx or sx
= (true or true) ? (false or false)
= true ? false
*)
Example exOrNDSharing
<<<<<<< HEAD
 : evalND (nf (doubleShared Cbneed_ (orBool_) coinB)) = [true;false].
=======
 : evalND (nf (doubleShared Cbneed_ orBool_ coinB)) = [true;false].
>>>>>>> a8ade66b
Proof. constructor. Qed.

(*
let sx = trace "True" true
in sx or sx 
=> The second argument is not evaluated, so sharing makes no difference here.
   The message should be logged once and the result should be true.
*)
Example exOrTrueTraceSharing
<<<<<<< HEAD
 : evalTracing (nf (doubleShared (Cbneed_) (orBool_) traceTrue))
=======
 : evalTracing (nf (doubleShared Cbneed_ orBool_ traceTrue))
>>>>>>> a8ade66b
   = (true,["True"%string]).
Proof. constructor. Qed.

(*
let sx = trace "False" true
in sx or sx
=> Both arguments are evaluated, but sx is shared, so the message should
only be logged once and the result should be false.
*)
Example exOrFalseTraceSharing
<<<<<<< HEAD
 : evalTracing (nf (doubleShared (Cbneed_) (orBool_) traceFalse))
=======
 : evalTracing (nf (doubleShared Cbneed_ orBool_ traceFalse))
>>>>>>> a8ade66b
   = (false,["False"%string]).
Proof. constructor. Qed.

(* traceFalse is shared, but does not occur more than once. 
   Therefore, sharing should make no difference here. *)
Example exOrMixedTraceSharing
 : evalTracing (nf (share traceFalse >>= fun sx => 
                (orBool_ sx traceTrue)))
   = (true,["False"%string;"True"%string]).
Proof. constructor. Qed.

(*
let sx = Nothing ? Just 1
in sx + sx
= Nothing + Nothing ? Just 1 + Just 1
= Nothing ? Just 2
*)
Example exNDMSharing
<<<<<<< HEAD
 : evalNDM (nf (doubleShared (Cbneed_) (addInteger_) coinM))
=======
 : evalNDM (nf (doubleShared Cbneed_ addInteger_ coinM))
>>>>>>> a8ade66b
   = [None;Some 2%Z].
Proof. constructor. Qed.

(*
let sx = trace "Nothing" Nothing
in sx + sx
=> The message should only be logged once and the result should be Nothing
   due to >>=.
*)
Example exTraceNothingSharing
<<<<<<< HEAD
 : evalTraceM (nf (doubleShared (Cbneed_) (addInteger_) traceNothing))
=======
 : evalTraceM (nf (doubleShared Cbneed_ addInteger_ traceNothing))
>>>>>>> a8ade66b
   = (None,["Nothing"%string]).
Proof. constructor. Qed.

(*
let sx = trace "Just 1" (Just 1)
in sx + sx 
=> The message should only be logged once due to sharing and the result 
   should be Some 2.
*)
Example exTraceJustSharing
<<<<<<< HEAD
 : evalTraceM (nf (doubleShared (Cbneed_) (addInteger_) traceJust))
=======
 : evalTraceM (nf (doubleShared Cbneed_ addInteger_ traceJust))
>>>>>>> a8ade66b
   = (Some 2%Z,["Just 1"%string]).
Proof. constructor. Qed.

(* --------------------- Test cases for nested sharing --------------------- *)

<<<<<<< HEAD
(* let sx = fx 
       sy = f sx sx
   in f sy sy *)
Definition doubleSharedNested {Shape : Type}
                              {Pos : Shape -> Type}
                              {A : Type}
                              `(S : Shareable Shape Pos)
                              `{ShareableArgs Shape Pos A}
                              (f : Free Shape Pos A ->
                                  Free Shape Pos A -> 
                                  Free Shape Pos A)
                                  (fx : Free Shape Pos A)
 : Free Shape Pos A
:= share (share fx >>= fun sx => f sx sx) >>= fun sy =>
   f sy sy.

=======
>>>>>>> a8ade66b
(* 
let sx = 0 ? 1 
    sy = sx + sx 
in sy + sy 
= (0+0)+(0+0) ? (1+1)+(1+1) 
= 0 ? 4 
*)
<<<<<<< HEAD
Example exAddNestedSharingND : evalND (nf (doubleSharedNested (Cbneed_)
                                                          (addInteger_) 
=======
Example exAddNestedSharingND : evalND (nf (doubleSharedNested Cbneed_
                                                          addInteger_ 
>>>>>>> a8ade66b
                                                          coin))
                               = [0%Z;4%Z].
Proof. constructor. Qed.

(* 
let sx = trace "One" 1
    sy = sx + sx 
in sy + sy 
=> The message should only be logged once and the result should be 4. 
*)
Example exAddNestedSharingTrace 
<<<<<<< HEAD
 : evalTracing (nf (doubleSharedNested (Cbneed_) (addInteger_) traceOne))
=======
 : evalTracing (nf (doubleSharedNested Cbneed_ addInteger_ traceOne))
>>>>>>> a8ade66b
   = (4%Z,["One"%string]).
Proof. constructor. Qed.

(*
let sx = true ? false
    sy = sx or sx
in sy or sy
= true ? false
*)
Example exOrNestedSharingND
<<<<<<< HEAD
 : evalND (nf (doubleSharedNested (Cbneed_) (orBool_) coinB))
=======
 : evalND (nf (doubleSharedNested Cbneed_ orBool_ coinB))
>>>>>>> a8ade66b
   = [true;false].
Proof. constructor. Qed.

(*
let sx = trace "True" true
    sy = sx or sx
in sy or sy
=> The message should only be logged once due to non-strictness
   and the result should be true.
*)
Example exOrNestedTrueTracing 
<<<<<<< HEAD
 : evalTracing (nf (doubleSharedNested (Cbneed_) (orBool_) traceTrue))
=======
 : evalTracing (nf (doubleSharedNested Cbneed_ orBool_ traceTrue))
>>>>>>> a8ade66b
   = (true,["True"%string]).
Proof. constructor. Qed.

(*
let sx = trace "True" true
    sy = sx or sx
in sy or sy
=> The message should only be logged once due to sharing
   and the result should be false.
*)
Example exOrNestedFalseTracing
<<<<<<< HEAD
 : evalTracing (nf (doubleSharedNested (Cbneed_) (orBool_) traceFalse))
   = (false, ["False"%string]).
Proof. constructor. Qed.

(* let sx = fx  
       sy = f sx sx
       sz = fy
   in f sy sz *)
Definition doubleSharedClash {Shape : Type}
                             {Pos : Shape -> Type}
                             {A : Type}
                             `(S : Shareable Shape Pos)
                             `{ShareableArgs Shape Pos A}
                             (f : Free Shape Pos A ->
                                  Free Shape Pos A -> 
                                  Free Shape Pos A)
                             (fx : Free Shape Pos A)
                             (fy : Free Shape Pos A)
 : Free Shape Pos A
:= share (share fx >>= fun sx => f sx sx) >>= fun sy =>
   share fy >>=  fun sz => f sy sz.

=======
 : evalTracing (nf (doubleSharedNested Cbneed_ orBool_ traceFalse))
   = (false, ["False"%string]).
Proof. constructor. Qed.

>>>>>>> a8ade66b
(* 
let sx = 0 ? 1
    sy = sx + sx
    sz = 0 ? 1
in sy + sz
= ((0 + 0) ? (1 + 1)) + (0 ? 1)
= (0 ? 1) + (0 ? 1)
= 0+0 ? 0+1 ? 1+0 ? 1+1
= 0 ? 1 ? 2 ? 3
*)
Example exAddClashSharingND
<<<<<<< HEAD
 : evalND (nf (doubleSharedClash (Cbneed_) (addInteger_) coin coin))
=======
 : evalND (nf (doubleSharedClash Cbneed_ addInteger_ coin coin))
>>>>>>> a8ade66b
   = [0%Z;1%Z;2%Z;3%Z].
Proof. constructor. Qed.

(*
let sx = trace "One" 1
    sy = sx + sx
    sz = trace "One" 1
in sy + sz
=> The message should be logged twice and the result should be 3.
*)
Example exAddClashSharingTracing
<<<<<<< HEAD
 : evalTracing (nf (doubleSharedClash (Cbneed_) (addInteger_)
=======
 : evalTracing (nf (doubleSharedClash Cbneed_ addInteger_
>>>>>>> a8ade66b
                                  traceOne traceOne))
   = (3%Z,["One"%string;"One"%string]).
Proof. constructor. Qed.

(*
let sx = true ? false
    sy = sx or sx
    sz = true ? false
in sy or sz
= ((true or true) or (true ? false)) ? ((false or false) or (true ? false))
= true ? (true ? false)
= true ? true ? false
*)
Example exOrClashSharingND
<<<<<<< HEAD
 : evalND (nf (doubleSharedClash (Cbneed_) (orBool_) coinB coinB))
=======
 : evalND (nf (doubleSharedClash Cbneed_ orBool_ coinB coinB))
>>>>>>> a8ade66b
   = [true;true;false].
Proof. constructor. Qed.

(*
let sx = trace "True" true
    sy = sx or sx
    sz = trace "True" true
in sy or sz
=> The message should only be logged once due to non-strictness and the 
   result should be true.
*)
Example exOrClashTrueTracing
<<<<<<< HEAD
 : evalTracing (nf (doubleSharedClash (Cbneed_) (orBool_)
=======
 : evalTracing (nf (doubleSharedClash Cbneed_ orBool_
>>>>>>> a8ade66b
                                  traceTrue traceTrue))
   = (true,["True"%string]).
Proof. constructor. Qed.

(*
let sx = trace "False" false
    sy = sx or sx
    sz = trace "False" false
in sy or sz
=> sx is shared, so evaluating sy should only log one message.
   Evaluating sz should log the message once more, so it should
   be logged twice in total and the result should be false.
*)
Example exOrClashFalseTracing
<<<<<<< HEAD
 : evalTracing (nf (doubleSharedClash (Cbneed_) (orBool_)
=======
 : evalTracing (nf (doubleSharedClash Cbneed_ orBool_
>>>>>>> a8ade66b
                                  traceFalse traceFalse))
   = (false,["False"%string;"False"%string]).
Proof. constructor. Qed.

(*
<<<<<<< HEAD
let sx = val
    sy = f sx fx
    sz = f sy fy
in f sx (f (sy (f sz val))) 
*)
Definition doubleSharedRec {Shape : Type}
                           {Pos : Shape -> Type}
                           {A : Type}
                           `(S : Shareable Shape Pos)
                           `{ShareableArgs Shape Pos A}
                           (f : Free Shape Pos A ->
                                Free Shape Pos A -> 
                                Free Shape Pos A)
                           (fx : Free Shape Pos A)
                           (fy : Free Shape Pos A)
                           (val : A)
 : Free Shape Pos A
:= share (pure val) >>= fun sx =>
   f sx (share (f sx fx) >>= fun sy => 
      f sy (share (f sy fy) >>= fun sz =>
        f sz (pure val)
      )
   ).

(*
=======
>>>>>>> a8ade66b
let sx = 1
    sy = sx + (0 ? 1)
    sz = sy + (0 ? 1)
in sx + (sy + (sz + 1))
= (1 + (1+0 + ((1+0 + (0 ? 1)) + 1))) ? (1 + (1+1 + ((1+1 + (0 ? 1)) + 1)))
= (1 + (1+0 + ((1+0 + 0) + 1)))
  ? (1 + (1+0 + ((1+0 + 1) + 1)))
  ? (1 + (1+1 + ((1+1 + 0) + 1)))
  ? (1 + (1+1 + ((1+1 + 1) + 1)))
= 4 ? 5 ? 6 ? 7
*)
<<<<<<< HEAD
Example exAddRecSharingND : evalND (nf (doubleSharedRec (Cbneed_)
                                                    (addInteger_)
=======
Example exAddRecSharingND : evalND (nf (doubleSharedRec Cbneed_
                                                    addInteger_
>>>>>>> a8ade66b
                                                    coin coin 1%Z))
                            = [4%Z;5%Z;6%Z;7%Z].
Proof. constructor. Qed.

(*
let sx = 1
    sy = sx + trace "One" 1
    sz = sy + trace "One" 1
in sx + (sy + (sz + 1))
=> The message should be logged once for sy and once for sz, so it should be 
   logged twice in total. 
   sx has the value 1, sy has the value 2 and sz has the value 3, so the 
   final value should be 1 + 2 + 3 + 1 = 7.
*)
Example exAddRecSharingTracing
<<<<<<< HEAD
 : evalTracing (nf (doubleSharedRec (Cbneed_) (addInteger_)
=======
 : evalTracing (nf (doubleSharedRec Cbneed_ addInteger_
>>>>>>> a8ade66b
                                traceOne traceOne 1%Z))
   = (7%Z,["One"%string;"One"%string]).
Proof. constructor. Qed.

(*
let sx = true
    sy = sx or (true ? false)
    sz = sy or (true ? false)
in sx or (sy or (sz or true))
= true (due to non-strictness)
*)
Example exOrRecSharingNDTrue
<<<<<<< HEAD
 : evalND (nf (doubleSharedRec (Cbneed_) (orBool_) coinB coinB true))
=======
 : evalND (nf (doubleSharedRec Cbneed_ orBool_ coinB coinB true))
>>>>>>> a8ade66b
   = [true].
Proof. constructor. Qed.

(*
let sx = false
    sy = sx or (true ? false)
    sz = sy or (true ? false)
in sx or (sy or (sz or false))
= false or ((false or true) or ((true or (true ? false)) or false)) ?
  false or ((false or false) or ((false or (true ? false)) or false))
= (false or true) or ((true or (true ? false)) or false) ?
  (false or false) or ((false or (true ? false)) or false)
= true ? 
  (false or (true ? false)) or false
= true ? 
  (true ? false) or false
= true ?
  true or false ?
  false or false
= true ? true ? false
*)
Example exOrRecSharingNDFalse
<<<<<<< HEAD
 : evalND (nf ((doubleSharedRec (Cbneed_) (orBool_) coinB coinB false)))
=======
 : evalND (nf ((doubleSharedRec Cbneed_ orBool_ coinB coinB false)))
>>>>>>> a8ade66b
   = [true;true;false].
Proof. constructor. Qed.

(* 
let sx = false
    sy = sx or (trace "True" true)
    sz = sy or (trace "True" true)
in sx or (sy or (sz or false))
=> sy has the value true, so sz is not evaluated. The message should only 
   be logged once and the result should be true.
*)
Example exOrRecTrueTracing
<<<<<<< HEAD
 : evalTracing (nf (doubleSharedRec (Cbneed_) (orBool_)
=======
 : evalTracing (nf (doubleSharedRec Cbneed_ orBool_
>>>>>>> a8ade66b
                                traceTrue traceTrue false))
   = (true,["True"%string]).
Proof. constructor. Qed.

(*
let sx = false
    sy = sx or (trace "False" false)
    sz = sy or (trace "False" false)
in sx or (sy or (sz or false))
=> sy is shared, so its message should only be logged once. Additionally,
   the message is logged once more when sz is evaluated. The result should
   be false.
*)
Example exOrRecFalseTracing
<<<<<<< HEAD
 : evalTracing (nf (doubleSharedRec (Cbneed_) (orBool_)
                                traceFalse traceFalse false))
   = (false,["False"%string;"False"%string]).
Proof. constructor. Qed.
=======
 : evalTracing (nf (doubleSharedRec Cbneed_ orBool_
                                traceFalse traceFalse false))
   = (false,["False"%string;"False"%string]).
Proof. constructor. Qed.
>>>>>>> a8ade66b
<|MERGE_RESOLUTION|>--- conflicted
+++ resolved
@@ -32,7 +32,7 @@
 Definition evalNDM {A : Type} p
 := @collectVals (option A) (run (runChoice (runNDSharing (0,0) (runMaybe p)))).
 
-(* Shortcut to evaluate a traced partial program to a result and a list 
+(* Shortcut to evaluate a traced partial pro gram to a result and a list 
    of logged messages. *)
 Definition evalTraceM {A : Type} p
 := @collectMessages (option A) 
@@ -40,37 +40,37 @@
 
 Section SecData.
 
-  Variable Shape : Type.
-  Variable Pos : Shape -> Type.
-
-  Notation "'ND'" := (Injectable ND.Shape ND.Pos Shape Pos).
-  Notation "'Trace'" := (Traceable Shape Pos).
-  Notation "'Maybe'" := (Injectable Maybe.Shape Maybe.Pos Shape Pos).
-
-  (* Non-deterministic integer. *)
-  Definition coin `{ND}
-  := Choice Shape Pos (pure 0%Z) (pure 1%Z).
-
-  (* Non-deterministic boolean value. *)
-  Definition coinB `{ND} := Choice Shape Pos (True_ _ _) (False_ _ _).
-
-  (* Non-deterministic partial integer. *)
-  Definition coinM `{ND} `{Maybe} 
-  := Choice Shape Pos (Nothing_inj _ _) (Just_inj _ _ 1%Z).
-
-  (* Traced integer. *)
-  Definition traceOne `{Trace} := trace "One" (pure 1%Z).
-
-  (* Traced boolean values. *)
-  Definition traceTrue `{Trace} := trace "True" (True_ _ _).
-
-  Definition traceFalse `{Trace} := trace "False" (False_ _ _).
-
-  (* Traced Maybe values *)
-  Definition traceNothing `{Trace} `{Maybe}
-  := trace "Nothing" (@Nothing_inj (Integer Shape Pos) _ _ _).
-
-  Definition traceJust `{Trace} `{Maybe} := trace "Just 1" (Just_inj _ _ 1%Z).
+Variable Shape : Type.
+Variable Pos : Shape -> Type.
+
+Notation "'ND'" := (Injectable ND.Shape ND.Pos Shape Pos).
+Notation "'Trace'" := (Traceable Shape Pos).
+Notation "'Maybe'" := (Injectable Maybe.Shape Maybe.Pos Shape Pos).
+
+(* Non-deterministic integer. *)
+Definition coin `{ND}
+:= Choice Shape Pos (pure 0%Z) (pure 1%Z).
+
+(* Non-deterministic boolean value. *)
+Definition coinB `{ND} := Choice Shape Pos (True_ _ _) (False_ _ _).
+
+(* Non-deterministic partial integer. *)
+Definition coinM `{ND} `{Maybe} 
+:= Choice Shape Pos (Nothing_inj _ _) (Just_inj _ _ 1%Z).
+
+(* Traced integer. *)
+Definition traceOne `{Trace} := trace "One" (pure 1%Z).
+
+(* Traced boolean values. *)
+Definition traceTrue `{Trace} := trace "True" (True_ _ _).
+
+Definition traceFalse `{Trace} := trace "False" (False_ _ _).
+
+(* Traced Maybe values *)
+Definition traceNothing `{Trace} `{Maybe}
+:= trace "Nothing" (@Nothing_inj (Integer Shape Pos) _ _ _).
+
+Definition traceJust `{Trace} `{Maybe} := trace "Just 1" (Just_inj _ _ 1%Z).
 
 End SecData.
 
@@ -87,62 +87,63 @@
 (* Test functions *)
 Section SecFunctions.
 
-  Set Implicit Arguments.
-  Variable Shape : Type.
-  Variable Pos : Shape -> Type.
-  Variable A : Type.
-  Notation "'FreeA'" := (Free Shape Pos A).
-
-  (* This function applies the given binary function to the given argument
-     twice and does not share the argument. *)
-  Definition double (f : FreeA -> FreeA -> FreeA ) (fx : FreeA) : FreeA
-  := f fx fx.
-
-  (* Simple sharing: 
-     let sx = fx in f sx sx *)
-  Definition doubleShared (S : Shareable Shape Pos)
-                          (f : FreeA -> FreeA -> FreeA)
-                          (fx : FreeA)
-   : FreeA
-  := share fx >>= fun sx => f sx sx.
-
-  (* Nested sharing:
-     let sx = fx 
-         sy = f sx sx
-     in f sy sy *)
-  Definition doubleSharedNested (S : Shareable Shape Pos)
-                                (f : FreeA -> FreeA -> FreeA)
-                                (fx : FreeA)
-   : FreeA
-  := share (share fx >>= fun sx => f sx sx) >>= fun sy =>
-     f sy sy.
-
-  (* let sx = fx  
-         sy = f sx sx
-         sz = fy
-     in f sy sz *)
-  Definition doubleSharedClash (S : Shareable Shape Pos)
-                               (f : FreeA -> FreeA -> FreeA)
-                               (fx : FreeA) (fy : FreeA)
-   : FreeA
-  := share (share fx >>= fun sx => f sx sx) >>= fun sy =>
-     share fy >>=  fun sz => f sy sz.
-
-  (*
-  let sx = val
-      sy = f sx fx
-      sz = f sy fy
-  in f sx (f sy (f sz val)) 
-  *)
-  Definition doubleSharedRec (S : Shareable Shape Pos)
+Set Implicit Arguments.
+Variable Shape : Type.
+Variable Pos : Shape -> Type.
+Variable A : Type.
+Notation "'FreeA'" := (Free Shape Pos A).
+Notation "'ShareArgs'" := (ShareableArgs Shape Pos A).
+
+(* This function applies the given binary function to the given argument
+   twice and does not share the argument. *)
+Definition double (f : FreeA -> FreeA -> FreeA ) (fx : FreeA) : FreeA
+:= f fx fx.
+
+(* Simple sharing: 
+   let sx = fx in f sx sx *)
+Definition doubleShared `(Shareable Shape Pos) `{ShareArgs} 
+                        (f : FreeA -> FreeA -> FreeA)
+                        (fx : FreeA)
+ : FreeA
+:= share fx >>= fun sx => f sx sx.
+
+(* Nested sharing:
+   let sx = fx 
+       sy = f sx sx
+   in f sy sy *)
+Definition doubleSharedNested `(Shareable Shape Pos) `{ShareArgs}
+                              (f : FreeA -> FreeA -> FreeA)
+                              (fx : FreeA)
+ : FreeA
+:= share (share fx >>= fun sx => f sx sx) >>= fun sy =>
+   f sy sy.
+
+(* let sx = fx  
+       sy = f sx sx
+       sz = fy
+   in f sy sz *)
+Definition doubleSharedClash `(Shareable Shape Pos) `{ShareArgs}
                              (f : FreeA -> FreeA -> FreeA)
                              (fx : FreeA) (fy : FreeA)
-                             (val : A)
-   : FreeA
-  := share (pure val) >>= fun sx =>
-     f sx (share (f sx fx) >>= fun sy => 
-     f sy (share (f sy fy) >>= fun sz =>
-     f sz (pure val))).
+ : FreeA
+:= share (share fx >>= fun sx => f sx sx) >>= fun sy =>
+   share fy >>=  fun sz => f sy sz.
+
+(*
+let sx = val
+    sy = f sx fx
+    sz = f sy fy
+in f sx (f (sy (f sz val))) 
+*)
+Definition doubleSharedRec `(Shareable Shape Pos) `{ShareArgs}
+                           (f : FreeA -> FreeA -> FreeA)
+                           (fx : FreeA) (fy : FreeA)
+                           (val : A)
+ : FreeA
+:= share (pure val) >>= fun sx =>
+   f sx (share (f sx fx) >>= fun sy => 
+   f sy (share (f sy fy) >>= fun sz =>
+   f sz (pure val))).
 
 End SecFunctions.
 
@@ -161,11 +162,7 @@
 = 0+0 ? 0+1 ? 1+0 ? 1+1
 = 0 ? 1 ? 1 ? 2
 *)
-<<<<<<< HEAD
-Example exAddNoSharingND : evalND (nf (double (addInteger_) coin))
-=======
 Example exAddNoSharingND : evalND (nf (double addInteger_ coin))
->>>>>>> a8ade66b
                            = [0%Z;1%Z;1%Z;2%Z].
 Proof. constructor. Qed.
 
@@ -174,11 +171,7 @@
 => The message should be logged twice and the result should be 2.
 *)
 Example exAddNoSharingTrace 
-<<<<<<< HEAD
-: evalTracing (nf (double (addInteger_) traceOne))
-=======
 : evalTracing (nf (double addInteger_ traceOne))
->>>>>>> a8ade66b
   = (2%Z,["One"%string;"One"%string]).
 Proof. constructor. Qed.
 
@@ -189,11 +182,7 @@
 = true ? true ? false
 *)
 Example exOrNDNoSharing 
-<<<<<<< HEAD
- : evalND (nf (double (orBool_) coinB)) = [true;true;false].
-=======
  : evalND (nf (double orBool_ coinB)) = [true;true;false].
->>>>>>> a8ade66b
 Proof. constructor. Qed.
 
 (*
@@ -202,11 +191,7 @@
    message should be logged only once.
 *)
 Example exOrTrueTracingNoSharing 
-<<<<<<< HEAD
- : evalTracing (nf (double (orBool_) traceTrue))
-=======
  : evalTracing (nf (double orBool_ traceTrue))
->>>>>>> a8ade66b
    = (true,["True"%string]).
 Proof. constructor. Qed.
 
@@ -216,11 +201,7 @@
    should be logged twice.
 *)
 Example exOrFalseTracingNoSharing 
-<<<<<<< HEAD
- : evalTracing (nf (double (orBool_) traceFalse))
-=======
  : evalTracing (nf (double orBool_ traceFalse))
->>>>>>> a8ade66b
    = (false,["False"%string;"False"%string]).
 Proof. constructor. Qed.
 
@@ -242,11 +223,7 @@
 = Nothing ? Nothing ? Just 2
 *)
 Example exNDMNoSharing
-<<<<<<< HEAD
- : evalNDM (nf (double (addInteger_) coinM)) = [None;None;Some 2%Z].
-=======
  : evalNDM (nf (double addInteger_ coinM)) = [None;None;Some 2%Z].
->>>>>>> a8ade66b
 Proof. constructor. Qed.
 
 (* 
@@ -255,11 +232,7 @@
    only be logged once and the result should be Nothing (i.e. None in Coq).
 *)
 Example exTraceNothingNoSharing
-<<<<<<< HEAD
- : evalTraceM (nf (double (addInteger_) traceNothing))
-=======
  : evalTraceM (nf (double addInteger_ traceNothing))
->>>>>>> a8ade66b
    = (None,["Nothing"%string]).
 Proof. constructor. Qed.
 
@@ -269,31 +242,12 @@
    result should be Just 2 (Some 2 in Coq).
 *)
 Example exTraceJustNoSharing
-<<<<<<< HEAD
- : evalTraceM (nf (double (addInteger_) traceJust))
-=======
  : evalTraceM (nf (double addInteger_ traceJust))
->>>>>>> a8ade66b
    = (Some 2%Z,["Just 1"%string;"Just 1"%string]).
 Proof. constructor. Qed.
 
 
 (* --------------------- Test cases for simple sharing --------------------- *)
-<<<<<<< HEAD
-(* let sx = fx in f sx sx *)
-Definition doubleShared {Shape : Type}
-                        {Pos : Shape -> Type}
-                        {A : Type}
-                        `(S : Shareable Shape Pos)
-                        `{ShareableArgs Shape Pos A}
-                        (f : Free Shape Pos A ->
-                             Free Shape Pos A -> 
-                             Free Shape Pos A)
-                        (fx : Free Shape Pos A)
- : Free Shape Pos A
-:= share fx >>= fun sx => f sx sx.
-=======
->>>>>>> a8ade66b
 
 (*
 let sx = 0 ? 1 
@@ -302,11 +256,7 @@
 = 0 ? 2
 *)
 Example exAddSharingND : evalND (nf (doubleShared Cbneed_
-<<<<<<< HEAD
-  (addInteger_) coin))
-=======
   addInteger_ coin))
->>>>>>> a8ade66b
   = [0%Z;2%Z].
 Proof. constructor. Qed.
 
@@ -316,11 +266,7 @@
 => The message should be logged once and the result should be 2.
 *)
 Example exAddSharingTrace 
-<<<<<<< HEAD
- : evalTracing (nf (doubleShared Cbneed_ (addInteger_) traceOne))
-=======
  : evalTracing (nf (doubleShared Cbneed_ addInteger_ traceOne))
->>>>>>> a8ade66b
  = (2%Z,["One"%string]).
 Proof. constructor. Qed.
 
@@ -331,11 +277,7 @@
 = true ? false
 *)
 Example exOrNDSharing
-<<<<<<< HEAD
- : evalND (nf (doubleShared Cbneed_ (orBool_) coinB)) = [true;false].
-=======
  : evalND (nf (doubleShared Cbneed_ orBool_ coinB)) = [true;false].
->>>>>>> a8ade66b
 Proof. constructor. Qed.
 
 (*
@@ -345,11 +287,7 @@
    The message should be logged once and the result should be true.
 *)
 Example exOrTrueTraceSharing
-<<<<<<< HEAD
- : evalTracing (nf (doubleShared (Cbneed_) (orBool_) traceTrue))
-=======
  : evalTracing (nf (doubleShared Cbneed_ orBool_ traceTrue))
->>>>>>> a8ade66b
    = (true,["True"%string]).
 Proof. constructor. Qed.
 
@@ -360,11 +298,7 @@
 only be logged once and the result should be false.
 *)
 Example exOrFalseTraceSharing
-<<<<<<< HEAD
- : evalTracing (nf (doubleShared (Cbneed_) (orBool_) traceFalse))
-=======
  : evalTracing (nf (doubleShared Cbneed_ orBool_ traceFalse))
->>>>>>> a8ade66b
    = (false,["False"%string]).
 Proof. constructor. Qed.
 
@@ -383,11 +317,7 @@
 = Nothing ? Just 2
 *)
 Example exNDMSharing
-<<<<<<< HEAD
- : evalNDM (nf (doubleShared (Cbneed_) (addInteger_) coinM))
-=======
  : evalNDM (nf (doubleShared Cbneed_ addInteger_ coinM))
->>>>>>> a8ade66b
    = [None;Some 2%Z].
 Proof. constructor. Qed.
 
@@ -398,11 +328,7 @@
    due to >>=.
 *)
 Example exTraceNothingSharing
-<<<<<<< HEAD
- : evalTraceM (nf (doubleShared (Cbneed_) (addInteger_) traceNothing))
-=======
  : evalTraceM (nf (doubleShared Cbneed_ addInteger_ traceNothing))
->>>>>>> a8ade66b
    = (None,["Nothing"%string]).
 Proof. constructor. Qed.
 
@@ -413,35 +339,12 @@
    should be Some 2.
 *)
 Example exTraceJustSharing
-<<<<<<< HEAD
- : evalTraceM (nf (doubleShared (Cbneed_) (addInteger_) traceJust))
-=======
  : evalTraceM (nf (doubleShared Cbneed_ addInteger_ traceJust))
->>>>>>> a8ade66b
    = (Some 2%Z,["Just 1"%string]).
 Proof. constructor. Qed.
 
 (* --------------------- Test cases for nested sharing --------------------- *)
 
-<<<<<<< HEAD
-(* let sx = fx 
-       sy = f sx sx
-   in f sy sy *)
-Definition doubleSharedNested {Shape : Type}
-                              {Pos : Shape -> Type}
-                              {A : Type}
-                              `(S : Shareable Shape Pos)
-                              `{ShareableArgs Shape Pos A}
-                              (f : Free Shape Pos A ->
-                                  Free Shape Pos A -> 
-                                  Free Shape Pos A)
-                                  (fx : Free Shape Pos A)
- : Free Shape Pos A
-:= share (share fx >>= fun sx => f sx sx) >>= fun sy =>
-   f sy sy.
-
-=======
->>>>>>> a8ade66b
 (* 
 let sx = 0 ? 1 
     sy = sx + sx 
@@ -449,13 +352,8 @@
 = (0+0)+(0+0) ? (1+1)+(1+1) 
 = 0 ? 4 
 *)
-<<<<<<< HEAD
-Example exAddNestedSharingND : evalND (nf (doubleSharedNested (Cbneed_)
-                                                          (addInteger_) 
-=======
 Example exAddNestedSharingND : evalND (nf (doubleSharedNested Cbneed_
                                                           addInteger_ 
->>>>>>> a8ade66b
                                                           coin))
                                = [0%Z;4%Z].
 Proof. constructor. Qed.
@@ -467,11 +365,7 @@
 => The message should only be logged once and the result should be 4. 
 *)
 Example exAddNestedSharingTrace 
-<<<<<<< HEAD
- : evalTracing (nf (doubleSharedNested (Cbneed_) (addInteger_) traceOne))
-=======
  : evalTracing (nf (doubleSharedNested Cbneed_ addInteger_ traceOne))
->>>>>>> a8ade66b
    = (4%Z,["One"%string]).
 Proof. constructor. Qed.
 
@@ -482,11 +376,7 @@
 = true ? false
 *)
 Example exOrNestedSharingND
-<<<<<<< HEAD
- : evalND (nf (doubleSharedNested (Cbneed_) (orBool_) coinB))
-=======
  : evalND (nf (doubleSharedNested Cbneed_ orBool_ coinB))
->>>>>>> a8ade66b
    = [true;false].
 Proof. constructor. Qed.
 
@@ -498,11 +388,7 @@
    and the result should be true.
 *)
 Example exOrNestedTrueTracing 
-<<<<<<< HEAD
- : evalTracing (nf (doubleSharedNested (Cbneed_) (orBool_) traceTrue))
-=======
  : evalTracing (nf (doubleSharedNested Cbneed_ orBool_ traceTrue))
->>>>>>> a8ade66b
    = (true,["True"%string]).
 Proof. constructor. Qed.
 
@@ -514,35 +400,10 @@
    and the result should be false.
 *)
 Example exOrNestedFalseTracing
-<<<<<<< HEAD
- : evalTracing (nf (doubleSharedNested (Cbneed_) (orBool_) traceFalse))
-   = (false, ["False"%string]).
-Proof. constructor. Qed.
-
-(* let sx = fx  
-       sy = f sx sx
-       sz = fy
-   in f sy sz *)
-Definition doubleSharedClash {Shape : Type}
-                             {Pos : Shape -> Type}
-                             {A : Type}
-                             `(S : Shareable Shape Pos)
-                             `{ShareableArgs Shape Pos A}
-                             (f : Free Shape Pos A ->
-                                  Free Shape Pos A -> 
-                                  Free Shape Pos A)
-                             (fx : Free Shape Pos A)
-                             (fy : Free Shape Pos A)
- : Free Shape Pos A
-:= share (share fx >>= fun sx => f sx sx) >>= fun sy =>
-   share fy >>=  fun sz => f sy sz.
-
-=======
  : evalTracing (nf (doubleSharedNested Cbneed_ orBool_ traceFalse))
    = (false, ["False"%string]).
 Proof. constructor. Qed.
 
->>>>>>> a8ade66b
 (* 
 let sx = 0 ? 1
     sy = sx + sx
@@ -554,11 +415,7 @@
 = 0 ? 1 ? 2 ? 3
 *)
 Example exAddClashSharingND
-<<<<<<< HEAD
- : evalND (nf (doubleSharedClash (Cbneed_) (addInteger_) coin coin))
-=======
  : evalND (nf (doubleSharedClash Cbneed_ addInteger_ coin coin))
->>>>>>> a8ade66b
    = [0%Z;1%Z;2%Z;3%Z].
 Proof. constructor. Qed.
 
@@ -570,11 +427,7 @@
 => The message should be logged twice and the result should be 3.
 *)
 Example exAddClashSharingTracing
-<<<<<<< HEAD
- : evalTracing (nf (doubleSharedClash (Cbneed_) (addInteger_)
-=======
  : evalTracing (nf (doubleSharedClash Cbneed_ addInteger_
->>>>>>> a8ade66b
                                   traceOne traceOne))
    = (3%Z,["One"%string;"One"%string]).
 Proof. constructor. Qed.
@@ -589,11 +442,7 @@
 = true ? true ? false
 *)
 Example exOrClashSharingND
-<<<<<<< HEAD
- : evalND (nf (doubleSharedClash (Cbneed_) (orBool_) coinB coinB))
-=======
  : evalND (nf (doubleSharedClash Cbneed_ orBool_ coinB coinB))
->>>>>>> a8ade66b
    = [true;true;false].
 Proof. constructor. Qed.
 
@@ -606,11 +455,7 @@
    result should be true.
 *)
 Example exOrClashTrueTracing
-<<<<<<< HEAD
- : evalTracing (nf (doubleSharedClash (Cbneed_) (orBool_)
-=======
  : evalTracing (nf (doubleSharedClash Cbneed_ orBool_
->>>>>>> a8ade66b
                                   traceTrue traceTrue))
    = (true,["True"%string]).
 Proof. constructor. Qed.
@@ -625,44 +470,12 @@
    be logged twice in total and the result should be false.
 *)
 Example exOrClashFalseTracing
-<<<<<<< HEAD
- : evalTracing (nf (doubleSharedClash (Cbneed_) (orBool_)
-=======
  : evalTracing (nf (doubleSharedClash Cbneed_ orBool_
->>>>>>> a8ade66b
                                   traceFalse traceFalse))
    = (false,["False"%string;"False"%string]).
 Proof. constructor. Qed.
 
 (*
-<<<<<<< HEAD
-let sx = val
-    sy = f sx fx
-    sz = f sy fy
-in f sx (f (sy (f sz val))) 
-*)
-Definition doubleSharedRec {Shape : Type}
-                           {Pos : Shape -> Type}
-                           {A : Type}
-                           `(S : Shareable Shape Pos)
-                           `{ShareableArgs Shape Pos A}
-                           (f : Free Shape Pos A ->
-                                Free Shape Pos A -> 
-                                Free Shape Pos A)
-                           (fx : Free Shape Pos A)
-                           (fy : Free Shape Pos A)
-                           (val : A)
- : Free Shape Pos A
-:= share (pure val) >>= fun sx =>
-   f sx (share (f sx fx) >>= fun sy => 
-      f sy (share (f sy fy) >>= fun sz =>
-        f sz (pure val)
-      )
-   ).
-
-(*
-=======
->>>>>>> a8ade66b
 let sx = 1
     sy = sx + (0 ? 1)
     sz = sy + (0 ? 1)
@@ -674,13 +487,8 @@
   ? (1 + (1+1 + ((1+1 + 1) + 1)))
 = 4 ? 5 ? 6 ? 7
 *)
-<<<<<<< HEAD
-Example exAddRecSharingND : evalND (nf (doubleSharedRec (Cbneed_)
-                                                    (addInteger_)
-=======
 Example exAddRecSharingND : evalND (nf (doubleSharedRec Cbneed_
                                                     addInteger_
->>>>>>> a8ade66b
                                                     coin coin 1%Z))
                             = [4%Z;5%Z;6%Z;7%Z].
 Proof. constructor. Qed.
@@ -696,11 +504,7 @@
    final value should be 1 + 2 + 3 + 1 = 7.
 *)
 Example exAddRecSharingTracing
-<<<<<<< HEAD
- : evalTracing (nf (doubleSharedRec (Cbneed_) (addInteger_)
-=======
  : evalTracing (nf (doubleSharedRec Cbneed_ addInteger_
->>>>>>> a8ade66b
                                 traceOne traceOne 1%Z))
    = (7%Z,["One"%string;"One"%string]).
 Proof. constructor. Qed.
@@ -713,11 +517,7 @@
 = true (due to non-strictness)
 *)
 Example exOrRecSharingNDTrue
-<<<<<<< HEAD
- : evalND (nf (doubleSharedRec (Cbneed_) (orBool_) coinB coinB true))
-=======
  : evalND (nf (doubleSharedRec Cbneed_ orBool_ coinB coinB true))
->>>>>>> a8ade66b
    = [true].
 Proof. constructor. Qed.
 
@@ -740,11 +540,7 @@
 = true ? true ? false
 *)
 Example exOrRecSharingNDFalse
-<<<<<<< HEAD
- : evalND (nf ((doubleSharedRec (Cbneed_) (orBool_) coinB coinB false)))
-=======
  : evalND (nf ((doubleSharedRec Cbneed_ orBool_ coinB coinB false)))
->>>>>>> a8ade66b
    = [true;true;false].
 Proof. constructor. Qed.
 
@@ -757,11 +553,7 @@
    be logged once and the result should be true.
 *)
 Example exOrRecTrueTracing
-<<<<<<< HEAD
- : evalTracing (nf (doubleSharedRec (Cbneed_) (orBool_)
-=======
  : evalTracing (nf (doubleSharedRec Cbneed_ orBool_
->>>>>>> a8ade66b
                                 traceTrue traceTrue false))
    = (true,["True"%string]).
 Proof. constructor. Qed.
@@ -776,14 +568,7 @@
    be false.
 *)
 Example exOrRecFalseTracing
-<<<<<<< HEAD
- : evalTracing (nf (doubleSharedRec (Cbneed_) (orBool_)
-                                traceFalse traceFalse false))
-   = (false,["False"%string;"False"%string]).
-Proof. constructor. Qed.
-=======
  : evalTracing (nf (doubleSharedRec Cbneed_ orBool_
                                 traceFalse traceFalse false))
    = (false,["False"%string;"False"%string]).
-Proof. constructor. Qed.
->>>>>>> a8ade66b
+Proof. constructor. Qed.