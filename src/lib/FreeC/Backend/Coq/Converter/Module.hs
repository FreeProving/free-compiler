-- | This module contains functions for converting Haskell modules to Coq.
module FreeC.Backend.Coq.Converter.Module where

<<<<<<< HEAD
import           Data.Maybe                     ( catMaybes )
import           Control.Monad.Extra            ( concatMapM )
import           Data.List.NonEmpty             ( NonEmpty(..) )
import           Data.List.Extra                ( concatUnzip )
import qualified Data.Text                     as Text

=======
import           Control.Monad.Extra                  ( concatMapM )
>>>>>>> 86cbbfb7

import qualified FreeC.Backend.Coq.Base               as Coq.Base
import           FreeC.Backend.Coq.Converter.FuncDecl
import           FreeC.Backend.Coq.Converter.TypeDecl
import qualified FreeC.Backend.Coq.Syntax             as Coq
import           FreeC.Environment
import           FreeC.Environment.ModuleInterface
import           FreeC.IR.DependencyGraph
import           FreeC.IR.Pragma
import qualified FreeC.IR.Syntax                      as IR
import           FreeC.Monad.Converter
import           FreeC.Pretty

-------------------------------------------------------------------------------
-- Modules                                                                   --
-------------------------------------------------------------------------------
-- | Converts an IR module to Gallina sentences.
convertModule :: IR.Module -> Converter [Coq.Sentence]
convertModule haskellAst = do
  imports' <- convertImportDecls (IR.modImports haskellAst)
  mapM_ (addDecArgPragma (IR.modFuncDecls haskellAst))
    (IR.modPragmas haskellAst)
  decls' <- convertDecls (IR.modTypeDecls haskellAst)
    (IR.modFuncDecls haskellAst)
  return (Coq.comment ("module " ++ IR.modName haskellAst) : imports' ++ decls')

-------------------------------------------------------------------------------
-- Declarations                                                              --
-------------------------------------------------------------------------------
-- | Converts the given declarations of an IR module.
convertDecls :: [IR.TypeDecl] -> [IR.FuncDecl] -> Converter [Coq.Sentence]
convertDecls typeDecls funcDecls = do
  typeDecls' <- convertTypeDecls typeDecls
  funcDecls' <- convertFuncDecls funcDecls
  return (typeDecls' ++ funcDecls')

-- | Converts the given data type or type synonym declarations.
convertTypeDecls :: [IR.TypeDecl] -> Converter [Coq.Sentence]
convertTypeDecls typeDecls = do
  let components = groupTypeDecls typeDecls
  (sentences, qualNotations) <-
    concatUnzip <$> mapM convertTypeComponent components
  let -- Put qualified notations into a single submodule
      qualNotModule = Coq.LocalModuleSentence
        $ Coq.LocalModule Coq.Base.qualifiedNotation qualNotations
      qualNotModuleExport =
        Coq.ModuleSentence
          $  Coq.ModuleImport Coq.Export
          $  Coq.Base.qualifiedNotation
          :| []
  return
    $  sentences
    ++ [ Coq.comment "Qualified smart constructors"
       , qualNotModule
       , qualNotModuleExport
       ]

-------------------------------------------------------------------------------
-- Import Declarations                                                       --
-------------------------------------------------------------------------------
-- | Converts the given import declarations to Coq.
convertImportDecls :: [IR.ImportDecl] -> Converter [Coq.Sentence]
convertImportDecls imports = do
  imports' <- concatMapM convertImportDecl imports
  return (Coq.Base.imports : imports')

-- | Convert an import declaration.
convertImportDecl :: IR.ImportDecl -> Converter [Coq.Sentence]
convertImportDecl (IR.ImportDecl _ modName) = do
  Just iface      <- inEnv $ lookupAvailableModule modName
  imports         <- generateImport (interfaceLibName iface) modName
  notationImports <- generateNotationImport (interfaceLibName iface) modName
  return $ imports : (catMaybes [notationImports])

-- | Generates a Coq import sentence for the module with the given name
--   from the given library.
--
--   Modules from the base library are imported via @From Base Require Import@
--   sentences. Other external modules are imported via @From … Require@
--   sentences, which means that references to these modules' contents must
--   be qualified in the code.
generateImport :: Coq.ModuleIdent -> IR.ModName -> Converter Coq.Sentence
generateImport libName modName = return
  (mkRequireSentence libName [Coq.ident (showPretty modName)])
 where
  -- | Makes a @From … Require Import …@ or  @From … Require …@.
  mkRequireSentence :: Coq.ModuleIdent -> [Coq.ModuleIdent] -> Coq.Sentence
  mkRequireSentence | libName == Coq.Base.baseLibName = Coq.requireImportFrom
<<<<<<< HEAD
                    | otherwise                       = Coq.requireFrom

-- | Generates a Coq import sentence for the submodule of the module with the
--   given name that contains qualified notations.
--
--   Modules from the base library do not contain such a module and are skipped.
generateNotationImport
  :: Coq.ModuleIdent -> IR.ModName -> Converter (Maybe Coq.Sentence)
generateNotationImport libName modName
  | libName == Coq.Base.baseLibName = return Nothing
  | otherwise = return $ Just (Coq.importFrom [Text.append libName accessor])
 where
  accessor =
    Text.cons '.' $ Text.append (Coq.ident (showPretty modName)) $ Text.cons
      '.'
      Coq.Base.qualifiedNotation
=======
                    | otherwise = Coq.requireFrom
>>>>>>> 86cbbfb7
<|MERGE_RESOLUTION|>--- conflicted
+++ resolved
@@ -1,16 +1,11 @@
 -- | This module contains functions for converting Haskell modules to Coq.
 module FreeC.Backend.Coq.Converter.Module where
 
-<<<<<<< HEAD
-import           Data.Maybe                     ( catMaybes )
-import           Control.Monad.Extra            ( concatMapM )
-import           Data.List.NonEmpty             ( NonEmpty(..) )
-import           Data.List.Extra                ( concatUnzip )
-import qualified Data.Text                     as Text
-
-=======
 import           Control.Monad.Extra                  ( concatMapM )
->>>>>>> 86cbbfb7
+import           Data.List.Extra                      ( concatUnzip )
+import           Data.List.NonEmpty                   ( NonEmpty(..) )
+import           Data.Maybe                           ( catMaybes )
+import qualified Data.Text                            as Text
 
 import qualified FreeC.Backend.Coq.Base               as Coq.Base
 import           FreeC.Backend.Coq.Converter.FuncDecl
@@ -51,18 +46,17 @@
 convertTypeDecls :: [IR.TypeDecl] -> Converter [Coq.Sentence]
 convertTypeDecls typeDecls = do
   let components = groupTypeDecls typeDecls
-  (sentences, qualNotations) <-
-    concatUnzip <$> mapM convertTypeComponent components
-  let -- Put qualified notations into a single submodule
-      qualNotModule = Coq.LocalModuleSentence
-        $ Coq.LocalModule Coq.Base.qualifiedNotation qualNotations
-      qualNotModuleExport =
-        Coq.ModuleSentence
-          $  Coq.ModuleImport Coq.Export
-          $  Coq.Base.qualifiedNotation
-          :| []
+  (sentences, qualNotations)
+    <- concatUnzip <$> mapM convertTypeComponent components
+  let 
+    -- Put qualified notations into a single submodule
+    qualNotModule       = Coq.LocalModuleSentence
+      $ Coq.LocalModule Coq.Base.qualifiedNotation qualNotations
+    qualNotModuleExport = Coq.ModuleSentence
+      $ Coq.ModuleImport Coq.Export
+      $ Coq.Base.qualifiedNotation :| []
   return
-    $  sentences
+    $ sentences
     ++ [ Coq.comment "Qualified smart constructors"
        , qualNotModule
        , qualNotModuleExport
@@ -80,8 +74,8 @@
 -- | Convert an import declaration.
 convertImportDecl :: IR.ImportDecl -> Converter [Coq.Sentence]
 convertImportDecl (IR.ImportDecl _ modName) = do
-  Just iface      <- inEnv $ lookupAvailableModule modName
-  imports         <- generateImport (interfaceLibName iface) modName
+  Just iface <- inEnv $ lookupAvailableModule modName
+  imports <- generateImport (interfaceLibName iface) modName
   notationImports <- generateNotationImport (interfaceLibName iface) modName
   return $ imports : (catMaybes [notationImports])
 
@@ -99,8 +93,7 @@
   -- | Makes a @From … Require Import …@ or  @From … Require …@.
   mkRequireSentence :: Coq.ModuleIdent -> [Coq.ModuleIdent] -> Coq.Sentence
   mkRequireSentence | libName == Coq.Base.baseLibName = Coq.requireImportFrom
-<<<<<<< HEAD
-                    | otherwise                       = Coq.requireFrom
+                    | otherwise = Coq.requireFrom
 
 -- | Generates a Coq import sentence for the submodule of the module with the
 --   given name that contains qualified notations.
@@ -112,10 +105,6 @@
   | libName == Coq.Base.baseLibName = return Nothing
   | otherwise = return $ Just (Coq.importFrom [Text.append libName accessor])
  where
-  accessor =
-    Text.cons '.' $ Text.append (Coq.ident (showPretty modName)) $ Text.cons
-      '.'
-      Coq.Base.qualifiedNotation
-=======
-                    | otherwise = Coq.requireFrom
->>>>>>> 86cbbfb7
+  accessor = Text.cons '.'
+    $ Text.append (Coq.ident (showPretty modName))
+    $ Text.cons '.' Coq.Base.qualifiedNotation