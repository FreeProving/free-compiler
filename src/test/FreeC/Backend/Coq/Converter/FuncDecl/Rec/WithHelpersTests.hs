-- | This module contains tests for
--   "FreeC.Backend.Coq.Converter.FuncDecl.Rec.WithHelpers".

module FreeC.Backend.Coq.Converter.FuncDecl.Rec.WithHelpersTests
  ( testConvertRecFuncDeclWithHelpers
  )
where

import           Test.Hspec

import           FreeC.Backend.Coq.Converter.FuncDecl.Rec.WithHelpers
import           FreeC.Backend.Coq.Pretty       ( )
import           FreeC.Environment              ( emptyEnv )
import           FreeC.Monad.Class.Testable
import           FreeC.Monad.Converter
import           FreeC.Monad.Reporter           ( runReporter )
import           FreeC.Test.Environment
import           FreeC.Test.Expectations
import           FreeC.Test.Parser

<<<<<<< HEAD
-------------------------------------------------------------------------------
-- Expectation setters                                                       --
-------------------------------------------------------------------------------
=======

-------------------------------------------------------------------------------
-- Expectation setters                                                       --
-------------------------------------------------------------------------------
>>>>>>> 674e0ce5

-- | Parses the given function declarations, converts them to Coq using
--   'convertRecFuncDeclsWithHelpers' and expects the resulting Coq code
--   to equal the given expected output modulo white space.
shouldConvertWithHelpersTo :: [String] -> String -> Converter Expectation
shouldConvertWithHelpersTo inputStrs expectedOutputStr = do
  input  <- mapM parseTestFuncDecl inputStrs
  output <- convertRecFuncDeclsWithHelpers input
  return (output `prettyShouldBe` expectedOutputStr)

<<<<<<< HEAD
-------------------------------------------------------------------------------
-- Tests                                                                     --
-------------------------------------------------------------------------------
=======
-- | Runs a converter and uses the resulting environment and messages to
--   produce an empty string to be printed before forwarding the result.
avoidLaziness :: Converter a -> IO a
avoidLaziness c =
  let (mbResEnv, msgs) = runReporter $ runConverter c emptyEnv
      (res     , str ) = case mbResEnv of
        Nothing          -> error "no result"
        Just (res', env) -> (res', show env ++ show msgs)
  in  do
        putStr $ drop (length str) str
        return res

-------------------------------------------------------------------------------
-- Tests                                                                     --
-------------------------------------------------------------------------------
>>>>>>> 674e0ce5

-- | Test group for 'convertRecFuncDeclsWithHelpers' tests.
testConvertRecFuncDeclWithHelpers :: Spec
testConvertRecFuncDeclWithHelpers = context "with helper functions" $ do
  it "requires an argument" $ do
    input <- expectParseTestFuncDecl "loop @a :: a = loop @a"
    shouldFail $ do
      "loop" <- defineTestFunc "loop" 0 "forall a. a"
      convertRecFuncDeclsWithHelpers [input]

  it "requires a case expression (if expressions don't suffice)" $ do
    input <- expectParseTestFuncDecl
      (  "fac (n :: Integer) :: Integer"
      ++ "  = if (==) n 0 then 1 else (*) n (fac (pred n))"
      )
    shouldFail $ do
      _ <- defineTestTypeCon "Integer" 0 []
      _ <- defineTestFunc "fac" 1 "Integer -> Integer"
      _ <- defineTestFunc "pred" 1 "Integer -> Integer"
      _ <- defineTestFunc "(*)" 1 "Integer -> Integer -> Integer"
      _ <- defineTestFunc "(==)" 1 "Integer -> Integer -> Bool"
      convertRecFuncDeclsWithHelpers [input]

  it "requires the case expression to match an argument" $ do
    input <- expectParseTestFuncDecl
      "loop @a :: a = case f of { () -> loop @a }"
    shouldFail $ do
      _ <- defineTestTypeCon "()" 0 ["()"]
      _ <- defineTestCon "()" 0 "()"
      _ <- defineTestFunc "f" 0 "()"
      _ <- defineTestFunc "loop" 0 "forall a. a"
      convertRecFuncDeclsWithHelpers [input]

  it "requires a decreasing argument" $ do
    input <- expectParseTestFuncDecl
      "loop @a (x :: a) :: a = case x of { () -> loop @a x }"
    shouldFail $ do
      _ <- defineTestFunc "loop" 0 "forall a. a -> a"
      convertRecFuncDeclsWithHelpers [input]

  it "translates simple recursive functions correctly" $ shouldSucceedWith $ do
    "Integer"        <- defineTestTypeCon "Integer" 0 []
    "succ"           <- defineTestFunc "succ" 1 "Integer -> Integer"
    "List"           <- defineTestTypeCon "List" 1 ["Nil", "Cons"]
    ("nil" , "Nil" ) <- defineTestCon "Nil" 0 "forall a. List a"
    ("cons", "Cons") <- defineTestCon "Cons" 2 "forall a. a -> List a -> List a"
    "length"         <- defineTestFunc "length" 1 "forall a. List a -> Integer"
    shouldConvertWithHelpersTo
        [ "length @a (xs :: List a) :: Integer = case xs of {"
          ++ "    Nil        -> 0;"
          ++ "    Cons x xs' -> succ (length @a xs')"
          ++ "  }"
        ]
      $  "(* Helper functions for length *) "
      ++ "Fixpoint length_0 (Shape : Type) (Pos : Shape -> Type) {a : Type}"
      ++ "  (xs : List Shape Pos a)"
      ++ "  {struct xs}"
      ++ "  := match xs with"
      ++ "     | nil        => pure 0%Z"
      ++ "     | cons x xs' => succ Shape Pos"
      ++ "         (xs' >>= (fun (xs'_0 : List Shape Pos a) =>"
      ++ "           @length_0 Shape Pos a xs'_0))"
      ++ "     end. "
      ++ "Definition length (Shape : Type) (Pos : Shape -> Type) {a : Type}"
      ++ "  (xs : Free Shape Pos (List Shape Pos a))"
      ++ "  : Free Shape Pos (Integer Shape Pos)"
      ++ "  := xs >>= (fun (xs_0 : List Shape Pos a) =>"
      ++ "       @length_0 Shape Pos a xs_0)."

  it "uses expression type annotations for return type of helper functions"
    $ shouldSucceedWith
    $ do
        "Integer"        <- defineTestTypeCon "Integer" 0 []
        "succ"           <- defineTestFunc "succ" 1 "Integer -> Integer"
        "List"           <- defineTestTypeCon "List" 1 ["Nil", "Cons"]
        ("nil" , "Nil" ) <- defineTestCon "Nil" 0 "forall a. List a"
        ("cons", "Cons") <- defineTestCon "Cons"
                                          2
                                          "forall a. a -> List a -> List a"
        "length" <- defineTestFunc "length" 1 "forall a. List a -> Integer"
        shouldConvertWithHelpersTo
            [ "length @a (xs :: List a) :: Integer = case xs of {"
              ++ "    Nil        -> 0;"
              ++ "    Cons x xs' -> succ (length @a xs')"
              ++ "  } :: Integer"
            ]
          $  "(* Helper functions for length *) "
          ++ "Fixpoint length_0 (Shape : Type) (Pos : Shape -> Type) {a : Type}"
          ++ "  (xs : List Shape Pos a)"
          ++ "  {struct xs}"
          ++ " : Free Shape Pos (Integer Shape Pos)" -- <-- Helper return type.
          ++ "  := match xs with"
          ++ "     | nil        => pure 0%Z"
          ++ "     | cons x xs' => succ Shape Pos"
          ++ "         (xs' >>= (fun (xs'_0 : List Shape Pos a) =>"
          ++ "           @length_0 Shape Pos a xs'_0))"
          ++ "     end. "
          ++ "Definition length (Shape : Type) (Pos : Shape -> Type) {a : Type}"
          ++ "  (xs : Free Shape Pos (List Shape Pos a))"
          ++ "  : Free Shape Pos (Integer Shape Pos)"
          ++ "  := xs >>= (fun (xs_0 : List Shape Pos a) =>"
          ++ "       @length_0 Shape Pos a xs_0)."

  it "translates partial recursive functions correctly" $ shouldSucceedWith $ do
    "Bool"           <- defineTestTypeCon "Prelude.Bool" 0 []
    "List"           <- defineTestTypeCon "List" 1 ["Nil", "Cons"]
    ("nil" , "Nil" ) <- defineTestCon "Nil" 0 "forall a. List a"
    ("cons", "Cons") <- defineTestCon "Cons" 2 "forall a. a -> List a -> List a"
    "findJust" <- definePartialTestFunc "findJust"
                                        2
                                        "forall a. (a -> Bool) -> List a -> a"
    shouldConvertWithHelpersTo
        [ "findJust @a (p :: a -> Prelude.Bool) (xs :: List a) :: a"
          ++ "  = case xs of {"
          ++ "      Nil        -> undefined @a;"
          ++ "      Cons x xs' -> if p x then x else findJust @a p xs'"
          ++ "    }"
        ]
      $  "(* Helper functions for findJust *) "
      ++ "Fixpoint findJust_0 (Shape : Type) (Pos : Shape -> Type)"
      ++ "  (P : Partial Shape Pos) {a : Type}"
      ++ "  (p : Free Shape Pos (Free Shape Pos a"
      ++ "    -> Free Shape Pos (Bool Shape Pos)))"
      ++ "  (xs : List Shape Pos a) {struct xs}"
      ++ "  := match xs with"
      ++ "     | nil            => @undefined Shape Pos P a"
      ++ "     | cons x xs' =>"
      ++ "        (p >>= (fun p_1 => p_1 x)) >>="
      ++ "        (fun (cond_0 : Bool Shape Pos) =>"
      ++ "           if cond_0"
      ++ "           then x"
      ++ "           else xs' >>= (fun (xs'_0 : List Shape Pos a) =>"
      ++ "                           @findJust_0 Shape Pos P a p xs'_0))"
      ++ "     end. "
      ++ "Definition findJust (Shape : Type) (Pos : Shape -> Type)"
      ++ "  (P : Partial Shape Pos) {a : Type}"
      ++ "  (p : Free Shape Pos (Free Shape Pos a"
      ++ "    -> Free Shape Pos (Bool Shape Pos)))"
      ++ "  (xs : Free Shape Pos (List Shape Pos a))"
      ++ "  : Free Shape Pos a"
      ++ "  := xs >>= (fun (xs_0 : List Shape Pos a) =>"
      ++ "               @findJust_0 Shape Pos P a p xs_0)."

  it "translates mutually recursive functions correctly"
    $ shouldSucceedWith
    $ do
        "Bool"           <- defineTestTypeCon "Bool" 0 []
        (_, "True" )     <- defineTestCon "True" 0 "Bool"
        (_, "False")     <- defineTestCon "False" 0 "Bool"
        "List"           <- defineTestTypeCon "List" 1 ["Nil", "Cons"]
        ("nil" , "Nil" ) <- defineTestCon "Nil" 0 "forall a. List a"
        ("cons", "Cons") <- defineTestCon "Cons"
                                          2
                                          "forall a. a -> List a -> List a"
        "even_len" <- defineTestFunc "even_len" 1 "forall a. List a -> Bool"
        "odd_len"  <- defineTestFunc "odd_len" 1 "forall a. List a -> Bool"
        shouldConvertWithHelpersTo
            [ "even_len @a (xs :: List a) :: Bool = case xs of {"
            ++ "    Nil -> True;"
            ++ "    Cons x xs' -> odd_len @a xs'"
            ++ "  }"
            , "odd_len @a (xs :: List a) :: Bool = case xs of {"
            ++ "    Nil -> False;"
            ++ "    Cons x xs' -> even_len @a xs'"
            ++ "  }"
            ]
          $  "(* Helper functions for even_len, odd_len *) "
          ++ "Fixpoint even_len_0 (Shape : Type) (Pos : Shape -> Type) {a : Type}"
          ++ "  (xs : List Shape Pos a)"
          ++ "  {struct xs}"
          ++ "  := match xs with"
          ++ "     | nil        => True Shape Pos"
          ++ "     | cons x xs' =>"
          ++ "         xs' >>= (fun (xs'_0 : List Shape Pos a) =>"
          ++ "           @odd_len_0 Shape Pos a xs'_0)"
          ++ "     end "
          ++ "with odd_len_0 (Shape : Type) (Pos : Shape -> Type) {a : Type}"
          ++ "  (xs : List Shape Pos a)"
          ++ "  {struct xs}"
          ++ "  := match xs with"
          ++ "     | nil        => False Shape Pos"
          ++ "     | cons x xs' =>"
          ++ "         xs' >>= (fun (xs'_0 : List Shape Pos a) =>"
          ++ "           @even_len_0 Shape Pos a xs'_0)"
          ++ "     end. "
          ++ "Definition odd_len (Shape : Type) (Pos : Shape -> Type) {a : Type}"
          ++ "  (xs : Free Shape Pos (List Shape Pos a))"
          ++ "  : Free Shape Pos (Bool Shape Pos)"
          ++ "  := xs >>= (fun (xs_0 : List Shape Pos a) =>"
          ++ "           @odd_len_0 Shape Pos a xs_0). "
          ++ "Definition even_len (Shape : Type) (Pos : Shape -> Type) {a : Type}"
          ++ "  (xs : Free Shape Pos (List Shape Pos a))"
          ++ "  : Free Shape Pos (Bool Shape Pos)"
          ++ "  := xs >>= (fun (xs_0 : List Shape Pos a) =>"
          ++ "           @even_len_0 Shape Pos a xs_0). "



  it "translates recursive functions with nested case expressions correctly"
    $ shouldSucceedWith
    $ do
        "List"           <- defineTestTypeCon "List" 1 ["Nil", "Cons"]
        ("nil" , "Nil" ) <- defineTestCon "Nil" 0 "forall a. List a"
        ("cons", "Cons") <- defineTestCon "Cons"
                                          2
                                          "forall a. a -> List a -> List a"
        "tails" <- defineTestFunc "tails"
                                  1
                                  "forall a. List a -> (List (List a))"
        shouldConvertWithHelpersTo
            [ "tails @a (xs :: List a) :: List (List a)"
              ++ "  = Cons @(List a) xs (case xs of {"
              ++ "                         Nil        -> Nil @(List a);"
              ++ "                         Cons x xs' -> tails @a xs'"
              ++ "                       })"
            ]
          $  "(* Helper functions for tails *) "
          ++ "Fixpoint tails_0 (Shape : Type) (Pos : Shape -> Type) {a : Type}"
          ++ "  (xs : List Shape Pos a)"
          ++ "  {struct xs}"
          ++ "  := match xs with"
          ++ "     | nil => @Nil Shape Pos (List Shape Pos a)"
          ++ "     | cons x xs' => @Cons Shape Pos (List Shape Pos a) xs'"
          ++ "         (xs' >>=  (fun (xs'_0 : List Shape Pos a) =>"
          ++ "            @tails_0 Shape Pos a xs'_0))"
          ++ "     end. "
          ++ " Definition tails (Shape : Type) (Pos : Shape -> Type) {a : Type}"
          ++ "   (xs : Free Shape Pos (List Shape Pos a))"
          ++ "   : Free Shape Pos (List Shape Pos (List Shape Pos a))"
          ++ "   := @Cons Shape Pos (List Shape Pos a) xs"
          ++ "        (xs >>= (fun (xs_0 : List Shape Pos a) =>"
          ++ "           @tails_0 Shape Pos a xs_0))."

  it "translates recursive functions with outer lambda abstractions correctly"
    $ shouldSucceedWith
    $ do
        "List"           <- defineTestTypeCon "List" 1 ["Nil", "Cons"]
        ("nil" , "Nil" ) <- defineTestCon "Nil" 0 "forall a. List a"
        ("cons", "Cons") <- defineTestCon "Cons"
                                          2
                                          "forall a. a -> List a -> List a"
        "append" <- defineTestFunc "append"
                                   1
                                   "forall a. List a -> List a -> List a"
        shouldConvertWithHelpersTo
            [ "append @a (xs :: List a) :: List a -> List a"
              ++ "  = \\(ys :: List a) -> case xs of {"
              ++ "      Nil        -> ys;"
              ++ "      Cons x xs' -> Cons @a x (append @a xs' ys)"
              ++ "    }"
            ]
          $  "(* Helper functions for append *) "
          ++ "Fixpoint append_0 (Shape : Type) (Pos : Shape -> Type)"
          ++ "                  {a : Type}"
          ++ "                  (xs : List Shape Pos a)"
          ++ "                  (ys : Free Shape Pos (List Shape Pos a))"
          ++ "                  {struct xs}"
          ++ " := match xs with"
          ++ "    | nil        => ys"
          ++ "    | cons x xs' => @Cons Shape Pos a x"
          ++ "        ((fun (ys0 : Free Shape Pos (List Shape Pos a)) =>"
          ++ "            xs' >>= (fun (xs'_0 : List Shape Pos a) =>"
          ++ "              @append_0 Shape Pos a xs'_0 ys0)) ys)"
          ++ "    end. "
          ++ "Definition append (Shape : Type) (Pos : Shape -> Type)"
          ++ "  {a : Type}"
          ++ "  (xs : Free Shape Pos (List Shape Pos a))"
          ++ "  : Free Shape Pos (Free Shape Pos (List Shape Pos a)"
          ++ "                 -> Free Shape Pos (List Shape Pos a))"
          ++ "  := pure (fun (ys : Free Shape Pos (List Shape Pos a)) =>"
          ++ "       xs >>= (fun (xs_0 : List Shape Pos a) =>"
          ++ "         @append_0 Shape Pos a xs_0 ys)). "

  it "translates recursive functions with nested lambda abstractions correctly"
    $ shouldSucceedWith
    $ do
        "List"           <- defineTestTypeCon "List" 1 ["Nil", "Cons"]
        ("nil" , "Nil" ) <- defineTestCon "Nil" 0 "forall a. List a"
        ("cons", "Cons") <- defineTestCon "Cons"
                                          2
                                          "forall a. a -> List a -> List a"
        "bar" <- defineTestFunc "bar" 1 "forall a. (a -> List a) -> List a"
        "foo" <- defineTestFunc "foo" 1 "forall a. List a -> List a"
        shouldConvertWithHelpersTo
            [ "foo @a (xs :: List a) :: List a = bar @a (\\(y :: a) -> "
              ++ "case xs of {"
              ++ "  Nil -> Nil @a;"
              ++ "  Cons x xs' -> Cons @a y (foo @a xs')"
              ++ "})"
            ]
          $  "(* Helper functions for foo *) "
          ++ "Fixpoint foo_0 (Shape : Type) (Pos : Shape -> Type) {a : Type}"
          ++ "  (xs : List Shape Pos a)"
          ++ "  (y : Free Shape Pos a) {struct xs}"
          ++ " := match xs with"
          ++ "    | nil => @Nil Shape Pos a"
          ++ "    | cons x xs' => @Cons Shape Pos a y (@bar Shape Pos a"
          ++ "        (pure (fun (y0 : Free Shape Pos a) => xs' >>="
          ++ "           (fun (xs'_0 : List Shape Pos a) =>"
          ++ "             @foo_0 Shape Pos a xs'_0 y0))))"
          ++ "    end. "
          ++ "Definition foo (Shape : Type) (Pos : Shape -> Type) {a : Type}"
          ++ "  (xs : Free Shape Pos (List Shape Pos a))"
          ++ " : Free Shape Pos (List Shape Pos a)"
          ++ " := @bar Shape Pos a (pure (fun (y : Free Shape Pos a) =>"
          ++ "      xs >>= (fun (xs_0 : List Shape Pos a) =>"
          ++ "        @foo_0 Shape Pos a xs_0 y)))."

  it
      "translates recursive functions with nested pattern matching on recursive argument correctly"
    $ shouldSucceedWith
    $ do
        "List"           <- defineTestTypeCon "List" 1 ["Nil", "Cons"]
        ("nil" , "Nil" ) <- defineTestCon "Nil" 0 "forall a. List a"
        ("cons", "Cons") <- defineTestCon "Cons"
                                          2
                                          "forall a. a -> List a -> List a"
        "last" <- definePartialTestFunc "last" 1 "forall a. List a -> a"
        shouldConvertWithHelpersTo
            [ "last @a (xs :: List a) :: a = case xs of {"
              ++ "    Nil       -> undefined @a;"
              ++ "     Cons x xs' -> case xs' of {"
              ++ "                     Nil        -> x;"
              ++ "                     Cons y ys  -> last @a ys"
              ++ "                   }"
              ++ "  }"
            ]
          $  "(* Helper functions for last *) "
          ++ "Fixpoint last_0 (Shape : Type) (Pos : Shape -> Type)"
          ++ "  (P : Partial Shape Pos) {a : Type}"
          ++ "  (xs : List Shape Pos a) {struct xs}"
          ++ " := match xs with"
          ++ "    | nil        => @undefined Shape Pos P a"
          ++ "    | cons x xs' =>"
          ++ "        xs' >>= (fun xs'_0 =>"
          ++ "            match xs'_0 with"
          ++ "            | nil       => x"
          ++ "            | cons y ys => ys >>="
          ++ "                 (fun (ys_0 : List Shape Pos a) =>"
          ++ "                    @last_0 Shape Pos P a ys_0)"
          ++ "            end)"
          ++ "    end. "
          ++ "Definition last (Shape : Type) (Pos : Shape -> Type)"
          ++ "  (P : Partial Shape Pos) {a : Type}"
          ++ "  (xs : Free Shape Pos (List Shape Pos a))"
          ++ " : Free Shape Pos a"
          ++ " := xs >>= (fun (xs_0 : List Shape Pos a) =>"
          ++ "      @last_0 Shape Pos P a xs_0)."

  it "allows the arguments of helper functions to be shadowed"
    $ shouldSucceedWith
    $ do
        "Integer"        <- defineTestTypeCon "Integer" 0 []
        "succ"           <- defineTestFunc "succ" 1 "Integer -> Integer"
        "List"           <- defineTestTypeCon "List" 1 ["Nil", "Cons"]
        ("nil" , "Nil" ) <- defineTestCon "Nil" 0 "forall a. List a"
        ("cons", "Cons") <- defineTestCon "Cons"
                                          2
                                          "forall a. a -> List a -> List a"
        "length" <- defineTestFunc "length" 1 "forall a. List a -> Integer"
        shouldConvertWithHelpersTo
            [ "length @a (xs :: List a) :: Integer"
              ++ "  = case xs of {"
              ++ "    Nil        -> 0;"
              ++ "    Cons x xs -> succ (length @a xs)"
              ++ "  }"
            ]
          $  "(* Helper functions for length *) "
          ++ "Fixpoint length_0 (Shape : Type) (Pos : Shape -> Type)"
          ++ "  {a : Type} (xs : List Shape Pos a) {struct xs}"
          ++ " := match xs with"
          ++ "    | nil => pure 0%Z"
          ++ "    | cons x xs0 => succ Shape Pos"
          ++ "        (xs0 >>= (fun (xs0_0 : List Shape Pos a) =>"
          ++ "             @length_0 Shape Pos a xs0_0))"
          ++ "    end. "
          ++ "Definition length (Shape : Type) (Pos : Shape -> Type) {a : Type}"
          ++ "  (xs : Free Shape Pos (List Shape Pos a))"
          ++ "  : Free Shape Pos (Integer Shape Pos)"
          ++ " := xs >>= (fun (xs_0 : List Shape Pos a) =>"
          ++ "    @length_0 Shape Pos a xs_0)."

  it "does not pass shadowed arguments of main function to helper functions"
    $ shouldSucceedWith
    $ do
        "Integer"        <- defineTestTypeCon "Integer" 0 []
        "succ"           <- defineTestFunc "succ" 1 "Integer -> Integer"
        "List"           <- defineTestTypeCon "List" 1 ["Nil", "Cons"]
        ("nil" , "Nil" ) <- defineTestCon "Nil" 0 "forall a. List a"
        ("cons", "Cons") <- defineTestCon "Cons"
                                          2
                                          "forall a. a -> List a -> List a"
        "foo" <- defineTestFunc "foo" 1 "forall a. Integer -> List a -> Integer"
        shouldConvertWithHelpersTo
            [ "foo @a (n :: Integer) (xs :: List a) :: Integer"
              ++ "  = (\\(n :: Integer) -> case xs of {"
              ++ "      Nil        -> n;"
              ++ "      Cons x xs' -> foo @a n xs';"
              ++ "    }) (succ n)"
            ]
          $  "(* Helper functions for foo *) "
          ++ "Fixpoint foo_0 (Shape : Type) (Pos : Shape -> Type) {a : Type}"
          ++ "  (n : Free Shape Pos (Integer Shape Pos))"
          ++ "  (xs : List Shape Pos a) {struct xs}"
          ++ " := match xs with"
          ++ "    | nil => n"
          ++ "    | cons x xs' =>"
          ++ "        (fun (n0 : Free Shape Pos (Integer Shape Pos)) =>"
          ++ "           xs' >>= (fun (xs'_0 : List Shape Pos a) =>"
          ++ "           @foo_0 Shape Pos a n0 xs'_0))"
          ++ "        (succ Shape Pos n)"
          ++ "    end. "
          ++ "Definition foo (Shape : Type) (Pos : Shape -> Type) {a : Type}"
          ++ "  (n : Free Shape Pos (Integer Shape Pos))"
          ++ "  (xs : Free Shape Pos (List Shape Pos a))"
          ++ " : Free Shape Pos (Integer Shape Pos)"
          ++ "  := (fun (n0 : Free Shape Pos (Integer Shape Pos)) =>"
          ++ "        xs >>= (fun (xs_0 : List Shape Pos a) =>"
          ++ "        @foo_0 Shape Pos a n0 xs_0))"
          ++ "     (succ Shape Pos n)."

  it "translates polymorphically recursive functions correctly"
    $ shouldSucceedWith
    $ do
        "Integer"        <- defineTestTypeCon "Integer" 0 []
        "succ"           <- defineTestFunc "succ" 1 "Integer -> Integer"
        "Pair"           <- defineTestTypeCon "Pair" 2 []
        "Tree"           <- defineTestTypeCon "Tree" 1 ["Leaf", "Fork"]
        ("leaf", "Leaf") <- defineTestCon "Leaf" 1 "forall a. a -> Tree a"
        ("fork", "Fork") <- defineTestCon "Fork"
                                          1
                                          "forall a. Tree (Pair a) -> Tree a"
        "height" <- defineTestFunc "height" 1 "forall a. Tree a -> Integer"
        shouldConvertWithHelpersTo
            [ "height @a (t :: Tree a) :: Integer = case t of {"
              ++ "    Leaf x  -> 1;"
              ++ "    Fork t' -> succ (height @(Pair a a) t');"
              ++ "  }"
            ]
          $  "(* Helper functions for height *) "
          ++ "Fixpoint height_0 (Shape : Type) (Pos : Shape -> Type)"
          ++ "  {a : Type} (t : Tree Shape Pos a) {struct t}"
          ++ " := match t with"
          ++ "     | leaf x => pure 1%Z"
          ++ "     | fork t' => succ Shape Pos"
          ++ "         (t' >>="
          ++ "           (fun (t'_0 : Tree Shape Pos (Pair Shape Pos a a)) =>"
          ++ "              @height_0 Shape Pos (Pair Shape Pos a a) t'_0))"
          ++ "     end. "
          ++ "Definition height (Shape : Type) (Pos : Shape -> Type)"
          ++ "  {a : Type} (t : Free Shape Pos (Tree Shape Pos a))"
          ++ "  : Free Shape Pos (Integer Shape Pos)"
          ++ " := t >>= (fun (t_0 : Tree Shape Pos a) =>"
          ++ "      @height_0 Shape Pos a t_0)."

  it "translates recursive functions with one strict argument correctly"
    $ shouldSucceedWith
    $ do
        "Integer"        <- defineTestTypeCon "Integer" 0 []
        "succ"           <- defineTestFunc "succ" 1 "Integer -> Integer"
        "List"           <- defineTestTypeCon "List" 1 ["Nil", "Cons"]
        ("nil" , "Nil" ) <- defineTestCon "Nil" 0 "forall a. List a"
        ("cons", "Cons") <- defineTestCon "Cons"
                                          2
                                          "forall a. a -> List a -> List a"
        "length" <- defineStrictTestFunc "length"
                                         [True]
                                         "forall a. List a -> Integer"
        shouldConvertWithHelpersTo
            [ "length @a !(xs :: List a) :: Integer = case xs of {"
              ++ "    Nil        -> 0;"
              ++ "    Cons x xs' -> succ (length @a xs')"
              ++ "  }"
            ]
          $  "(* Helper functions for length *) "
          ++ "Fixpoint length_0 (Shape : Type) (Pos : Shape -> Type)"
          ++ "  {a : Type} (xs : List Shape Pos a) {struct xs}"
          ++ " := match xs with"
          ++ "    | nil        => pure 0%Z"
          ++ "    | cons x xs' => succ Shape Pos"
          ++ "         (xs' >>= (fun (xs'_0 : List Shape Pos a) =>"
          ++ "           @length_0 Shape Pos a xs'_0))"
          ++ "    end. "
          ++ "Definition length (Shape : Type) (Pos : Shape -> Type) {a : Type}"
          ++ "  (xs : List Shape Pos a)"
          ++ "  : Free Shape Pos (Integer Shape Pos)"
          ++ " := @length_0 Shape Pos a xs."

  it
      "translates recursive functions with strict and non-strict arguments correctly"
    $ shouldSucceedWith
    $ do
        "List"           <- defineTestTypeCon "List" 1 ["Nil", "Cons"]
        ("nil" , "Nil" ) <- defineTestCon "Nil" 0 "forall a. List a"
        ("cons", "Cons") <- defineTestCon "Cons"
                                          2
                                          "forall a. a -> List a -> List a"
        "interleave" <- defineStrictTestFunc
          "interleave"
          [False, True]
          "forall a. List a -> List a -> List a"
        shouldConvertWithHelpersTo
            [ "interleave @a (xs :: List a) !(ys :: List a) :: List a ="
              ++ "  case xs of {"
              ++ "    Cons x xs' ->"
              ++ "      case ys of {"
              ++ "        Cons y ys' ->"
              ++ "          Cons @a x (Cons @a y (interleave @a xs' ys'));"
              ++ "        Nil        -> xs"
              ++ "      };"
              ++ "    Nil        -> ys"
              ++ "  }"
            ]
          $  "(* Helper functions for interleave *) "
          ++ "Fixpoint interleave_0 (Shape : Type) (Pos : Shape -> Type)"
          ++ "  {a : Type} (xs : List Shape Pos a) (ys : List Shape Pos a)"
          ++ "  {struct xs}"
          ++ " := match xs with"
          ++ "    | cons x xs' =>"
          ++ "        match ys with"
          ++ "        | cons y ys' =>"
          ++ "            @Cons Shape Pos a x"
          ++ "              (@Cons Shape Pos a y"
          ++ "                (xs' >>= (fun (xs'_0 : List Shape Pos a) =>"
          ++ "                  ys' >>= (fun (ys'_0 : List Shape Pos a) =>"
          ++ "                    @interleave_0 Shape Pos a xs'_0 ys'_0))))"
          ++ "        | nil => pure xs"
          ++ "        end"
          ++ "    | nil => pure ys"
          ++ "    end. "
          ++ "Definition interleave (Shape : Type) (Pos : Shape -> Type)"
          ++ "  {a : Type} (xs : Free Shape Pos (List Shape Pos a))"
          ++ "  (ys : List Shape Pos a) : Free Shape Pos (List Shape Pos a)"
          ++ " := xs >>= (fun (xs_0 : List Shape Pos a) =>"
          ++ "             @interleave_0 Shape Pos a xs_0 ys)."
  it
      "converts recursive functions with a strict argument preceding the decreasing argument correctly"
    $ shouldSucceedWith
    $ do
        "List"           <- defineTestTypeCon "List" 1 ["Nil", "Cons"]
        ("nil" , "Nil" ) <- defineTestCon "Nil" 0 "forall a. List a"
        ("cons", "Cons") <- defineTestCon "Cons"
                                          2
                                          "forall a. a -> List a -> List a"
        "foo" <- defineStrictTestFunc "foo"
                                      [True, False]
                                      "forall a. a -> List a -> a"
        shouldConvertWithHelpersTo
            [ "foo @a !(x :: a) (xs :: List a) :: a ="
              ++ "  case xs of {"
              ++ "    Cons x' xs' -> foo @a x xs';"
              ++ "    Nil         -> x"
              ++ "  }"
            ]
          $  "(* Helper functions for foo *) "
          ++ "Fixpoint foo_0 (Shape : Type) (Pos : Shape -> Type) {a : Type}"
          ++ "  (x : a) (xs : List Shape Pos a) {struct xs}"
          ++ " := match xs with"
          ++ "    | cons x' xs' => xs' >>= (fun (xs'_0 : List Shape Pos a) =>"
          ++ "                                @foo_0 Shape Pos a x xs'_0)"
          ++ "    | nil => pure x"
          ++ "    end. "
          ++ "Definition foo (Shape : Type) (Pos : Shape -> Type) {a : Type}"
          ++ "  (x : a) (xs : Free Shape Pos (List Shape Pos a))"
          ++ "  : Free Shape Pos a"
          ++ " := xs >>= (fun (xs_0 : List Shape Pos a) =>"
          ++ "              @foo_0 Shape Pos a x xs_0)."
  it
      "translates recursive functions affected by the eta conversion pass correctly"
    $ shouldSucceedWith
    $ avoidLaziness
    $ do
        "List"           <- defineTestTypeCon "List" 1 ["Nil", "Cons"]
        ("nil" , "Nil" ) <- defineTestCon "Nil" 0 "forall a. List a"
        ("cons", "Cons") <- defineTestCon "Cons"
                                          2
                                          "forall a. a -> List a -> List a"
        "Unit"       <- defineTestTypeCon "Unit" 0 []
        ("tt", "Tt") <- defineTestCon "Tt" 0 "Unit"
        "const"      <- defineTestFunc "const" 2 "forall a b. a -> b -> a"
        "append"     <- defineTestFunc
          "append"
          3
          "forall a b. List a -> List a -> b -> List a"
        shouldConvertWithHelpersTo
          [ "append @a @b (xs :: List a) (ys :: List a) :: b -> List a ="
            ++ "  \\y -> const @(List a) @b"
            ++ "    (case xs of {"
            ++ "      Nil      -> ys;"
            ++ "      Cons x xs' -> Cons @a x (append @a @Unit xs' ys Tt)"
            ++ "    } :: List a) y"
          ]
          (  "(* Helper functions for append *)"
          ++ " Fixpoint append_0"
          ++ "   (Shape : Type) (Pos : Shape -> Type) {a b : Type}"
          ++ "   (xs : List Shape Pos a) (ys : Free Shape Pos (List Shape Pos a))"
          ++ "   {struct xs} : Free Shape Pos (List Shape Pos a)"
          ++ "  := match xs with"
          ++ "     | nil => ys"
          ++ "     | cons x xs' =>"
          ++ "         @Cons Shape Pos a x"
          ++ "           ((fun y =>"
          ++ "               @const Shape Pos (List Shape Pos a) (Unit Shape Pos)"
          ++ "                 (xs' >>= (fun (xs'_0 : List Shape Pos a) =>"
          ++ "                   @append_0 Shape Pos a (Unit Shape Pos) xs'_0 ys))"
          ++ "                 y)"
          ++ "            (Tt Shape Pos))"
          ++ "     end."
          ++ " Definition append"
          ++ "   (Shape : Type) (Pos : Shape -> Type) {a b : Type}"
          ++ "   (xs : Free Shape Pos (List Shape Pos a))"
          ++ "   (ys : Free Shape Pos (List Shape Pos a))"
          ++ "   : Free Shape Pos (Free Shape Pos b -> Free Shape Pos (List Shape Pos a))"
          ++ "  := pure (fun y =>"
          ++ "       @const Shape Pos (List Shape Pos a) b"
          ++ "         (xs >>= (fun (xs_0 : List Shape Pos a) =>"
          ++ "           @append_0 Shape Pos a b xs_0 ys))"
          ++ "         y)."
          )

  it "fails when translating functions with arguments of unknown type"
    $ let
        res = do
          "List"           <- defineTestTypeCon "List" 1 ["Nil", "Cons"]
          ("nil" , "Nil" ) <- defineTestCon "Nil" 0 "forall a. List a"
          ("cons", "Cons") <- defineTestCon "Cons"
                                            2
                                            "forall a. a -> List a -> List a"
          "const"  <- defineTestFunc "const" 2 "forall a b. a -> b -> a"
          "append" <- defineTestFunc
            "append"
            3
            "forall a b. List a -> List a -> b -> List a"
          input <- mapM
            parseTestFuncDecl
            [ "append @a @b (xs :: List a) (ys :: List a) :: b -> List a ="
              ++ "  \\y -> const @(List a) @b"
              ++ "    (case xs of {"
              ++ "      Nil      -> ys;"
              ++ "      Cons x xs' -> Cons @a x (append @a @b xs' ys y)"
              ++ "    } :: List a) y"
            ]
          convertRecFuncDeclsWithHelpers input
      in  shouldThrow (avoidLaziness res) (errorCall "Maybe.fromJust: Nothing")<|MERGE_RESOLUTION|>--- conflicted
+++ resolved
@@ -18,16 +18,9 @@
 import           FreeC.Test.Expectations
 import           FreeC.Test.Parser
 
-<<<<<<< HEAD
 -------------------------------------------------------------------------------
 -- Expectation setters                                                       --
 -------------------------------------------------------------------------------
-=======
-
--------------------------------------------------------------------------------
--- Expectation setters                                                       --
--------------------------------------------------------------------------------
->>>>>>> 674e0ce5
 
 -- | Parses the given function declarations, converts them to Coq using
 --   'convertRecFuncDeclsWithHelpers' and expects the resulting Coq code
@@ -38,11 +31,6 @@
   output <- convertRecFuncDeclsWithHelpers input
   return (output `prettyShouldBe` expectedOutputStr)
 
-<<<<<<< HEAD
--------------------------------------------------------------------------------
--- Tests                                                                     --
--------------------------------------------------------------------------------
-=======
 -- | Runs a converter and uses the resulting environment and messages to
 --   produce an empty string to be printed before forwarding the result.
 avoidLaziness :: Converter a -> IO a
@@ -58,7 +46,6 @@
 -------------------------------------------------------------------------------
 -- Tests                                                                     --
 -------------------------------------------------------------------------------
->>>>>>> 674e0ce5
 
 -- | Test group for 'convertRecFuncDeclsWithHelpers' tests.
 testConvertRecFuncDeclWithHelpers :: Spec
