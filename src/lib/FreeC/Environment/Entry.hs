-- | This module contains data types that are used to store information
--   about declared functions, (type) variables and (type) constructors
--   in the environment.

module FreeC.Environment.Entry where

import           Data.Function                  ( on )
import           Data.Tuple.Extra               ( (&&&) )

import qualified FreeC.Backend.Coq.Syntax      as Coq
import           FreeC.IR.SrcSpan
import qualified FreeC.IR.Syntax               as IR
import           FreeC.Util.Predicate

-- | Entry of the environment.
data EnvEntry
  = -- | Entry for a data type declaration.
    DataEntry
    { entrySrcSpan :: SrcSpan
      -- ^ The source code location where the data type was declared.
    , entryArity   :: Int
      -- ^ The number of type arguments expected by the type constructor.
    , entryIdent   :: Coq.Qualid
      -- ^ The name of the data type in Coq.
    , entryName    :: IR.QName
      -- ^ The name of the data type in the module it has been defined in.
    }
  | -- | Entry for a type synonym declaration.
    TypeSynEntry
    { entrySrcSpan  :: SrcSpan
      -- ^ The source code location where the type synonym was declared.
    , entryArity    :: Int
      -- ^ The number of type arguments expected by the type constructor.
    , entryTypeArgs :: [IR.TypeVarIdent]
      -- ^ The names of the type arguments.
    , entryTypeSyn  :: IR.Type
      -- ^ The type that is abbreviated by this type synonym.
    , entryIdent    :: Coq.Qualid
      -- ^ The name of the type synonym in Coq.
    , entryName     :: IR.QName
      -- ^ The name of the type synonym in the module it has been defined in.
    }
  | -- | Entry for a type variable.
    TypeVarEntry
    { entrySrcSpan :: SrcSpan
      -- ^ The source code location where the type variable was declared.
    , entryIdent   :: Coq.Qualid
      -- ^ The name of the type variable in Coq.
    , entryName    :: IR.QName
      -- ^ The name of the type variable (must be unqualified).
    }
  | -- | Entry for a data constructor.
    ConEntry
    { entrySrcSpan    :: SrcSpan
      -- ^ The source code location where the data constructor was declared.
    , entryArity      :: Int
      -- ^ The number of arguments expected by the data constructor.
    , entryTypeArgs   :: [IR.TypeVarIdent]
      -- ^ The names of the type arguments.
    , entryArgTypes   :: [IR.Type]
      -- ^ The types of the constructor's arguments.
      --   Contains exactly 'entryArity' elements.
    , entryReturnType :: IR.Type
      -- ^ The return type of the data constructor.
    , entryIdent      :: Coq.Qualid
      -- ^ The name of the regular data constructor in Coq.
    , entrySmartIdent :: Coq.Qualid
      -- ^ The name of the corresponding smart constructor in Coq.
    , entryName       :: IR.QName
      -- ^ The name of the data constructor in the module it has been
      --   defined in.
    }
  | -- | Entry for a function declaration.
    FuncEntry
    { entrySrcSpan       :: SrcSpan
      -- ^ The source code location where the function was declared.
    , entryArity         :: Int
      -- ^ The number of arguments expected by the function.
    , entryTypeArgs      :: [IR.TypeVarIdent]
      -- ^ The names of the type arguments.
    , entryArgTypes      :: [IR.Type]
      -- ^ The types of the function arguments.
      --   Contains exactly 'entryArity' elements.
<<<<<<< HEAD
    , entryStrictArgs    :: [Bool]
      -- ^ Whether each argument is strict.
      --   Contains exactly 'entryArity' elements.
    , entryReturnType    :: Maybe IR.Type
      -- ^ The return type of the function (if known).
=======
    , entryReturnType    :: IR.Type
      -- ^ The return type of the function.
>>>>>>> da173dd8
    , entryNeedsFreeArgs :: Bool
      -- ^ Whether the arguments of the @Free@ monad need to be
      --   passed to the function.
    , entryIsPartial     :: Bool
      -- ^ Whether the function is partial, i.e., requires an instance of
      --   the @Partial@ type class when translated to Coq.
    , entryIdent         :: Coq.Qualid
      -- ^ The name of the function in Coq.
    , entryName          :: IR.QName
      -- ^ The name of the function in the module it has been defined in.
    }
  | -- | Entry for a variable.
    VarEntry
    { entrySrcSpan :: SrcSpan
      -- ^ The source code location where the variable was declared.
    , entryIsPure  :: Bool
      -- ^ Whether the variable has not been lifted to the free monad.
    , entryIdent   :: Coq.Qualid
      -- ^ The name of the variable in Coq.
    , entryName    :: IR.QName
      -- ^ The name of the variable (must be unqualified).
    , entryType    :: Maybe IR.Type
      -- ^ The type of the variable (if known).
    }
 deriving Show

-------------------------------------------------------------------------------
-- Comparision                                                               --
-------------------------------------------------------------------------------

-- | Entries are identified by their original name.
instance Eq EnvEntry where
  (==) = (==) `on` entryScopedName

-- | Entries are ordered by their original name.
instance Ord EnvEntry where
  compare = compare `on` entryScopedName

-------------------------------------------------------------------------------
-- Getters                                                                   --
-------------------------------------------------------------------------------

-- | Gets the scope an entry needs to be defined in.
entryScope :: EnvEntry -> IR.Scope
entryScope DataEntry{}    = IR.TypeScope
entryScope TypeSynEntry{} = IR.TypeScope
entryScope TypeVarEntry{} = IR.TypeScope
entryScope ConEntry{}     = IR.ValueScope
entryScope FuncEntry{}    = IR.ValueScope
entryScope VarEntry{}     = IR.ValueScope

-- | Gets the scope and name of the given entry.
entryScopedName :: EnvEntry -> IR.ScopedName
entryScopedName = entryScope &&& entryName

-------------------------------------------------------------------------------
-- Predicates                                                                --
-------------------------------------------------------------------------------

-- | Tests whether the given entry of the environment describes a data type.
isDataEntry :: EnvEntry -> Bool
isDataEntry DataEntry{} = True
isDataEntry _           = False

-- | Tests whether the given entry of the environment describes a type synonym.
isTypeSynEntry :: EnvEntry -> Bool
isTypeSynEntry TypeSynEntry{} = True
isTypeSynEntry _              = False

-- | Tests whether the given entry of the environment describes a type
--   variable.
isTypeVarEntry :: EnvEntry -> Bool
isTypeVarEntry TypeVarEntry{} = True
isTypeVarEntry _              = False

-- | Tests whether the given entry of the environment describes a data
--   constructor.
isConEntry :: EnvEntry -> Bool
isConEntry ConEntry{} = True
isConEntry _          = False

-- | Tests whether the given entry of the environment describes a function.
isFuncEntry :: EnvEntry -> Bool
isFuncEntry FuncEntry{} = True
isFuncEntry _           = False

-- | Tests whether the given entry of the environment describes a variable.
isVarEntry :: EnvEntry -> Bool
isVarEntry VarEntry{} = True
isVarEntry _          = False

-- | Tests whether the given entry of the environment describes a top-level
--   data type, type synonym, constructor or function.
--
--   Type variables and local variables are no top level entries.
isTopLevelEntry :: EnvEntry -> Bool
isTopLevelEntry = not . (isVarEntry .||. isTypeVarEntry)

-- | Tests whether the given entry distinguishes between a @entryIdent@ and
--   @entrySmartIdent@.
entryHasSmartIdent :: EnvEntry -> Bool
entryHasSmartIdent = isConEntry

-------------------------------------------------------------------------------
-- Pretty printing                                                           --
-------------------------------------------------------------------------------

-- | Gets a human readable description of the entry type.
prettyEntryType :: EnvEntry -> String
prettyEntryType DataEntry{}    = "data type"
prettyEntryType TypeSynEntry{} = "type synonym"
prettyEntryType TypeVarEntry{} = "type variable"
prettyEntryType ConEntry{}     = "constructor"
prettyEntryType FuncEntry{}    = "function"
prettyEntryType VarEntry{}     = "variable"<|MERGE_RESOLUTION|>--- conflicted
+++ resolved
@@ -81,16 +81,11 @@
     , entryArgTypes      :: [IR.Type]
       -- ^ The types of the function arguments.
       --   Contains exactly 'entryArity' elements.
-<<<<<<< HEAD
     , entryStrictArgs    :: [Bool]
       -- ^ Whether each argument is strict.
       --   Contains exactly 'entryArity' elements.
-    , entryReturnType    :: Maybe IR.Type
+    , entryReturnType    ::  IR.Type
       -- ^ The return type of the function (if known).
-=======
-    , entryReturnType    :: IR.Type
-      -- ^ The return type of the function.
->>>>>>> da173dd8
     , entryNeedsFreeArgs :: Bool
       -- ^ Whether the arguments of the @Free@ monad need to be
       --   passed to the function.
