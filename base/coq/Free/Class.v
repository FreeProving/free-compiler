From Base Require Export Free.Class.Injectable.
From Base Require Export Free.Class.Normalform.
From Base Require Export Free.Class.Partial.
From Base Require Export Free.Class.ShareableArgs.
<<<<<<< HEAD
From Base Require Export Free.Class.Strategy.
=======
From Base Require Export Free.Class.Strategy.
From Base Require Export Free.Class.Traceable.
>>>>>>> 4170c0ed
<|MERGE_RESOLUTION|>--- conflicted
+++ resolved
@@ -2,9 +2,5 @@
 From Base Require Export Free.Class.Normalform.
 From Base Require Export Free.Class.Partial.
 From Base Require Export Free.Class.ShareableArgs.
-<<<<<<< HEAD
 From Base Require Export Free.Class.Strategy.
-=======
-From Base Require Export Free.Class.Strategy.
-From Base Require Export Free.Class.Traceable.
->>>>>>> 4170c0ed
+From Base Require Export Free.Class.Traceable.