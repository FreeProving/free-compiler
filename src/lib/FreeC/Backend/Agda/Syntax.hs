-- | This module exports the original Agda AST to reduce coupling with the
--   Agda libraries.

module FreeC.Backend.Agda.Syntax
  ( module Agda.Syntax.Concrete
  , module Agda.Syntax.Common
  , module Agda.Syntax.Position
    -- * Identifiers
  , name
  , qname
  , qname'
    -- * Imports
  , simpleImport
    -- * Declarations
  , moduleDecl
  , funcSig
    -- * Expressions
  , intLiteral
  , lambda
  , app
  , ident
    -- * Types
<<<<<<< HEAD
  , set
  , dataDecl
  , func
=======
  , fun
>>>>>>> 84b37fd2
  , pi
  )
where

import           Prelude                 hiding ( pi )

import           Agda.Syntax.Common
import           Agda.Syntax.Concrete
import           Agda.Syntax.Literal
import           Agda.Syntax.Position

import           FreeC.Util.Predicate           ( (.||.) )

-------------------------------------------------------------------------------
-- Identifiers                                                               --
-------------------------------------------------------------------------------

-- | Creates a (not qualified) Agda variable name from a 'String'.
name :: String -> Name
name str = Name NoRange InScope [Id str]

-- | Create a qualified identifier given a local identifier as 'Name' and a
--   list of module 'Name's.
qname :: [Name] -> Name -> QName
qname modules unQName = foldr Qual (QName unQName) modules

-- | Creates a qualified name using an empty list of module names.
qname' :: Name -> QName
qname' = qname []

-------------------------------------------------------------------------------
-- Imports                                                                   --
-------------------------------------------------------------------------------

-- | Creates an @open import@ declaration for the given qualified name.
--
--   @open import [modName]@
simpleImport :: QName -> Declaration
simpleImport modName = Import
  NoRange
  modName
  Nothing
  DoOpen
  (ImportDirective NoRange UseEverything [] [] Nothing)

-------------------------------------------------------------------------------
-- Declarations                                                              --
-------------------------------------------------------------------------------

-- | Smart constructor for creating a module containing a list of declarations.
moduleDecl :: QName -> [Declaration] -> Declaration
moduleDecl modName = Module NoRange modName []

-- | Smart constructor for creating function type declarations.
--
--   > funcSig foo expr = foo : expr
funcSig :: Name -> Expr -> Declaration
funcSig = TypeSig defaultArgInfo Nothing

-------------------------------------------------------------------------------
-- Expressions                                                               --
-------------------------------------------------------------------------------

isApp :: Expr -> Bool
isApp (App _ _ _) = True
isApp _           = False

isFun :: Expr -> Bool
isFun (Fun _ _ _) = True
isFun _           = False
-- | Creates an integer literal.
intLiteral :: Integer -> Expr
intLiteral = Lit . LitNat NoRange

-- | Creates a lambda expression, binding the given names and abstracting the
--   given expression.
--
--   @λ x y … → [expr]@
lambda :: [Name] -> Expr -> Expr
lambda args = Lam NoRange (DomainFree . defaultNamedArg . mkBinder_ <$> args)

-- | Creates an application AST node. Application is left associative and in
--   in type expressions binds stronger than type arrow. For these cases paren-
--   thesis are added automatically.
--
--   > e a
app :: Expr -> Expr -> Expr
app l r =
  App NoRange l $ defaultNamedArg (if isApp .||. isFun $ r then paren r else r)

-- | Wraps the given expression in parenthesis.
paren :: Expr -> Expr
paren = Paren NoRange

-- | Helper function for creating expressions from @String@s.
ident :: String -> Expr
ident = Ident . qname' . name

-------------------------------------------------------------------------------
-- Types                                                                     --
-------------------------------------------------------------------------------

-- | The first level of Agda's hierarchy of type theoretic universes.
set :: Expr
set = ident "Set"

dataDecl :: Name -> [Declaration] -> Declaration
dataDecl dataName = Data NoRange dataName [] set

-- | A smart constructor for non dependent function types.
fun :: Expr -> Expr -> Expr
fun l@(Fun _ _ _) = Fun NoRange (defaultArg (paren l)) -- (->) is right assoc.
fun l             = Fun NoRange (defaultArg l)

-- | Creates a pi type binding the given names as hidden variables.
--
--   > pi [α₁, …, αₙ] expr ↦ ∀ {α₁} … {αₙ} → expr
pi :: [Name] -> Expr -> Expr
pi decls =
  Pi [TBind NoRange (hiddenArg <$> decls) (Underscore NoRange Nothing)]

-- | Helper function for creating hidden named arguments.
hiddenArg :: Name -> NamedArg Binder
hiddenArg n =
  Arg hiddenArgInfo $ Named Nothing $ Binder Nothing $ mkBoundName_ n

-- | Argument meta data marking them as hidden.
hiddenArgInfo :: ArgInfo
hiddenArgInfo = ArgInfo { argInfoHiding        = Hidden
                        , argInfoModality      = defaultModality
                        , argInfoOrigin        = UserWritten
                        , argInfoFreeVariables = UnknownFVs
                        }<|MERGE_RESOLUTION|>--- conflicted
+++ resolved
@@ -20,13 +20,9 @@
   , app
   , ident
     -- * Types
-<<<<<<< HEAD
   , set
   , dataDecl
-  , func
-=======
   , fun
->>>>>>> 84b37fd2
   , pi
   )
 where
