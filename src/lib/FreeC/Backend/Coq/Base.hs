-- | This module contains the Coq identifiers of types, constructors and
--   functions defined in the Base library that accompanies the compiler.
module FreeC.Backend.Coq.Base
  ( -- * Base Library Import
    imports
  , baseLibName
  , generatedLibName
    -- * Free Monad
  , free
  , shape
  , pos
  , freePureCon
  , freeImpureCon
  , freeBind
  , freeArgs
  , shapeIdent
  , posIdent
  , forFree
    -- * Partiality
  , partial
  , partialArg
  , partialUndefined
  , partialError
    -- * Tracing
  , traceable
  , traceableArg
  , trace
    -- * Modules
  , qualifiedSmartConstructorModule
    -- * Sharing
  , injectable
  , injectableBinder
  , strategy
  , strategyArg
  , shareableArgs
  , shareableArgsBinder
  , shareArgs
  , normalform
  , normalformBinder
  , nf'
  , nf
  , nType
  , implicitArg
  , share
  , cbneed
    -- * Effect Selection
  , selectExplicitArgs
  , selectImplicitArgs
  , selectTypedImplicitArgs
  , selectBinders
  , selectTypedBinders
    -- * Literal Scopes
  , integerScope
  , stringScope
    -- * Tactics
  , proveInd
    -- * Reserved Identifiers
  , reservedIdents
  ) where

import qualified FreeC.Backend.Coq.Syntax as Coq
import           FreeC.LiftedIR.Effect

-------------------------------------------------------------------------------
-- Base Library Import                                                       --
-------------------------------------------------------------------------------
-- | Import sentence for the @Free@ module from the Base Coq library.
imports :: Coq.Sentence
imports = Coq.requireImportFrom baseLibName [Coq.ident "Free"]

-- | The name of the Base Coq library.
baseLibName :: Coq.ModuleIdent
baseLibName = Coq.ident "Base"

-- | The name of the Coq library where generated Coq files are placed.
generatedLibName :: Coq.ModuleIdent
generatedLibName = Coq.ident "Generated"

-------------------------------------------------------------------------------
-- Free Monad                                                                --
-------------------------------------------------------------------------------
-- | The Coq identifier for the @Free@ monad.
free :: Coq.Qualid
free = Coq.bare "Free"

-- | The Coq identifier for the @Shape@ argument of the @Free@ monad.
shape :: Coq.Qualid
shape = Coq.Bare shapeIdent

-- | Like 'shape' but not wrapped in a 'Coq.Bare' constructor.
shapeIdent :: Coq.Ident
shapeIdent = Coq.ident "Shape"

-- | The Coq identifier for the @Pos@ argument of the @Free@ monad.
pos :: Coq.Qualid
pos = Coq.Bare posIdent

-- | Like 'pos' but not wrapped in a 'Coq.Bare' constructor.
posIdent :: Coq.Ident
posIdent = Coq.ident "Pos"

-- | The Coq identifier for the @pure@ constructor of the @Free@ monad.
freePureCon :: Coq.Qualid
freePureCon = Coq.bare "pure"

-- | The Coq identifier for the @impure@ constructor of the @Free@ monad.
freeImpureCon :: Coq.Qualid
freeImpureCon = Coq.bare "impure"

-- | The Coq identifier for the @>>=@ operator of the @Free@ monad.
freeBind :: Coq.Qualid
freeBind = Coq.bare "op_>>=__"

-- | The names and types of the parameters that must be passed to the @Free@
--   monad. These parameters are added automatically to every defined type and
--   function.
freeArgs :: [(Coq.Qualid, Coq.Term)]
freeArgs = [ (shape, Coq.Sort Coq.Type)
           , (pos, Coq.Arrow (Coq.Qualid shape) (Coq.Sort Coq.Type))
           ]

-- | The Coq identifier for the @ForFree@ property.
forFree :: Coq.Qualid
forFree = Coq.bare "ForFree"

-------------------------------------------------------------------------------
-- Partiality                                                                --
-------------------------------------------------------------------------------
-- | The Coq identifier for the @Partial@ type class.
partial :: Coq.Qualid
partial = Coq.bare "Partial"

-- | The Coq identifier for the argument of the @Partial@ type class.
partialArg :: Coq.Qualid
partialArg = Coq.bare "P"

-- | The Coq binder for the @Partial@ type class.
partialBinder :: Coq.Binder
partialBinder = Coq.typedBinder' Coq.Ungeneralizable Coq.Explicit partialArg
  $ Coq.app (Coq.Qualid partial) [Coq.Qualid shape, Coq.Qualid pos]

-- | The identifier for the error term @undefined@.
partialUndefined :: Coq.Qualid
partialUndefined = Coq.bare "undefined"

-- | The identifier for the error term @error@.
partialError :: Coq.Qualid
partialError = Coq.bare "error"

-------------------------------------------------------------------------------
-- Tracing                                                                   --
-------------------------------------------------------------------------------
-- | The Coq identifier for the @Traceable@ type class.
traceable :: Coq.Qualid
traceable = Coq.bare "Traceable"

-- | The Coq identifier for the argument of the @Traceable@ type class.
traceableArg :: Coq.Qualid
traceableArg = Coq.bare "T"

-- | The Coq binder for the @Traceable@ type class.
tracableBinder :: Coq.Binder
tracableBinder = Coq.typedBinder' Coq.Ungeneralizable Coq.Explicit traceableArg
  $ Coq.app (Coq.Qualid traceable) [Coq.Qualid shape, Coq.Qualid pos]

-- | The identifier for the effect @trace@.
trace :: Coq.Qualid
trace = Coq.bare "trace"

-------------------------------------------------------------------------------
-- Modules                                                                   --
-------------------------------------------------------------------------------
-- | The name of the local module, where qualified smart constructor notations
--   are defined.
qualifiedSmartConstructorModule :: Coq.Ident
qualifiedSmartConstructorModule = Coq.ident "QualifiedSmartConstructorModule"

-------------------------------------------------------------------------------
-- Sharing                                                                   --
-------------------------------------------------------------------------------
-- | The Coq identifier for the @Share@ module.
shareModuleIdent :: Coq.Ident
shareModuleIdent = Coq.ident "Share"

-- | The Coq identifier for the @Injectable@ type class.
injectable :: Coq.Qualid
injectable = Coq.bare "Injectable"

-- | The Coq binder for the @Injectable@ type class.
injectableBinder :: Coq.Binder
injectableBinder = Coq.Generalized Coq.Implicit
  $ Coq.app (Coq.Qualid injectable)
  $ map Coq.Qualid [ Coq.Qualified shareModuleIdent shapeIdent
                   , Coq.Qualified shareModuleIdent posIdent
                   , shape
                   , pos
                   ]

-- | The Coq identifier for the @Strategy@ type class.
strategy :: Coq.Qualid
strategy = Coq.bare "Strategy"

-- | The Coq identifier for the argument of the @Strategy@ type class.
strategyArg :: Coq.Qualid
strategyArg = Coq.bare "S"

-- | A notation for the term
--   (forall (Shape : Type) (Pos : Shape -> Type)
--    `{Injectable Share.Shape Share.Pos Shape Pos},
--    Strategy Shape Pos).
strategyNotation :: Coq.Qualid
strategyNotation = Coq.bare "EvaluationStrategy"

strategyBinder :: Coq.Binder
strategyBinder = Coq.typedBinder' Coq.Ungeneralizable Coq.Explicit strategyArg
  (Coq.Qualid strategyNotation)

-- | The Coq identifier for the @ShareableArgs@ type class.
shareableArgs :: Coq.Qualid
shareableArgs = Coq.bare "ShareableArgs"

-- | The Coq binder for the @ShareableArgs@ type class with the type variable
--   with the given name.
shareableArgsBinder :: Coq.Qualid -> Coq.Binder
shareableArgsBinder typeArg = Coq.Generalized Coq.Implicit
  $ Coq.app (Coq.Qualid shareableArgs)
  $ map Coq.Qualid [shape, pos, typeArg]

-- | The Coq identifier of the @ShareableArgs@ class function.
shareArgs :: Coq.Qualid
shareArgs = Coq.bare "shareArgs"

-- | The Coq identifier for an implicit argument.
implicitArg :: Coq.Term
implicitArg = Coq.Underscore

-- | The Coq identifier for the @share@ operator.
share :: Coq.Qualid
share = Coq.bare "share"

-- | The Coq identifier for the @cbneed@ operator.
cbneed :: Coq.Qualid
cbneed = Coq.bare "cbneed"

-------------------------------------------------------------------------------
-- Handling                                                                  --
-------------------------------------------------------------------------------
-- | The Coq identifier for the @Normalform@ type class.
normalform :: Coq.Qualid
normalform = Coq.bare "Normalform"

-- | The Coq binder for the @Normalform@ type class with the source and target
--   type variable with the given names.
normalformBinder :: Coq.Qualid -> Coq.Binder
normalformBinder a = Coq.Generalized Coq.Implicit
  $ Coq.app (Coq.Qualid normalform)
  $ map Coq.Qualid [shape, pos, a]

-- | The Coq identifier of the @Normalform@ class function.
nf' :: Coq.Qualid
nf' = Coq.bare "nf'"

-- | The Coq identifier of the function @nf@.
nf :: Coq.Qualid
nf = Coq.bare "nf"

-- | The Coq identifier for a normalized type.
nType :: Coq.Qualid
nType = Coq.bare "nType"

-------------------------------------------------------------------------------
-- Effect selection                                                          --
-------------------------------------------------------------------------------
-- | Selects the correct explicit function arguments for the given effect.
selectExplicitArgs :: Effect -> [Coq.Term]
selectExplicitArgs Partiality = [Coq.Qualid partialArg]
selectExplicitArgs Sharing    = [Coq.Qualid strategyArg]
<<<<<<< HEAD
selectExplicitArgs Tracing    = [Coq.Qualid traceableArg]
=======
selectExplicitArgs Normalform = []
>>>>>>> 8be98d04

-- | Selects the correct implicit function arguments for the given effect.
selectImplicitArgs :: Effect -> [Coq.Term]
selectImplicitArgs Partiality = []
selectImplicitArgs Sharing    = [implicitArg]
<<<<<<< HEAD
selectImplicitArgs Tracing    = []
=======
selectImplicitArgs Normalform = []
>>>>>>> 8be98d04

-- | Like 'selectImplicitArgs' but the arguments have to be inserted after
--   the type arguments the specified number of times.
selectTypedImplicitArgs :: Effect -> Int -> [Coq.Term]
selectTypedImplicitArgs Partiality = const []
selectTypedImplicitArgs Sharing    = flip replicate implicitArg
<<<<<<< HEAD
selectTypedImplicitArgs Tracing    = const []
=======
selectTypedImplicitArgs Normalform = flip replicate implicitArg
>>>>>>> 8be98d04

-- | Selects the correct binder for the given effect.
selectBinders :: Effect -> [Coq.Binder]
selectBinders Partiality = [partialBinder]
selectBinders Sharing    = [injectableBinder, strategyBinder]
<<<<<<< HEAD
selectBinders Tracing    = [tracableBinder]
=======
selectBinders Normalform = []
>>>>>>> 8be98d04

-- | Like 'selectBinders' but the binders are dependent on the type variables
--   with the given names.
selectTypedBinders :: Effect -> [Coq.Qualid] -> [Coq.Binder]
selectTypedBinders Partiality = const []
selectTypedBinders Sharing    = map shareableArgsBinder
<<<<<<< HEAD
selectTypedBinders Tracing    = const []
=======
selectTypedBinders Normalform = map normalformBinder
>>>>>>> 8be98d04

-------------------------------------------------------------------------------
-- Literal Scopes                                                            --
-------------------------------------------------------------------------------
-- | The scope of integer literals.
integerScope :: Coq.Ident
integerScope = Coq.ident "Z"

-- | The scope of string literals used in @error@ terms.
stringScope :: Coq.Ident
stringScope = Coq.ident "string"

-------------------------------------------------------------------------------
-- Tactics                                                                   --
-------------------------------------------------------------------------------
-- | The tactic that is needed to prove induction schemes.
proveInd :: Coq.Qualid
proveInd = Coq.bare "prove_ind"

-------------------------------------------------------------------------------
-- Reserved Identifiers                                                      --
-------------------------------------------------------------------------------
-- | All Coq identifiers that are reserved for the Base library.
--
--   This does only include identifiers without corresponding Haskell name.
reservedIdents :: [Coq.Qualid]
reservedIdents
  = [ -- Free monad
      free
    , freePureCon
    , freeImpureCon
    , forFree
      -- Partiality
    , partial
    , partialArg
    , partialUndefined
    , partialError
      -- Tracing
    , traceable
    , traceableArg
    , trace
      -- Notations
    , Coq.Bare qualifiedSmartConstructorModule
      -- Sharing
    , injectable
    , strategy
    , strategyArg
    , shareableArgs
    , shareArgs
    , normalform
    , nf'
    , nf
    , nType
    , share
    , cbneed
    ]
  ++ map fst freeArgs<|MERGE_RESOLUTION|>--- conflicted
+++ resolved
@@ -275,53 +275,38 @@
 selectExplicitArgs :: Effect -> [Coq.Term]
 selectExplicitArgs Partiality = [Coq.Qualid partialArg]
 selectExplicitArgs Sharing    = [Coq.Qualid strategyArg]
-<<<<<<< HEAD
 selectExplicitArgs Tracing    = [Coq.Qualid traceableArg]
-=======
 selectExplicitArgs Normalform = []
->>>>>>> 8be98d04
 
 -- | Selects the correct implicit function arguments for the given effect.
 selectImplicitArgs :: Effect -> [Coq.Term]
 selectImplicitArgs Partiality = []
 selectImplicitArgs Sharing    = [implicitArg]
-<<<<<<< HEAD
 selectImplicitArgs Tracing    = []
-=======
 selectImplicitArgs Normalform = []
->>>>>>> 8be98d04
 
 -- | Like 'selectImplicitArgs' but the arguments have to be inserted after
 --   the type arguments the specified number of times.
 selectTypedImplicitArgs :: Effect -> Int -> [Coq.Term]
 selectTypedImplicitArgs Partiality = const []
 selectTypedImplicitArgs Sharing    = flip replicate implicitArg
-<<<<<<< HEAD
 selectTypedImplicitArgs Tracing    = const []
-=======
 selectTypedImplicitArgs Normalform = flip replicate implicitArg
->>>>>>> 8be98d04
 
 -- | Selects the correct binder for the given effect.
 selectBinders :: Effect -> [Coq.Binder]
 selectBinders Partiality = [partialBinder]
 selectBinders Sharing    = [injectableBinder, strategyBinder]
-<<<<<<< HEAD
 selectBinders Tracing    = [tracableBinder]
-=======
 selectBinders Normalform = []
->>>>>>> 8be98d04
 
 -- | Like 'selectBinders' but the binders are dependent on the type variables
 --   with the given names.
 selectTypedBinders :: Effect -> [Coq.Qualid] -> [Coq.Binder]
 selectTypedBinders Partiality = const []
 selectTypedBinders Sharing    = map shareableArgsBinder
-<<<<<<< HEAD
 selectTypedBinders Tracing    = const []
-=======
 selectTypedBinders Normalform = map normalformBinder
->>>>>>> 8be98d04
 
 -------------------------------------------------------------------------------
 -- Literal Scopes                                                            --
