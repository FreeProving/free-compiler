--- conflicted
+++ resolved
@@ -16,15 +16,10 @@
 import           Control.Monad
   ( foldM, mapAndUnzipM, replicateM )
 import           Control.Monad.Extra              ( concatMapM )
-<<<<<<< HEAD
 import           Data.List                        ( nub, partition )
+import           Data.List.Extra                  ( concatUnzip )
 import qualified Data.List.NonEmpty               as NonEmpty
 import qualified Data.Map.Strict                  as Map
-=======
-import           Data.List                        ( partition )
-import           Data.List.Extra                  ( concatUnzip )
-import qualified Data.List.NonEmpty               as NonEmpty
->>>>>>> 7fdf9b20
 import           Data.Maybe                       ( catMaybes, fromJust )
 import qualified Data.Set                         as Set
 
@@ -34,15 +29,12 @@
 import           FreeC.Backend.Coq.Converter.Type
 import qualified FreeC.Backend.Coq.Syntax         as Coq
 import           FreeC.Environment
-<<<<<<< HEAD
 import           FreeC.Environment.Entry
 import           FreeC.Environment.Fresh
 import           FreeC.Environment.LookupOrFail
-=======
 import           FreeC.Environment.Fresh
   ( freshArgPrefix, freshCoqIdent )
 import           FreeC.Environment.Renamer        ( renameAndDefineTypeVar )
->>>>>>> 7fdf9b20
 import           FreeC.IR.DependencyGraph
 import           FreeC.IR.SrcSpan                 ( SrcSpan(NoSrcSpan) )
 import           FreeC.IR.Subst
@@ -143,26 +135,16 @@
 --   Qualified smart constructor notations are packed into a separate list.
 convertDataDecls :: [IR.TypeDecl] -> Converter ([Coq.Sentence], [Coq.Sentence])
 convertDataDecls dataDecls = do
-<<<<<<< HEAD
-  (indBodies, extraSentences) <- mapAndUnzipM convertDataDecl dataDecls
-  --instances <- generateInstances dataDecls
-  instances <- generateTypeclassInstances dataDecls
-  return
-    (Coq.comment ("Data type declarations for "
-                  ++ showPretty (map IR.typeDeclName dataDecls))
-     : Coq.InductiveSentence (Coq.Inductive (NonEmpty.fromList indBodies) [])
-     : concat extraSentences ++ instances)
-=======
   (indBodies, extraSentences') <- mapAndUnzipM convertDataDecl dataDecls
   let (extraSentences, qualSmartConDecls) = concatUnzip extraSentences'
+  instances <- generateTypeclassInstances dataDecls
   return
     ( Coq.comment ("Data type declarations for "
                    ++ showPretty (map IR.typeDeclName dataDecls))
         : Coq.InductiveSentence (Coq.Inductive (NonEmpty.fromList indBodies) [])
-        : extraSentences
+        : extraSentences ++ instances
     , qualSmartConDecls
     )
->>>>>>> 7fdf9b20
 
 -- | Converts a Haskell data type declaration to the body of a Coq @Inductive@
 --   sentence, the @Arguments@ sentences for it's constructors and the smart
