--- conflicted
+++ resolved
@@ -36,71 +36,6 @@
 Arguments pair_  {Shape} {Pos} {A} {B}.
 
 (* Normalform instance for Pair *)
-<<<<<<< HEAD
-
-Section SecNFPair.
-
-Variable Shape : Type.
-Variable Pos : Shape -> Type.
-
-Variable A B C D : Type.
-
-Definition nf'Pair `{Normalform Shape Pos A C}
-                   `{Normalform Shape Pos B D}
-                   (p : Pair Shape Pos A B)
-  : Free Shape Pos (Pair Identity.Shape Identity.Pos C D)
- := match p with
-     | pair_ fa fb => nf fa >>= fun na =>
-                      nf fb >>= fun nb =>
-                      pure (pair_ (pure na) (pure nb))
-     end.
-
-Definition nfPair `{Normalform Shape Pos A C}
-                  `{Normalform Shape Pos B D}
-                  (p : Free Shape Pos (Pair Shape Pos A B))
-  : Free Shape Pos (Pair Identity.Shape Identity.Pos C D)
- := p >>= (fun p' => nf'Pair p').
-
-Lemma nf_impure_pair `{Normalform Shape Pos A C}
-                     `{Normalform Shape Pos B D}
-  : forall s (pf : _ -> Free Shape Pos (Pair Shape Pos A B)),
-    nfPair (impure s pf) = impure s (fun p => nfPair (pf p)).
-Proof. trivial. Qed.
-
-Lemma nf_pure_pair `{Normalform Shape Pos A C}
-                   `{Normalform Shape Pos B D}
-  : forall (x : Pair Shape Pos A B),
-    nfPair (pure x) = nf'Pair x.
-Proof. trivial. Qed.
-
-Global Instance NormalformPair `{Normalform Shape Pos A C}
-                        `{Normalform Shape Pos B D}
-  : Normalform (Pair Shape Pos A B) 
-               (Pair Identity.Shape Identity.Pos C D)
- := {
-      nf := nfPair;
-      nf_impure := nf_impure_pair;
-      nf' := nf'Pair;
-      nf_pure := nf_pure_pair
-    }.
-
-End SecNFPair.
-
-(* ShareableArgs instance for Pair *)
-
-Instance ShareableArgsPair {Shape : Type} {Pos : Shape -> Type} (A B : Type)
-                        `{Injectable Share.Shape Share.Pos Shape Pos}
-                        `{ShareableArgs Shape Pos A}
-                        `{ShareableArgs Shape Pos B}
-  : ShareableArgs Shape Pos (Pair Shape Pos A B) := {
-     shareArgs p := match p with
-                    | pair_ fx fy => cbneed Shape Pos fx >>= fun sx =>
-                                     cbneed Shape Pos fy >>= fun sy =>
-                                     (pure (pair_ sx sy)) 
-                    end
-   }.
-=======
-
 Section SecNFPair.
 
   Variable Shape : Type.
@@ -125,4 +60,16 @@
    := { nf' := nf'Pair }.
 
 End SecNFPair.
->>>>>>> a8ade66b
+
+(* ShareableArgs instance for Pair *)
+Instance ShareableArgsPair {Shape : Type} {Pos : Shape -> Type} (A B : Type)
+                        `{Injectable Share.Shape Share.Pos Shape Pos}
+                        `{ShareableArgs Shape Pos A}
+                        `{ShareableArgs Shape Pos B}
+  : ShareableArgs Shape Pos (Pair Shape Pos A B) := {
+     shareArgs p := match p with
+                    | pair_ fx fy => cbneed Shape Pos fx >>= fun sx =>
+                                     cbneed Shape Pos fy >>= fun sy =>
+                                     (pure (pair_ sx sy)) 
+                    end
+   }.