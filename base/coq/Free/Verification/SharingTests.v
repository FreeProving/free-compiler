(** * Test module for sharing handlers. *)

From Base Require Import Free.
From Base Require Import Free.HandlerInstances.
From Base Require Import Free.Instance.Comb.
From Base Require Import Free.Instance.Identity.
From Base Require Import Free.Instance.Maybe.
From Base Require Import Free.Instance.ND.
From Base Require Import Free.Instance.Share.
From Base Require Import Free.Instance.Trace.

From Base Require Import Free.Malias.
From Base Require Import Free.Util.Search.
From Base Require Import Free.Verification.Util.

From Base Require Import Prelude.

Require Import Lists.List.
Import List.ListNotations.

Section SecData.

  Variable Shape : Type.
  Variable Pos : Shape -> Type.

  Notation "'ND'" := (Injectable ND.Shape ND.Pos Shape Pos).
  Notation "'Trace'" := (Traceable Shape Pos).
  Notation "'Maybe'" := (Injectable Maybe.Shape Maybe.Pos Shape Pos).
  Notation "'Share'" := (Injectable Share.Shape Share.Pos Shape Pos).

  (* Non-deterministic integer. *)
  Definition coin `{ND} `{I : Share} (S : Strategy Shape Pos)
  := Choice Shape Pos (pure 0%Z) (pure 1%Z).

  (* Non-deterministic boolean value. *)
  Definition coinB `{ND} `{I : Share} (S : Strategy Shape Pos)
  := Choice Shape Pos (True_ Shape Pos) (False_ Shape Pos).

  (* Non-deterministic partial integer. *)
  Definition coinM `{ND} `{Maybe} `{I : Share} (S : Strategy Shape Pos)
<<<<<<< HEAD
  := Choice Shape Pos
      (@call Shape Pos I S _ (@Nothing_inj Shape Pos _ (Integer Shape Pos)) >>= fun c0 => c0)
      (@call Shape Pos I S _ (Just_inj Shape Pos 1%Z) >>= fun c0 => c0).
=======
  := Choice Shape Pos 
      (@call Shape Pos I S _ (@Nothing Shape Pos _ (Integer Shape Pos)) >>= fun c0 => c0)
      (@call Shape Pos I S _ (Just Shape Pos 1%Z) >>= fun c0 => c0).
>>>>>>> 38aa4ef4

  (* (0 ? 1, 2 ? 3) *)
  Definition coinPair `{ND} `{I : Share} (S : Strategy Shape Pos)
  : Free Shape Pos (Pair Shape Pos (Integer Shape Pos) (Integer Shape Pos))
  := @call Shape Pos I S (Integer Shape Pos)
          (Choice Shape Pos (pure 0%Z) (pure 1%Z)) >>= fun c1 =>
     @call Shape Pos I S (Integer Shape Pos)
          (Choice Shape Pos (pure 2%Z) (pure 3%Z)) >>= fun c2 =>
     Pair_ Shape Pos c1 c2.

  (* [0 ? 1, 2 ? 3] *)
  Definition coinList `{ND} `{I : Share} (S : Strategy Shape Pos)
  : Free Shape Pos (List Shape Pos (Integer Shape Pos))
  := @call Shape Pos I S _ (List.Nil Shape Pos) >>= fun c1 =>
     @call Shape Pos I S _ (Choice Shape Pos (pure 2%Z) (pure 3%Z)) >>= fun c2 =>
     @call Shape Pos I S _ (List.Cons Shape Pos c2 c1) >>= fun c3 =>
     @call Shape Pos I S _ (Choice Shape Pos (pure 0%Z) (pure 1%Z)) >>= fun c4 =>
     List.Cons Shape Pos c4 c3.


  (* Traced integer. *)
  Definition traceOne `{Trace}
  := trace "One" (pure 1%Z).

  (* Traced boolean values. *)
  Definition traceTrue `{Trace}
  := trace "True" (True_ Shape Pos).

  Definition traceFalse `{Trace}
  := trace "False" (False_ Shape Pos).

  (* Traced Maybe values *)
  Definition traceNothing `{Trace} `{M : Maybe}
  := trace "Nothing" (@Nothing Shape Pos M (Integer Shape Pos)).

  Definition traceJust `{Trace} `{M : Maybe}
  := trace "Just 1" (@Just Shape Pos M _ 1%Z).

  (* (trace "0" 0, trace "1" 1) *)
  Definition tracePair `{Trace} `{I : Share} (S : Strategy Shape Pos)
  : Free Shape Pos (Pair Shape Pos (Integer Shape Pos) (Integer Shape Pos))
  := @call Shape Pos I S _ (pure 0%Z) >>= fun c1 =>
     @call Shape Pos I S _ (pure 1%Z) >>= fun c2 =>
     @call Shape Pos I S _ (trace "0" c1) >>= fun c3 =>
     @call Shape Pos I S _ (trace "1" c2) >>= fun c4 =>
     Pair_ Shape Pos c3 c4.

  (* [trace "0" 0, trace "1" 1] *)
  Definition traceList `{Trace} `{I : Share} (S : Strategy Shape Pos)
  : Free Shape Pos (List Shape Pos (Integer Shape Pos))
  := @call Shape Pos I S _ (Nil Shape Pos) >>= fun c1 =>
     @call Shape Pos I S _ (pure 1%Z) >>= fun c2 =>
     @call Shape Pos I S _ (trace "1" c2) >>= fun c3 =>
     @call Shape Pos I S _ (Cons Shape Pos c3 c1) >>= fun c4 =>
     @call Shape Pos I S _ (pure 0%Z) >>= fun c5 =>
     @call Shape Pos I S _ (trace "0" c5) >>= fun c6 =>
     (Cons Shape Pos c6 c4).

End SecData.

(* Arguments sentences for the data. *)
Arguments coin {_} {_} {_} {_} _.
Arguments coinB {_} {_} {_} {_} _.
Arguments coinM {_} {_} {_} {_} {_} _.
Arguments coinPair {_} {_} {_} {_} _.
Arguments coinList {_} {_} {_} {_} _.
Arguments traceOne {_} {_} {_}.
Arguments traceTrue {_} {_} {_}.
Arguments traceFalse {_} {_} {_}.
Arguments traceNothing {_} {_} {_} {_}.
Arguments traceJust {_} {_} {_} {_}.
Arguments tracePair {_} {_} {_} {_} _.
Arguments traceList {_} {_} {_} {_} _.

(* Test functions *)
Section SecFunctions.

  Set Implicit Arguments.
  Variable Shape : Type.
  Variable Pos : Shape -> Type.
  Variable A : Type.
  Notation "'FreeA'" := (Free Shape Pos A).
  Notation "'ShareArgs'" := (ShareableArgs Shape Pos A).
  Notation "'Share'" := (Injectable Share.Shape Share.Pos Shape Pos).
  Notation "'Maybe'" := (Injectable Maybe.Shape Maybe.Pos Shape Pos).

  (* Simple sharing:
     let sx = fx in f sx sx *)
  Definition doubleShared `{I : Share} `{SA : ShareArgs} (S : Strategy Shape Pos)
                        (f : FreeA -> FreeA -> FreeA)
                        (fx : FreeA)
   : FreeA
  := @share Shape Pos I S A SA fx >>= fun sx => f sx sx.

  (* Nested sharing:
     let sx = fx
         sy = f sx sx
     in f sy sy *)
  Definition doubleSharedNested `{I : Share} `{SA : ShareArgs} (S : Strategy Shape Pos)
                                (f : FreeA -> FreeA -> FreeA)
                                (fx : FreeA)
   : FreeA
  := @share Shape Pos I S A SA fx >>= fun sx =>
     @share Shape Pos I S A SA (f sx sx) >>= fun sy =>
    f sy sy.

  (* let sx = fx
         sy = f sx sx
         sz = fy
    in f sy sz *)
  Definition doubleSharedClash `{I : Share} `{SA : ShareArgs} (S : Strategy Shape Pos)
                              (f : FreeA -> FreeA -> FreeA)
                              (fx : FreeA) (fy : FreeA)
  : FreeA
  := @share Shape Pos I S A SA fx >>= fun sx =>
     @call Shape Pos I S A (f sx sx) >>= fun sy =>
     @call Shape Pos I S A fy >>= fun sz =>
     f sy sz.

  (*
  let sx = val
     sy = f sx fx
     sz = f sy fy
     c1 = f sz val
     c2 = f sy c1
  in f sx c2
  *)
  Definition doubleSharedRec `{I : Share} `{SA : ShareArgs} (S : Strategy Shape Pos)
                             (f : FreeA -> FreeA -> FreeA)
                            (fx : FreeA) (fy : FreeA)
                            (val : A)
   : FreeA
  := @call Shape Pos I S A (pure val) >>= fun sx =>
     @share Shape Pos I S A SA (f sx fx) >>= fun sy =>
     @share Shape Pos I S A SA (f sy fy) >>= fun sz =>
     @call Shape Pos I S A (f sz sx) >>= fun c1 =>
     @call Shape Pos I S A (f sy c1) >>= fun c2 =>
     f sx c2.

  (* Deep sharing. *)

  (*
  let sx = fx
      c1 = fst sx
      c2 = fst sx
      in c1 + c2
  *)
  Definition doubleDeepSharedPair `{I : Share} `{SA : ShareArgs} (S : Strategy Shape Pos)
                        (f : FreeA -> FreeA -> FreeA)
                        (fx : Free Shape Pos (Pair Shape Pos A A))
   : FreeA
  := @share Shape Pos I S (Pair Shape Pos A A) _ fx >>= fun sx =>
     @call Shape Pos I S A (fstPair Shape Pos sx) >>= fun c1 =>
     @call Shape Pos I S A (fstPair Shape Pos sx) >>= fun c2 =>
      f c1 c2.

  (*
  let sx = fl in head sx + head sx
  Flattened version:
  let sx = fl
      c1 = head sx
      c2 = head sx
  in c1 + c2
  *)
  Definition doubleDeepSharedList `{I : Share} `{SA : ShareArgs} (P : Partial Shape Pos) (S : Strategy Shape Pos)
                        (f : FreeA -> FreeA -> FreeA)
                        (fl : Free Shape Pos (List Shape Pos A))
   : FreeA
  := @share Shape Pos I S (List Shape Pos A) _ fl >>= fun sx =>
     @call Shape Pos I S A (headList Shape Pos P sx) >>= fun c1 =>
     @call Shape Pos I S A (headList Shape Pos P sx) >>= fun c2 =>
              f c1 c2.

End SecFunctions.

(* Some notations for convenience.
   Since we only provide the sharing instance and functions when the handlers
   are called, the arguments Shape and Pos can be inferred. *)
Notation "'Cbneed_'" := (Cbneed _ _).
Notation "'Cbn_'" := (Cbn _ _).
Notation "'Cbv_'" := (Cbv _ _).
Notation "'addInteger_'" := (addInteger _ _).
Notation "'orBool_'" := (orBool _ _).


(* ---------------------- Test cases without sharing ----------------------- *)

(*
0?1 + 0?1
= 0+0 ? 0+1 ? 1+0 ? 1+1
= 0 ? 1 ? 1 ? 2
*)

Example exAddNoSharingND : handle (doubleShared  Cbn_ addInteger_ (coin Cbn_))
                           = [0%Z;1%Z;1%Z;2%Z].
Proof. constructor. Qed.

(*
trace "One" 1 + trace "One" 1
=> The message should be logged twice and the result should be 2.
*)
Example exAddNoSharingTrace
: handle (doubleShared Cbn_ addInteger_ traceOne)
  = (2%Z,["One"%string;"One"%string]).
Proof. constructor. Qed.

(*
(true ? false) or (true ? false)
= (true or (true ? false)) ? (false or (true ? false))
= true ? (true ? false)
= true ? true ? false
*)
Example exOrNDNoSharing
 : handle (doubleShared Cbn_ orBool_ (coinB Cbn_)) = [true;true;false].
Proof. constructor. Qed.

(*
(trace "True" true) or (trace "True" true)
=> The second argument is not evaluated, so the result should be true and the
   message should be logged only once.
*)
Example exOrTrueTracingNoSharing
 : handle (doubleShared Cbn_ orBool_ traceTrue)
   = (true,["True"%string]).
Proof. constructor. Qed.

(*
(trace "False" false) or (trace "False" false)
=> Both arguments are evaluated, so the result should be false and the message
   should be logged twice.
*)
Example exOrFalseTracingNoSharing
 : handle (doubleShared Cbn_ orBool_ traceFalse)
   = (false,["False"%string;"False"%string]).
Proof. constructor. Qed.

(*
(trace "False" false) or (trace "True" false)
=> Both arguments are evaluated, so the result should be true and both messages
   should be logged.
*)
Example exOrMixedTracingNoSharing
 : handle (orBool_ traceFalse traceTrue)
   = (true,["False"%string;"True"%string]).
Proof. constructor. Qed.

(*
(Nothing ? Just 1) + (Nothing ? Just 1)
= (Nothing + (Nothing ? Just 1)) ? (Just 1 + (Nothing ? Just 1))
= Nothing ? (Just 1 + (Nothing ? Just 1))
= Nothing ? (Just 1 + Nothing ? Just 1 + Just 1)
= Nothing ? Nothing ? Just 2
*)
Example exNDMNoSharing
 : handle (doubleShared Cbn_ addInteger_ (coinM Cbn_)) = [None;None;Some 2%Z].
Proof. constructor. Qed.

(*
trace "Nothing" Nothing + trace "Nothing" Nothing
=> The second argument is not evaluated due to >>=, so the message should
   only be logged once and the result should be Nothing (i.e. None in Coq).
*)
Example exTraceNothingNoSharing
 : handle (doubleShared Cbn_ addInteger_ traceNothing)
   = (None,["Nothing"%string]).
Proof. constructor. Qed.

(*
trace "Just 1" (Just 1) + trace "Just 1" (Just 1)
=> Since there is no sharing, the message should be logged twice and the
   result should be Just 2 (Some 2 in Coq).
*)
Example exTraceJustNoSharing
 : handle (doubleShared Cbn_ addInteger_ traceJust)
   = (Some 2%Z,["Just 1"%string;"Just 1"%string]).
Proof. constructor. Qed.


(* --------------------- Test cases for simple sharing --------------------- *)

(*
let sx = 0 ? 1
in sx + sx
= 0+0 ? 1+1
= 0 ? 2
*)
Example exAddSharingND : handle (doubleShared Cbneed_
  addInteger_ (coin Cbneed_))
  = [0%Z;2%Z].
Proof. constructor. Qed.

(* Strict evaluation also leads to consistent choices. *)
Example exAddSharingNDStrict : handle (doubleShared Cbv_
  addInteger_ (coin Cbv_))
  = [0%Z;2%Z].
Proof. constructor. Qed.

(*
let sx = trace "One" 1
in sx + sx
=> The message should be logged once and the result should be 2.
*)
Example exAddSharingTrace
 : handle (doubleShared Cbneed_ addInteger_ traceOne)
 = (2%Z,["One"%string]).
Proof. constructor. Qed.

(* Strict evaluation also leads to the message being logged only once. *)
Example exAddSharingTraceStrict
 : handle (doubleShared Cbv_ addInteger_ traceOne)
 = (2%Z,["One"%string]).
Proof. constructor. Qed.

(*
let sx = true ? false
in sx or sx
= (true or true) ? (false or false)
= true ? false
*)
Example exOrNDSharing
 : handle (doubleShared Cbneed_ orBool_ (coinB Cbneed_)) = [true;false].
Proof. constructor. Qed.

(* Strict evaluation also leads to consistent choices. *)
Example exOrNDSharingStrict
 : handle (doubleShared Cbv_ orBool_ (coinB Cbv_)) = [true;false].
Proof. constructor. Qed.

(*
let sx = trace "True" true
in sx or sx
=> The second argument is not evaluated, so sharing makes no difference here.
   The message should be logged once and the result should be true.
*)
Example exOrTrueTraceSharing
 : handle (doubleShared Cbneed_ orBool_ traceTrue)
   = (true,["True"%string]).
Proof. constructor. Qed.

(* Strict evaluation also leads to the message being logged only once. *)
Example exOrTrueTraceSharingStrict
 : handle (doubleShared Cbv_ orBool_ traceTrue)
   = (true,["True"%string]).
Proof. constructor. Qed.

(*
let sx = trace "False" true
in sx or sx
=> Both arguments are evaluated, but sx is shared, so the message should
only be logged once and the result should be false.
*)
Example exOrFalseTraceSharing
 : handle (doubleShared Cbneed_ orBool_ traceFalse)
   = (false,["False"%string]).
Proof. constructor. Qed.

(*
let sx = Nothing ? Just 1
in sx + sx
= Nothing + Nothing ? Just 1 + Just 1
= Nothing ? Just 2
*)
Example exNDMSharing
 : handle (doubleShared Cbneed_ addInteger_ (coinM Cbneed_))
   = [None;Some 2%Z].
Proof. constructor. Qed.

(*
let sx = trace "Nothing" Nothing
in sx + sx
=> The message should only be logged once and the result should be Nothing
   due to >>=.
*)
Example exTraceNothingSharing
 : handle (doubleShared Cbneed_ addInteger_ traceNothing)
   = (None,["Nothing"%string]).
Proof. constructor. Qed.

(*
let sx = trace "Just 1" (Just 1)
in sx + sx
=> The message should only be logged once due to sharing and the result
   should be Some 2.
*)
Example exTraceJustSharing
 : handle (doubleShared Cbneed_ addInteger_ traceJust)
   = (Some 2%Z,["Just 1"%string]).
Proof. constructor. Qed.

(* --------------------- Test cases for nested sharing --------------------- *)

(*
let sx = 0 ? 1
    sy = sx + sx
in sy + sy
= (0+0)+(0+0) ? (1+1)+(1+1)
= 0 ? 4
*)
Example exAddNestedSharingND : handle (doubleSharedNested Cbneed_
                                                          addInteger_
                                                          (coin Cbneed_))
                               = [0%Z;4%Z].
Proof. constructor. Qed.

(*
let sx = trace "One" 1
    sy = sx + sx
in sy + sy
=> The message should only be logged once and the result should be 4.
*)
Example exAddNestedSharingTrace
 : handle (doubleSharedNested Cbneed_ addInteger_ traceOne)
   = (4%Z,["One"%string]).
Proof. constructor. Qed.

(*
let sx = true ? false
    sy = sx or sx
in sy or sy
= true ? false
*)
Example exOrNestedSharingND
 : handle (doubleSharedNested Cbneed_ orBool_ (coinB Cbneed_))
   = [true;false].
Proof. constructor. Qed.

(*
let sx = trace "True" true
    sy = sx or sx
in sy or sy
=> The message should only be logged once due to non-strictness
   and the result should be true.
*)
Example exOrNestedTrueTracing
 : handle (doubleSharedNested Cbneed_ orBool_ traceTrue)
   = (true,["True"%string]).
Proof. constructor. Qed.

(*
let sx = trace "True" true
    sy = sx or sx
in sy or sy
=> The message should only be logged once due to sharing
   and the result should be false.
*)
Example exOrNestedFalseTracing
 : handle (doubleSharedNested Cbneed_ orBool_ traceFalse)
   = (false, ["False"%string]).
Proof. constructor. Qed.

(*
let sx = 0 ? 1
    sy = sx + sx
    sz = 0 ? 1
in sy + sz
= ((0 + 0) ? (1 + 1)) + (0 ? 1)
= (0 ? 1) + (0 ? 1)
= 0+0 ? 0+1 ? 1+0 ? 1+1
= 0 ? 1 ? 2 ? 3
*)
Example exAddClashSharingND
 : handle (doubleSharedClash Cbneed_ addInteger_ (coin Cbneed_) (coin Cbneed_))
   = [0%Z;1%Z;2%Z;3%Z].
Proof. constructor. Qed.

(*
let sx = trace "One" 1
    sy = sx + sx
    sz = trace "One" 1
in sy + sz
=> The message should be logged twice and the result should be 3.
*)
Example exAddClashSharingTracing
 : handle (doubleSharedClash Cbneed_ addInteger_
                                  traceOne traceOne)
   = (3%Z,["One"%string;"One"%string]).
Proof. constructor. Qed.

(*
let sx = true ? false
    sy = sx or sx
    sz = true ? false
in sy or sz
= ((true or true) or (true ? false)) ? ((false or false) or (true ? false))
= true ? (true ? false)
= true ? true ? false
*)
Example exOrClashSharingND
 : handle (doubleSharedClash Cbneed_ orBool_ (coinB Cbneed_) (coinB Cbneed_))
   = [true;true;false].
Proof. constructor. Qed.

(*
let sx = trace "True" true
    sy = sx or sx
    sz = trace "True" true
in sy or sz
=> The message should only be logged once due to non-strictness and the
   result should be true.
*)
Example exOrClashTrueTracing
 : handle (doubleSharedClash Cbneed_ orBool_
                                  traceTrue traceTrue)
   = (true,["True"%string]).
Proof. constructor. Qed.

(*
let sx = trace "False" false
    sy = sx or sx
    sz = trace "False" false
in sy or sz
=> sx is shared, so evaluating sy should only log one message.
   Evaluating sz should log the message once more, so it should
   be logged twice in total and the result should be false.
*)
Example exOrClashFalseTracing
 : handle (doubleSharedClash Cbneed_ orBool_
                                  traceFalse traceFalse)
   = (false,["False"%string;"False"%string]).
Proof. constructor. Qed.

(*
let sx = 1
    sy = sx + (0 ? 1)
    sz = sy + (0 ? 1)
in sx + (sy + (sz + 1))
= (1 + (1+0 + ((1+0 + (0 ? 1)) + 1))) ? (1 + (1+1 + ((1+1 + (0 ? 1)) + 1)))
= (1 + (1+0 + ((1+0 + 0) + 1)))
  ? (1 + (1+0 + ((1+0 + 1) + 1)))
  ? (1 + (1+1 + ((1+1 + 0) + 1)))
  ? (1 + (1+1 + ((1+1 + 1) + 1)))
= 4 ? 5 ? 6 ? 7
*)
Example exAddRecSharingND : handle (doubleSharedRec Cbneed_
                                                    addInteger_
                                                    (coin Cbneed_) (coin Cbneed_) 1%Z)
                            = [4%Z;5%Z;6%Z;7%Z].
Proof. constructor. Qed.

(*
let sx = 1
    sy = sx + trace "One" 1
    sz = sy + trace "One" 1
in sx + (sy + (sz + 1))
=> The message should be logged once for sy and once for sz, so it should be
   logged twice in total.
   sx has the value 1, sy has the value 2 and sz has the value 3, so the
   final value should be 1 + 2 + 3 + 1 = 7.
*)
Example exAddRecSharingTracing
 : handle (doubleSharedRec Cbneed_ addInteger_
                                traceOne traceOne 1%Z)
   = (7%Z,["One"%string;"One"%string]).
Proof. constructor. Qed.

(*
let sx = true
    sy = sx or (true ? false)
    sz = sy or (true ? false)
in sx or (sy or (sz or true))
= true (due to non-strictness)
*)
Example exOrRecSharingNDTrue
 : handle (doubleSharedRec Cbneed_ orBool_ (coinB Cbneed_) (coinB Cbneed_) true)
   = [true].
Proof. constructor. Qed.

(*
let sx = false
    sy = sx or (true ? false)
    sz = sy or (true ? false)
in sx or (sy or (sz or false))
= false or ((false or true) or ((true or (true ? false)) or false)) ?
  false or ((false or false) or ((false or (true ? false)) or false))
= (false or true) or ((true or (true ? false)) or false) ?
  (false or false) or ((false or (true ? false)) or false)
= true ?
  (false or (true ? false)) or false
= true ?
  (true ? false) or false
= true ?
  true or false ?
  false or false
= true ? true ? false
*)
Example exOrRecSharingNDFalse
 : handle ((doubleSharedRec Cbneed_ orBool_ (coinB Cbneed_) (coinB Cbneed_) false))
   = [true;true;false].
Proof. constructor. Qed.

(*
let sx = false
    sy = sx or (trace "True" true)
    sz = sy or (trace "True" true)
in sx or (sy or (sz or false))
=> sy has the value true, so sz is not evaluated. The message should only
   be logged once and the result should be true.
*)
Example exOrRecTrueTracing
 : handle (doubleSharedRec Cbneed_ orBool_
                                traceTrue traceTrue false)
   = (true,["True"%string]).
Proof. constructor. Qed.

(*
let sx = false
    sy = sx or (trace "False" false)
    sz = sy or (trace "False" false)
in sx or (sy or (sz or false))
=> sy is shared, so its message should only be logged once. Additionally,
   the message is logged once more when sz is evaluated. The result should
   be false.
*)
Example exOrRecFalseTracing
 : handle (doubleSharedRec Cbneed_ orBool_
                                traceFalse traceFalse false)
   = (false,["False"%string;"False"%string]).
Proof. constructor. Qed.


(* ----------------------- Test cases for deep sharing --------------------- *)

(*
let sx = (0 ? 1, 2 ? 3)
in fst sx + fst sx

= (0 + 0) ? (1 + 1)
= 0 ? 2
*)
Example exAddDeepPairND
 : handle (doubleDeepSharedPair Cbneed_ addInteger_ (coinPair Cbneed_))
  = [0%Z;2%Z].
Proof. constructor. Qed.

(* let sx = [0 ? 1, 2 ? 3]
in head sx + head sx
= (0 + 0) ? (1 + 1)
= 0 ? 2
*)
Example exAddDeepListND
<<<<<<< HEAD
 : handle
  (doubleDeepSharedList (PartialLifted ND.Shape ND.Pos _ _ ND.Partial)
   Cbneed_ addInteger_ (coinList Cbneed_))
=======
 : evalND (nf 
  (doubleDeepSharedList (ND.Partial _ _) 
   Cbneed_ addInteger_ (coinList Cbneed_)))
>>>>>>> 38aa4ef4
 = [0%Z;2%Z].
Proof. constructor. Qed.

(*
let sx = (trace "0" 0, trace "1" 1)
in fst sx + fst sx
=> The pair is shared, so the effects inside the pair should be shared as
   well. Since we take the first element twice, the second tracing message ("1")
   should not be logged and the first should be shared and thus logged once.
*)
Example exAddDeepPairTrace
 : handle (doubleDeepSharedPair Cbneed_ addInteger_ (tracePair Cbneed_))
  = (0%Z, ["0"%string]).
Proof. constructor. Qed.

(*
let sx = (trace "0" 0, trace "1" 1)
in head sx + head sx
=> The list is shared, so the effects inside the pair should be shared as
   well. Since we take the first element twice, the second tracing message ("1")
   should not be logged and the first should be shared and thus logged once.
   Because head is partial and we use the Maybe instance of Partial, the result
   should be Some 0 instead of simply 0.
*)
Example exAddDeepListTrace
<<<<<<< HEAD
 : handle
   (doubleDeepSharedList (PartialLifted Maybe.Shape Maybe.Pos _ _ Maybe.Partial)
    Cbneed_ addInteger_ (traceList Cbneed_))
=======
 : evalTraceM (nf 
   (doubleDeepSharedList (Maybe.Partial _ _)
    Cbneed_ addInteger_ (traceList Cbneed_)))
>>>>>>> 38aa4ef4
  = (Some 0%Z, ["0"%string]).
Proof. constructor. Qed.<|MERGE_RESOLUTION|>--- conflicted
+++ resolved
@@ -38,15 +38,9 @@
 
   (* Non-deterministic partial integer. *)
   Definition coinM `{ND} `{Maybe} `{I : Share} (S : Strategy Shape Pos)
-<<<<<<< HEAD
-  := Choice Shape Pos
-      (@call Shape Pos I S _ (@Nothing_inj Shape Pos _ (Integer Shape Pos)) >>= fun c0 => c0)
-      (@call Shape Pos I S _ (Just_inj Shape Pos 1%Z) >>= fun c0 => c0).
-=======
   := Choice Shape Pos 
       (@call Shape Pos I S _ (@Nothing Shape Pos _ (Integer Shape Pos)) >>= fun c0 => c0)
       (@call Shape Pos I S _ (Just Shape Pos 1%Z) >>= fun c0 => c0).
->>>>>>> 38aa4ef4
 
   (* (0 ? 1, 2 ? 3) *)
   Definition coinPair `{ND} `{I : Share} (S : Strategy Shape Pos)
@@ -687,15 +681,9 @@
 = 0 ? 2
 *)
 Example exAddDeepListND
-<<<<<<< HEAD
  : handle
-  (doubleDeepSharedList (PartialLifted ND.Shape ND.Pos _ _ ND.Partial)
+  (doubleDeepSharedList (ND.Partial _ _)
    Cbneed_ addInteger_ (coinList Cbneed_))
-=======
- : evalND (nf 
-  (doubleDeepSharedList (ND.Partial _ _) 
-   Cbneed_ addInteger_ (coinList Cbneed_)))
->>>>>>> 38aa4ef4
  = [0%Z;2%Z].
 Proof. constructor. Qed.
 
@@ -721,14 +709,8 @@
    should be Some 0 instead of simply 0.
 *)
 Example exAddDeepListTrace
-<<<<<<< HEAD
  : handle
-   (doubleDeepSharedList (PartialLifted Maybe.Shape Maybe.Pos _ _ Maybe.Partial)
+   (doubleDeepSharedList (Maybe.Partial _ _)
     Cbneed_ addInteger_ (traceList Cbneed_))
-=======
- : evalTraceM (nf 
-   (doubleDeepSharedList (Maybe.Partial _ _)
-    Cbneed_ addInteger_ (traceList Cbneed_)))
->>>>>>> 38aa4ef4
   = (Some 0%Z, ["0"%string]).
 Proof. constructor. Qed.