--- conflicted
+++ resolved
@@ -10,15 +10,8 @@
   Inductive Pair (A B : Type) : Type :=
     | pair_ : Free' A -> Free' B -> Pair A B.
 
-End SecPair.
+  Arguments pair_ {A} {B}.
 
-(* smart constructor *)
-
-<<<<<<< HEAD
-Notation "'Pair_' Shape Pos x y" :=
-  (@pure Shape Pos (Pair Shape Pos _ _) (@pair_ Shape Pos _ _ x y))
-  ( at level 10, Shape, Pos, x, y at level 9 ).
-=======
   (* First element *)
   Definition fstPair {A B : Type} (fp : Free' (Pair A B)) 
    : Free Shape Pos A
@@ -34,7 +27,10 @@
                     end.
 
 End SecPair.
->>>>>>> db03f4de
+
+Notation "'Pair_' Shape Pos x y" :=
+  (@pure Shape Pos (Pair Shape Pos _ _) (@pair_ Shape Pos _ _ x y))
+  ( at level 10, Shape, Pos, x, y at level 9 ).
 
 Notation "'@Pair_' Shape Pos A B x y" :=
   (@pure Shape Pos (Pair Shape Pos A B) (@pair_ Shape Pos A B x y))
