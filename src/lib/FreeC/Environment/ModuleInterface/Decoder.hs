--- conflicted
+++ resolved
@@ -165,20 +165,12 @@
 
 -- | Restores an effect from the interface file.
 instance Aeson.FromJSON Effect where
-<<<<<<< HEAD
-  parseJSON = Aeson.withText "Effect" $ \effect -> case effect of
-    "Partiality" -> return Partiality
-    "Sharing"    -> return Sharing
-    "Normalform" -> return Normalform
-    _            -> fail "unknown effect"
-=======
   parseJSON = Aeson.withText "Effect" $ parseEffect . Text.unpack
    where
     parseEffect :: String -> Aeson.Parser Effect
     parseEffect effectName = case readMaybe effectName of
       Just effect -> return effect
       Nothing     -> Aeson.parseFail ("Unknown effect: " ++ effectName)
->>>>>>> ded0ef4b
 
 -- | Restores a 'ModuleInterface' from the configuration file.
 instance Aeson.FromJSON ModuleInterface where
