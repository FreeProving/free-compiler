-- | This module contains a compiler pass that analyses the right-hand sides of
--   function declaration and introduces @let@-expression with new variables
--   for each variable that occurs more than once on the right-hand sides.
--
--   = Examples
--
--   == Example 1
--
--   > twice :: Integer -> Integer
--   > twice (x :: Integer) = x + x
--
--   Should be transformed into
--
--   > twice :: Integer -> Maybe Integer
--   > twice (x :: Integer) = let (y :: Integer) = x in y + y
--
--   where @y@ is a fresh variable.
--
--   == Example 2
--
--   > twiceMaybe :: Maybe Integer -> Maybe Integer
--   > twiceMaybe (mx :: Maybe Integer) = case (mx :: Maybe Integer) of {
--   >     Nothing -> Nothing;
--   >     Just x  -> Just (x + x)
--   >   }
--
--   Should be transformed into
--
--   > twiceMaybe :: Maybe Integer -> Maybe Integer
  --   > twiceMaybe (mx :: Maybe Integer) = case (mx :: Maybe Integer) of {
  --   >     Nothing -> Nothing;
  --   >     Just x  -> let y = x in Just (y + y)
  --   >   }
--   where @y@ is a fresh variable.
--
--   == Example 3
--
--   > two :: Integer
--   > two = let x = 1 in x + x
--
--   Should not be changed by the transformation.
--
--   = Specification
--
--   == Preconditions
--
--   There are no special requirements.
--
--   == Translation
--
--   First all subexpressions of each function declaration are checked for variables
--   occurring multiple times on the right hand sides of lambda abstractions or
--   @case@-expression alternatives. If found the variables are replaced by a
--   fresh variable and a @let@-binding is introduced binding the fresh variable
--   to the old one.
--
--   After all subexpressions are checked the right hand side of the function
--   declaration is checked as well.
--   Variables already bound by @let@-bindings are not counted.
--
--   == Postconditions
--
--   All shared variables on right-hand sides of function declarations are made
--   explicit by introducing @let@-expressions.
module FreeC.Pass.SharingAnalysisPass
  ( sharingAnaylsisPass
  , analyseSharingExpr
  , analyseLocalSharing
  ) where

import           Control.Monad           ( (>=>), foldM, mapAndUnzipM )
import           Data.Map.Strict         ( Map )
import qualified Data.Map.Strict         as Map
import           Data.Set                as Set ( fromList )

import           FreeC.Environment       ( encapsulatesEffects )
import           FreeC.Environment.Fresh ( freshHaskellName )
import           FreeC.IR.SrcSpan
import           FreeC.IR.Subst
import qualified FreeC.IR.Syntax         as IR
import           FreeC.Monad.Converter
import           FreeC.Pass

-- | Checks all function declarations if they contain variables that occur
--   multiple times on the same right-hand side.
--   If that is the case, a @let@-expression is introduced that binds the
--   variables to fresh ones and replaces the occurrences with the newly
--   introduced variable.
sharingAnaylsisPass :: Pass IR.Module IR.Module
sharingAnaylsisPass ast = do
  funcDecls' <- mapM analyseSharingDecl (IR.modFuncDecls ast)
  return ast { IR.modFuncDecls = funcDecls' }

-- | Checks a function declaration for @case@-expressions to introduce local
--   @let@-expressions and applies the transformation on the right-hand side.
analyseSharingDecl :: IR.FuncDecl -> Converter IR.FuncDecl
analyseSharingDecl funcDecl = do
<<<<<<< HEAD
  let declArgs = IR.funcDeclArgs funcDecl
  rhs' <- ((analyseLocalSharing declArgs) >=> analyseSharingExpr declArgs)
=======
  rhs' <- (analyseLocalSharing
           >=> analyseSharingExpr (map (IR.UnQual . IR.Ident . IR.varPatIdent)
                                   (IR.funcDeclArgs funcDecl)))
>>>>>>> 47a53aaa
    (IR.funcDeclRhs funcDecl)
  return funcDecl { IR.funcDeclRhs = rhs' }

-- | Checks the expression and all right-hand sides of subexpressions
--   for shared variables that are introduced through @case@-alternatives
--   or lambda abstractions.
--
--   If a variable is shared, a @let@-expression that makes the sharing
--   explicit is introduced.
analyseLocalSharing :: [IR.VarPat] -> IR.Expr -> Converter IR.Expr
analyseLocalSharing varPats (IR.Case srcSpan expr alts typeScheme) = do
  expr' <- analyseLocalSharing varPats expr
  alts' <- mapM analyseSharingAlt alts
  return (IR.Case srcSpan expr' alts' typeScheme)
 where
  analyseSharingAlt :: IR.Alt -> Converter IR.Alt
  analyseSharingAlt (IR.Alt altSrcSpan altConPat altVarPats altRhs) = do
<<<<<<< HEAD
    let varPats' = varPats ++ altVarPats
    altRhs'
      <- analyseLocalSharing varPats' altRhs >>= analyseSharingExpr varPats'
    return (IR.Alt altSrcSpan altConPat altVarPats altRhs')
analyseLocalSharing varPats (IR.Lambda srcSpan exprArgs rhs typeScheme) = do
  let varPats' = varPats ++ exprArgs
  rhs' <- (analyseLocalSharing varPats' >=> analyseSharingExpr varPats') rhs
=======
    let varNames = map IR.varPatQName altVarPats
    altRhs' <- analyseLocalSharing altRhs >>= analyseSharingExpr varNames
    return (IR.Alt altSrcSpan altConPat altVarPats altRhs')
analyseLocalSharing (IR.Lambda srcSpan exprArgs rhs typeScheme) = do
  let varNames = map IR.varPatQName exprArgs
  rhs' <- analyseLocalSharing rhs >>= analyseSharingExpr varNames
>>>>>>> 47a53aaa
  return (IR.Lambda srcSpan exprArgs rhs' typeScheme)
analyseLocalSharing _ expr@IR.Con {} = return expr
analyseLocalSharing _ expr@IR.Undefined {} = return expr
analyseLocalSharing _ expr@IR.ErrorExpr {} = return expr
analyseLocalSharing _ expr@IR.Var {} = return expr
analyseLocalSharing _ expr@IR.IntLiteral {} = return expr
analyseLocalSharing varPats (IR.Let srcSpan binds rhs typeScheme) = do
  binds' <- mapM analyseSharingBind binds
  rhs' <- analyseLocalSharing varPats rhs
  return (IR.Let srcSpan binds' rhs' typeScheme)
 where
  analyseSharingBind :: IR.Bind -> Converter IR.Bind
  analyseSharingBind (IR.Bind bindSrcSpan bindVarPat bindRhs) = do
    bindRhs' <- analyseLocalSharing varPats bindRhs
    return (IR.Bind bindSrcSpan bindVarPat bindRhs')
analyseLocalSharing varPats (IR.If srcSpan e1 e2 e3 typeScheme) = do
  e1' <- analyseLocalSharing varPats e1
  e2' <- analyseLocalSharing varPats e2
  e3' <- analyseLocalSharing varPats e3
  return (IR.If srcSpan e1' e2' e3' typeScheme)
analyseLocalSharing varPats (IR.TypeAppExpr srcSpan lhs rhs typeScheme) = do
  lhs' <- analyseLocalSharing varPats lhs
  return (IR.TypeAppExpr srcSpan lhs' rhs typeScheme)
analyseLocalSharing varPats expr@(IR.App srcSpan lhs rhs typeScheme) = do
  encSharing <- shouldEncapsulateSharing lhs
  if encSharing then encapsulateSharing varPats expr else do
    lhs' <- analyseLocalSharing varPats lhs
    rhs' <- analyseLocalSharing varPats rhs
    return (IR.App srcSpan lhs' rhs' typeScheme)

-- | Whether an expression is an application of a function that encapsulates
--   effects.
shouldEncapsulateSharing :: IR.Expr -> Converter Bool
shouldEncapsulateSharing expr = inEnv $ encapsulatesEffects (IR.getFuncName expr)

-- | Builds let expressions for variables with more than one occurrence
--   for each argument of a function that encapsulates effects.
encapsulateSharing :: [IR.VarPat] -> IR.Expr -> Converter IR.Expr
encapsulateSharing _ var@(IR.Var _ _ _) = return var
encapsulateSharing varPats (IR.App srcSpan lhs rhs typeScheme) = do
  rhs' <- analyseLocalSharing varPats rhs >>= analyseSharingExpr varPats
  lhs' <- encapsulateSharing varPats lhs
  return (IR.App srcSpan lhs' rhs' typeScheme)
encapsulateSharing _ _ = error "encapsulateSharing: unexpected expression"

-- | Checks if an expression contains variables that occur
--   multiple times on the same right-hand side.
--   If that is the case, a @let@-expression is introduced that binds the
--   variables to fresh ones and replaces the occurrences with the newly
--   introduced variable.
<<<<<<< HEAD
analyseSharingExpr :: [IR.VarPat] -> IR.Expr -> Converter IR.Expr
analyseSharingExpr varPats expr = do
  let varPatNames = map IR.varPatQName varPats
  varMap <- countVarNamesOnly varPatNames expr
  let varList = (map fst . filter ((> 1) . snd) . Map.toList) varMap
=======
analyseSharingExpr :: [IR.VarName] -> IR.Expr -> Converter IR.Expr
analyseSharingExpr varPatNames expr = do
  let varList = (map fst
                 . filter ((> 1) . snd)
                 . Map.toList
                 . countVarNamesOnly varPatNames) expr
>>>>>>> 47a53aaa
  buildLet expr varList

-- | Builds a @let@-expression from the given expression and variable names.
--
--   Computes @let@-bindings from the given variables, composes the resulting
--   substitutions and applies the substitution on the expression.
buildLet :: IR.Expr -> [IR.VarName] -> Converter IR.Expr
buildLet expr []   = return expr
buildLet expr vars = do
  let srcSpan = IR.exprSrcSpan expr
  (binds, substs) <- buildBinds srcSpan vars
  return (IR.Let srcSpan binds (applySubst (composeSubsts substs) expr)
          (IR.exprTypeScheme expr))

-- | Converts the list containing variables into @let@-bindings where
--   the variable pattern is a fresh variable and the right-hand side is
--   a variable that occurred multiple times on right hand sides.
--
--   Also computes substitutions mapping given variables to fresh variables.
--   Returns the generated @let@-bindings and the substitutions.
buildBinds :: SrcSpan -> [IR.VarName] -> Converter ([IR.Bind], [Subst IR.Expr])
buildBinds srcSpan = mapAndUnzipM buildBind
 where
  buildBind :: IR.VarName -> Converter (IR.Bind, Subst IR.Expr)
  buildBind varName = do
    varName' <- freshHaskellName (IR.nameFromQName varName)
    let subst            = singleSubst' varName
          (\s -> IR.Var s (IR.UnQual varName') Nothing)
        rhs              = IR.Var srcSpan varName Nothing
        Just varPatIdent = IR.identFromName varName'
        varPat           = IR.VarPat srcSpan varPatIdent Nothing False
        bind             = IR.Bind srcSpan varPat rhs
    return (bind, subst)

-- | Counts all variable names on right-hand sides of expression that are also
--   contained by the given list.
--   Shadowed variables and variables from the list are not counted.
--   Variables introduced on the left side of a @case@-alternative and @let@
--   expressions are not counted as well.
countVarNamesOnly
  :: [IR.VarName] -> IR.Expr -> Converter (Map IR.VarName Integer)
countVarNamesOnly varNames expr = do
  varMap <- countVarNames expr
  return $ varMap `Map.restrictKeys` Set.fromList varNames

-- | Counts all variable names on right-hand sides of expression.
--   Shadowed variables and variables from the list are not counted.
--   Variables introduced on the left side of a @case@-alternative and @let@
--   expressions are not counted as well.
countVarNames :: IR.Expr -> Converter (Map IR.VarName Integer)
countVarNames (IR.Var _ varName _)       = return $ Map.singleton varName 1
countVarNames (IR.App _ lhs rhs _)       = do
  encSharing <- shouldEncapsulateSharing lhs
  -- Do not count variables that occur in applications of functions that
  -- encapsulate effects.
  if encSharing then return Map.empty else do
    lhsVars <- countVarNames lhs
    rhsVars <- countVarNames rhs
    return $ lhsVars `mergeMap` rhsVars
countVarNames (IR.TypeAppExpr _ lhs _ _) = countVarNames lhs
countVarNames (IR.If _ e1 e2 e3 _)       = do
  map1 <- countVarNames e1
  map2 <- countVarNames e2
  map3 <- countVarNames e3
  return $ map1 `mergeMap` Map.unionWith max map2 map3
countVarNames IR.Con {}                  = return $ Map.empty
countVarNames IR.Undefined {}            = return $ Map.empty
countVarNames IR.ErrorExpr {}            = return $ Map.empty
countVarNames IR.IntLiteral {}           = return $ Map.empty
countVarNames (IR.Case _ e alts _)       = do
  let altVars = concatMap (map IR.varPatQName . IR.altVarPats) alts
  map1 <- countVarNames e
  map2 <- foldM (\m alt -> mergeMap m <$> countVarNames (IR.altRhs alt))
    Map.empty alts
  map3 <- foldM (\m alt -> Map.unionWith max m
                 <$> countVarNames (IR.altRhs alt)) Map.empty alts
  let completeMap = map1 `mergeMap` map2 `mergeMap` map3
  return $ completeMap `Map.withoutKeys` Set.fromList altVars
countVarNames (IR.Lambda _ args rhs _)   = do
  rhsVars <- countVarNames rhs
  return $ rhsVars `Map.withoutKeys` Set.fromList (map IR.varPatQName args)
countVarNames (IR.Let _ binds e _)       = do
  let bindVars = map (IR.varPatQName . IR.bindVarPat) binds
  map1 <- countVarNames e
  map2 <- foldM (\m bind -> mergeMap m <$> countVarNames (IR.bindExpr bind))
    Map.empty binds
  let completeMap = mergeMap map1 map2
   {- completeMap = countVarNames e
          `mergeMap` foldr (mergeMap . countVarNames . IR.bindExpr) Map.empty
          binds-}
  return $ completeMap `Map.withoutKeys` Set.fromList bindVars

mergeMap
  :: Map IR.VarName Integer -> Map IR.VarName Integer -> Map IR.VarName Integer
mergeMap = Map.unionWith (+)<|MERGE_RESOLUTION|>--- conflicted
+++ resolved
@@ -95,14 +95,8 @@
 --   @let@-expressions and applies the transformation on the right-hand side.
 analyseSharingDecl :: IR.FuncDecl -> Converter IR.FuncDecl
 analyseSharingDecl funcDecl = do
-<<<<<<< HEAD
   let declArgs = IR.funcDeclArgs funcDecl
   rhs' <- ((analyseLocalSharing declArgs) >=> analyseSharingExpr declArgs)
-=======
-  rhs' <- (analyseLocalSharing
-           >=> analyseSharingExpr (map (IR.UnQual . IR.Ident . IR.varPatIdent)
-                                   (IR.funcDeclArgs funcDecl)))
->>>>>>> 47a53aaa
     (IR.funcDeclRhs funcDecl)
   return funcDecl { IR.funcDeclRhs = rhs' }
 
@@ -120,7 +114,6 @@
  where
   analyseSharingAlt :: IR.Alt -> Converter IR.Alt
   analyseSharingAlt (IR.Alt altSrcSpan altConPat altVarPats altRhs) = do
-<<<<<<< HEAD
     let varPats' = varPats ++ altVarPats
     altRhs'
       <- analyseLocalSharing varPats' altRhs >>= analyseSharingExpr varPats'
@@ -128,14 +121,6 @@
 analyseLocalSharing varPats (IR.Lambda srcSpan exprArgs rhs typeScheme) = do
   let varPats' = varPats ++ exprArgs
   rhs' <- (analyseLocalSharing varPats' >=> analyseSharingExpr varPats') rhs
-=======
-    let varNames = map IR.varPatQName altVarPats
-    altRhs' <- analyseLocalSharing altRhs >>= analyseSharingExpr varNames
-    return (IR.Alt altSrcSpan altConPat altVarPats altRhs')
-analyseLocalSharing (IR.Lambda srcSpan exprArgs rhs typeScheme) = do
-  let varNames = map IR.varPatQName exprArgs
-  rhs' <- analyseLocalSharing rhs >>= analyseSharingExpr varNames
->>>>>>> 47a53aaa
   return (IR.Lambda srcSpan exprArgs rhs' typeScheme)
 analyseLocalSharing _ expr@IR.Con {} = return expr
 analyseLocalSharing _ expr@IR.Undefined {} = return expr
@@ -186,20 +171,11 @@
 --   If that is the case, a @let@-expression is introduced that binds the
 --   variables to fresh ones and replaces the occurrences with the newly
 --   introduced variable.
-<<<<<<< HEAD
 analyseSharingExpr :: [IR.VarPat] -> IR.Expr -> Converter IR.Expr
 analyseSharingExpr varPats expr = do
   let varPatNames = map IR.varPatQName varPats
   varMap <- countVarNamesOnly varPatNames expr
   let varList = (map fst . filter ((> 1) . snd) . Map.toList) varMap
-=======
-analyseSharingExpr :: [IR.VarName] -> IR.Expr -> Converter IR.Expr
-analyseSharingExpr varPatNames expr = do
-  let varList = (map fst
-                 . filter ((> 1) . snd)
-                 . Map.toList
-                 . countVarNamesOnly varPatNames) expr
->>>>>>> 47a53aaa
   buildLet expr varList
 
 -- | Builds a @let@-expression from the given expression and variable names.
