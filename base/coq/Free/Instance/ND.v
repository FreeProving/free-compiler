 (** * Definition of the non-determinism effect in terms of the free monad. *)

From Base Require Import Free.
From Base Require Import Free.Instance.Comb.
From Base Require Import Free.Instance.Share.
From Base Require Import Free.Util.Search.
From Base Require Import Free.Util.Sharing.
From Base Require Import Free.Util.Void.

Module ND.
  (* Shape and position function *)
  Inductive Shape : Type :=
  | sfail : Shape
  | schoice : option ID -> Shape.

  Definition Pos (s : Shape) : Type :=
  match s with
  | sfail => Void
  | schoice _ => bool
  end.

  (* Type synonym and smart constructors for the non-determinism effect. *)
  Module Import Monad.
    Definition ND (A : Type) : Type := Free Shape Pos A.

    Definition Fail (Shape' : Type) (Pos' : Shape' -> Type)
      `{Injectable Shape Pos Shape' Pos'} {A : Type}
      : Free Shape' Pos' A :=
      impure (injS sfail) (fun p => (fun (x : Void) => match x with end) (injP p)).

<<<<<<< HEAD
    Definition Choice_(Shape' : Type) (Pos' : Shape' -> Type)
=======
    Definition Choice_ (Shape' : Type) (Pos' : Shape' -> Type)
>>>>>>> dc1dd6be
    `{Injectable Shape Pos Shape' Pos'} {A : Type} mid l r
    : Free Shape' Pos' A :=
       let s := injS (schoice mid)
       in impure s (fun p : Pos' s => if injP p : Pos (schoice mid) then l else r).

    (* Curry notation for the choice operator.
       The ID is set by the sharing handler. *)
    Definition Choice Shape Pos {A} `{I : Injectable ND.Shape ND.Pos Shape Pos} x y
      := @Choice_ Shape Pos I A None x y.
 End Monad.

  (* Handlers for non-determinism and call-time choice. *)
  Module Import Handler.
    (* Helper definitions and handler for non-determinism. *)
    Definition SChoice (Shape' : Type) := Comb.Shape Shape Shape'.
    Definition PChoice {Shape' : Type} (Pos' : Shape' -> Type)
    := Comb.Pos Pos Pos'.

    Fixpoint runChoice {Shape' : Type}
                       {Pos' : Shape' -> Type}
                       {A : Type}
                       (fc : Free (SChoice Shape') (PChoice Pos') A)
     : Free Shape' Pos' (Tree A)
    := match fc with
       | pure x => pure (Leaf x)
       | impure (inl ND.sfail) _ => pure (Empty A)
       | impure (inl (ND.schoice mid)) pf =>
         runChoice (pf true) >>= fun l =>
         runChoice (pf false) >>= fun r =>
         pure (Branch mid l r)
       | impure (inr s) pf =>
         impure s (fun p => runChoice (pf p))
       end.

    (* Helper definitions and handler for sharing combined with non-determinism
       (call-time choice). *)
    Definition SNDShare (Shape' : Type)
    := Comb.Shape Share.Shape (SChoice Shape').
    Definition PNDShare {Shape' : Type} (Pos' : Shape' -> Type)
    := Comb.Pos Share.Pos (PChoice Pos').

    Fixpoint runNDSharing {Shape' : Type}
                          {Pos' : Shape' -> Type}
                          {A : Type}
                          (n : nat * nat)
                          (fs : Free (SNDShare Shape') (PNDShare Pos') A)
     : Free (SChoice Shape') (PChoice Pos') A
    := let fix nameChoices (next : nat)
                           (state : nat * nat)
                           (scope : nat * nat)
                           (scopes : list (nat * nat))
                           (fs : Free (SNDShare Shape') (PNDShare Pos') A)
     : Free (SChoice Shape') (PChoice Pos') A
       := match fs with (* inside scope handler *)
          | pure x => pure x
          | impure (inl (Share.sbsharing n')) pf =>  (* open nested scope *)
             nameChoices 1 state n' (cons n' scopes) (pf tt)
          | impure (inl (Share.sesharing n')) pf =>
             match scopes with
              (* leave nested scope *)
            | cons _ (cons j js) as ks => nameChoices next state j ks (pf tt)
              (* leave outermost scope *)
            | _                        => runNDSharing state (pf tt)
            end
          | impure (inl Share.sget) pf =>
             nameChoices next state scope scopes (pf state) (* get state *)
          | impure (inl (Share.sput n')) pf => (* set new state *)
             nameChoices next n' scope scopes (pf tt)
          | impure (inr (inl (ND.schoice id))) pf => (* mark the scope of a choice *)
            ( let l := nameChoices (next + 1) state scope scopes (pf true) in
             let r := nameChoices (next + 1) state scope scopes (pf false) in
             Choice_ (SChoice Shape') (PChoice Pos') (Some (tripl scope next)) l r)
          | impure (inr (inl ND.sfail)) _ => Fail (SChoice Shape') (PChoice Pos')
          | impure (inr (inr s)) pf => (* other effect *)
             impure (inr s) (fun p => nameChoices next state scope scopes (pf p))
          end
       in match fs with (* outside scope handler *)
          | pure x => pure x
          | impure (inl (Share.sbsharing n'))  pf => (* enter sharing scope *)
            nameChoices 1 n n' (cons n' nil) (pf tt)
          | impure (inl (Share.sesharing n'))  pf => (* error *)
            (runNDSharing n (pf tt))
          | impure (inl Share.sget) pf => (* get state *)
            runNDSharing n (pf n)
          | impure (inl (Share.sput n')) pf => (* set new state *)
            (runNDSharing n' (pf tt))
          | impure (inr s) pf => impure s (fun p => runNDSharing n (pf p)) (* other effect *)
          end.

  End Handler.

  (* Partial instance for the non-determinism effect. *)
  Instance Partial (Shape' : Type) (Pos' : Shape' -> Type)
                   `{Injectable Shape Pos Shape' Pos'}
    : Partial Shape' Pos' := {
      undefined := fun {A : Type}                => Fail Shape' Pos';
      error     := fun {A : Type} (msg : string) => Fail Shape' Pos'
    }.
End ND.


(* The type, smart constructors and handlers should be visible to other modules
   but to use the shape, position function or partial instance the
   identifier must be fully qualified, e.g. [ND.Partial]. *)
Export ND.Handler.
Export ND.Monad.<|MERGE_RESOLUTION|>--- conflicted
+++ resolved
@@ -28,11 +28,7 @@
       : Free Shape' Pos' A :=
       impure (injS sfail) (fun p => (fun (x : Void) => match x with end) (injP p)).
 
-<<<<<<< HEAD
-    Definition Choice_(Shape' : Type) (Pos' : Shape' -> Type)
-=======
     Definition Choice_ (Shape' : Type) (Pos' : Shape' -> Type)
->>>>>>> dc1dd6be
     `{Injectable Shape Pos Shape' Pos'} {A : Type} mid l r
     : Free Shape' Pos' A :=
        let s := injS (schoice mid)
