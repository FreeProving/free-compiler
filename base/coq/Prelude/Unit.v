From Base Require Import Free.
From Base Require Import Free.Instance.Identity.

(* We define an alias for [unit] that accepts the parameters [Shape] and
   [Pos] to unify the translation of build-in and user defined data types.
   We cannot define [Unit] in the section below, because Coq won't add
   [Variable]s to definitions that don't use them. *)
Definition Unit (Shape : Type) (Pos : Shape -> Type) : Type := unit.

Section SecUnit.
  Variable Shape : Type.
  Variable Pos : Shape -> Type.
  Notation "'Free''" := (Free Shape Pos).
  Notation "'Unit''" := (Unit Shape Pos).

  (* smart constructor *)
  Definition Tt : Free' Unit' := pure tt.

End SecUnit.

(* Normalform instance for Unit *)

<<<<<<< HEAD
Section SecNFUnit.

  Variable Shape : Type.
  Variable Pos : Shape -> Type.

  Definition nfUnit (n : Free Shape Pos (Unit Shape Pos)) 
    := n >>= (fun n' => pure n').

  Lemma nf_impure_unit : forall s (pf : _ -> Free Shape Pos (Unit Shape Pos)),
      nfUnit (impure s pf) = impure s (fun p => nfUnit (pf p)).
  Proof. trivial. Qed.

  Lemma nf_pure_unit : forall (x : Unit Shape Pos),
      nfUnit (pure x) = pure x.
  Proof. trivial. Qed.

Global Instance NormalformUnit : Normalform (Unit Shape Pos) 
                                     (Unit Identity.Shape Identity.Pos)
 := {
      nf := nfUnit;
      nf_impure := nf_impure_unit;
      nf' := pure;
      nf_pure := nf_pure_unit
    }.

End SecNFUnit.

(* ShareableArgs instance for Unit *)

Instance ShareableArgsUnit (Shape : Type) (Pos : Shape -> Type)
  : ShareableArgs Shape Pos (Unit Shape Pos)
 := {
        shareArgs := pure
    }.
=======
Instance NormalformUnit (Shape : Type) (Pos : Shape -> Type)
  : Normalform Shape Pos (Unit Shape Pos) (Unit Identity.Shape Identity.Pos)
  := { nf' := pure }.
>>>>>>> a8ade66b
<|MERGE_RESOLUTION|>--- conflicted
+++ resolved
@@ -20,33 +20,9 @@
 
 (* Normalform instance for Unit *)
 
-<<<<<<< HEAD
-Section SecNFUnit.
-
-  Variable Shape : Type.
-  Variable Pos : Shape -> Type.
-
-  Definition nfUnit (n : Free Shape Pos (Unit Shape Pos)) 
-    := n >>= (fun n' => pure n').
-
-  Lemma nf_impure_unit : forall s (pf : _ -> Free Shape Pos (Unit Shape Pos)),
-      nfUnit (impure s pf) = impure s (fun p => nfUnit (pf p)).
-  Proof. trivial. Qed.
-
-  Lemma nf_pure_unit : forall (x : Unit Shape Pos),
-      nfUnit (pure x) = pure x.
-  Proof. trivial. Qed.
-
-Global Instance NormalformUnit : Normalform (Unit Shape Pos) 
-                                     (Unit Identity.Shape Identity.Pos)
- := {
-      nf := nfUnit;
-      nf_impure := nf_impure_unit;
-      nf' := pure;
-      nf_pure := nf_pure_unit
-    }.
-
-End SecNFUnit.
+Instance NormalformUnit (Shape : Type) (Pos : Shape -> Type)
+  : Normalform Shape Pos (Unit Shape Pos) (Unit Identity.Shape Identity.Pos)
+  := { nf' := pure }.
 
 (* ShareableArgs instance for Unit *)
 
@@ -54,9 +30,4 @@
   : ShareableArgs Shape Pos (Unit Shape Pos)
  := {
         shareArgs := pure
-    }.
-=======
-Instance NormalformUnit (Shape : Type) (Pos : Shape -> Type)
-  : Normalform Shape Pos (Unit Shape Pos) (Unit Identity.Shape Identity.Pos)
-  := { nf' := pure }.
->>>>>>> a8ade66b
+    }.