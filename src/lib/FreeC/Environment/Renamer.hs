-- | Contains functions for renaming Haskell identifiers such that they can be
--   safely used as Coq and Agda identifiers.
--
--   Identifiers must not conflict with Coq keywords and must not shadow
--   types, constructors and functions from the Base library.
--
--   Renaming identifiers is also required because in Haskell the scopes for
--   types and functions are separated. Thus it is allowed in Haskell for a
--   data type to have the same name as one of it's constructors. In Coq this
--   would cause a name conflict. Therefore, one of them needs to be renamed.
module FreeC.Environment.Renamer
  ( -- * Predicates
    mustRenameIdent
    -- * Rename Identifiers
  , renameIdent
  , renameQualid
  , renameAgdaQualid
    -- * Define and Automatically Rename Identifiers
  , renameEntry
  , renameAndAddEntry
  , renameAndDefineTypeVar
  , renameAndDefineAgdaTypeVar
  , renameAndDefineVar
  , renameAndDefineAgdaVar
  , renameAndDefineLIRVar
  ) where

import           Control.Monad               ( when )
import           Data.Char
<<<<<<< HEAD
import           Data.Composition            ( (.:) )
import           Data.List.Extra             ( splitOn )
import           Data.Maybe                  ( fromMaybe, mapMaybe )
=======
import           Data.Composition               ( (.:) )
import           Data.List                      ( elemIndex )
import           Data.Maybe                     ( fromMaybe
                                                , mapMaybe
                                                )
>>>>>>> 52ba48e0
import           Text.Casing
import           Text.RegexPR

import qualified FreeC.Backend.Agda.Base     as Agda.Base
import           FreeC.Backend.Agda.Keywords
import qualified FreeC.Backend.Agda.Syntax   as Agda
import qualified FreeC.Backend.Coq.Base      as Coq.Base
import           FreeC.Backend.Coq.Keywords
import qualified FreeC.Backend.Coq.Syntax    as Coq
import           FreeC.Environment
import           FreeC.Environment.Entry
import           FreeC.IR.SrcSpan
import qualified FreeC.IR.Syntax             as IR
import           FreeC.Monad.Converter
import           FreeC.Monad.Reporter
import           FreeC.Pretty

-------------------------------------------------------------------------------
-- Predicates                                                                --
-------------------------------------------------------------------------------
-- | Tests whether the given Coq identifier is a keyword of the Gallina
--   specification language.
--
--   If the identifier conflicts with a keyword, it must be renamed.
isCoqKeyword :: String -> Bool
isCoqKeyword = flip elem coqKeywords

-- | Tests whether the given Coq identifier is part of a command of
--   The Vernacular.
--
--   If the identifier conflicts with a command, it should be renamed to avoid
--   naming conflicts, e.g. the following Haskell data type
--
--   > data Definition = {- ... -}
--
--   would result in a Coq @Inductive@ sentence like
--
--   > Inductive Definition : Type := (* ... *).
--
--   which is not valid.
isVernacularCommand :: String -> Bool
isVernacularCommand = flip elem vernacularCommands

-- | Tests whether the given Coq identifier refers to a predefined type
--   or function without Haskell equivalent from the Coq @Base@ library.
--
--   User defined types or functions with the same name, need to be renamed
--   during the translation to avoid name conflicts. The same is true for Coq
--   types and functions with Haskell equivalent. However, in these cases the
--   identifiers are listed in the 'Environment' already.
isReservedIdent :: String -> Bool
isReservedIdent = flip elem Coq.Base.reservedIdents . Coq.bare

-- | Tests whether the given Coq identifier has been used in the current
--   environment to define a type, constructor, function or variable
--   already.
isUsedIdent :: Environment -> String -> Bool
isUsedIdent = flip elem . mapMaybe Coq.unpackQualid . usedIdents

-- | Tests whether the given Coq identifier must be renamed because it would
--   otherwise conflict with a keyword, reserved or user defined
--   identifier.
mustRenameIdent :: String -> Environment -> Bool
mustRenameIdent ident env = isCoqKeyword ident
  || isVernacularCommand ident
  || isReservedIdent ident
  || isUsedIdent env ident

-- | Tests whether the given character is allowed in a Coq identifier.
--
--   The Coq language specification also lists `unicode-id-part`s as allowed
--   characters in identifiers and states that those include "non-exhaustively
--   includes symbols for prime letters and subscripts". I have not yet been
--   able to find a way to identify this category of unicode characters in
--   Haskell.
--
--   See <https://coq.inria.fr/refman/language/gallina-specification-language.html#lexical-conventions>
--   for more information.
isAllowedChar :: Char -> Bool
isAllowedChar c = isAllowedFirstChar c || c == '\''

-- | Tests whether the given character is allowed in the first place if a Coq
--   identifier.
--
--   See <https://coq.inria.fr/refman/language/gallina-specification-language.html#lexical-conventions>
--   for more information.
isAllowedFirstChar :: Char -> Bool
isAllowedFirstChar c = isLetter c || isDigit c || c == '_'

-------------------------------------------------------------------------------
-- Rename Identifiers                                                        --
-------------------------------------------------------------------------------
-- | Replaces characters that are not allowed in Coq identifiers by
--   underscores.
sanitizeIdent :: String -> String
sanitizeIdent [] = "_"
sanitizeIdent (firstChar : subsequentChars)
  = sanitizeFirstChar firstChar : map sanitizeChar subsequentChars
 where
  -- | Replaces the given character with an underscore if it is not allowed
  --   to occur in the first place of a Coq identifier.
  sanitizeFirstChar :: Char -> Char
  sanitizeFirstChar c | isAllowedFirstChar c = c
                      | otherwise = '_'

  -- | Replaces the given character with an underscore if it is not allowed
  --   to occur in a Coq identifier.
  sanitizeChar :: Char -> Char
  sanitizeChar c | isAllowedChar c = c
                 | otherwise = '_'

-- | Renames a Haskell identifier such that it can be safely used in Coq.
--
--   If the given identifier is a fresh identifier (i.e. contains an at-sign),
--   the prefix of that identifier is used instead.
--   If the identifier has no name conflict, it is return unchanged.
--   If the identifier would cause a name conflict the smallest natural number
--   is appended such that the resulting identifier does not cause a name
--   conflict anymore. If the identifier already ends with a number, the
--   enumeration will start from that number.
renameIdent :: String -> Environment -> String
renameIdent ident env
  | Just atIndex <- elemIndex IR.internalIdentChar ident = renameIdent
    (take atIndex ident)
    env
  | mustRenameIdent ident' env = case matchRegexPR "\\d+$" ident' of
    Just ((number, (prefix, _)), _) -> renameIdent' prefix (read number) env
    Nothing -> renameIdent' ident' 0 env
  | otherwise = ident'
 where
  ident' :: String
  ident' = sanitizeIdent ident

-- | Renames an identifier by appending a number. The number is increased
--   until the resulting identifier is available.
renameIdent' :: String -> Int -> Environment -> String
renameIdent' ident n env
  | mustRenameIdent identN env = renameIdent' ident (n + 1) env
  | otherwise = identN
 where
  identN :: String
  identN = ident ++ show n

-- | Like 'renameIdent' but the Coq identifier is wrapped in a "Coq.Qualid".
renameQualid :: String -> Environment -> Coq.Qualid
renameQualid = Coq.bare .: renameIdent

-- | Tests if the identifier is in the environment.
isUsedAgdaIdent :: Environment -> Agda.QName -> Bool
isUsedAgdaIdent env name = name `elem` usedAgdaIdents env

-- | Generates new Agda identifiers until one is found, which isn't in the
--   given environment or reserved.
renameAgdaIdent :: Agda.QName -> Environment -> Agda.QName
renameAgdaIdent ident env
  = if (Agda.unqualify ident `elem` Agda.Base.reservedIdents)
    || (Agda.unqualify ident `elem` map Agda.name agdaKeywords)
    || isUsedAgdaIdent env ident
    then renameAgdaIdent (nextQName ident) env
    else ident

-- | Generates a new Agda identifier based on the given @String@, the used
--   @Agda.QName@s from the environment and reserved identifier.
renameAgdaQualid :: String -> Environment -> Agda.QName
renameAgdaQualid = renameAgdaIdent
  . Agda.qname'
  . Agda.name
  . head
  . splitOn [IR.internalIdentChar]

-- | Creates a new qualified name, by appending a number or incrementing it.
nextQName :: Agda.QName -> Agda.QName
nextQName (Agda.Qual modName qName) = Agda.Qual modName $ nextQName qName
nextQName (Agda.QName unQName)      = Agda.QName $ Agda.nextName unQName

-------------------------------------------------------------------------------
-- Define and Automatically Rename Identifiers                               --
-------------------------------------------------------------------------------
-- | Renames the identifier of the given entry such that it does not cause
--   any name conflict in the given environment.
--
--   Returns the renamed entry.
renameEntry :: EnvEntry -> Environment -> EnvEntry
renameEntry entry env
  | isConEntry entry = entry
    { entryIdent          = renameQualid (toCamel (fromHumps ident)) env
    , entrySmartIdent     = renameQualid ident env
    , entryAgdaIdent      = renameAgdaQualid (toCamel (fromHumps ident)) env
    , entryAgdaSmartIdent = renameAgdaQualid ident env
    }
  | isVarEntry entry || isTypeVarEntry entry = entry
    { entryIdent     = renameQualid ident env
    , entryAgdaIdent = renameAgdaQualid ident env
    }
  | otherwise = entry { entryIdent     = renameQualid ident env
                      , entryAgdaIdent = renameAgdaQualid ident env
                      }
 where
  ident :: String
  ident = fromMaybe "op" $ IR.identFromQName (entryName entry)

-- | Renames the identifier of the given entry such that it does not cause
--   any name conflict in the current environment and inserts it into the
--   environment.
--
--   The 'entryIdent' and 'entrySmartIdent' fields are filled automatically.
--   The 'entryName' field is used to generate the Coq name.
--
--   If it contains a qualified name, the entry is added to the scope both
--   qualified and unqualified.
--
--   When the entry is a top-level entry (i.e., not a variable or type
--   variable) the qualified name is also added to the environment.
--
--   Returns the renamed entry.
renameAndAddEntry :: EnvEntry -> Converter EnvEntry
renameAndAddEntry entry = do
  -- Generate new Coq identifier.
  entry' <- inEnv $ renameEntry entry
  -- Notify user if the entry was renamed.
  informIfRenamed entry entry'
  -- Associate the entry with its original name.
  modifyEnv (addEntry entry')
  return entry'

-- | Associates the identifier of a user defined Haskell type variable with an
--   automatically generated Coq and Agda identifier, which do not cause any
--   name conflicts in the current environment.
--
--   Returns the generated @EnvEntry@
renameAndDefineTypeVar'
  :: SrcSpan -- ^ The location of the type variable declaration.
  -> String  -- ^ The name of the type variable.
  -> Converter EnvEntry
renameAndDefineTypeVar' srcSpan ident = renameAndAddEntry TypeVarEntry
  { entrySrcSpan   = srcSpan
  , entryName      = IR.UnQual (IR.Ident ident)
  , entryIdent     = undefined -- filled by renamer
  , entryAgdaIdent = undefined -- filled by renamer
  }

-- | Associates the identifier of a user defined Haskell type variable with an
--   automatically generated Coq identifier that does not cause any name
--   conflict in the current environment.
--
--   Returns the generated identifier.
renameAndDefineTypeVar
  :: SrcSpan -- ^ The location of the type variable declaration.
  -> String  -- ^ The name of the type variable.
  -> Converter Coq.Qualid
renameAndDefineTypeVar srcSpan ident
  = entryIdent <$> renameAndDefineTypeVar' srcSpan ident

-- | Associates the identifier of a user defined Haskell type variable with an
--   automatically generated Agda identifier that does not cause any name
--   conflict in the current environment.
--
--   Returns the generated identifier.
renameAndDefineAgdaTypeVar
  :: SrcSpan -- ^ The location of the type variable declaration.
  -> String  -- ^ The name of the type variable.
  -> Converter Agda.QName
renameAndDefineAgdaTypeVar srcSpan ident
  = entryAgdaIdent <$> renameAndDefineTypeVar' srcSpan ident

-- | Associates the identifier of a user defined Haskell variable with an
--   automatically generated Coq and Agda identifier that does not cause any
--   name conflict in the current environment.
--
--   Returns the generated identifier.
renameAndDefineVar'
  :: SrcSpan       -- ^ The location of the variable declaration.
  -> Bool          -- ^ Whether the variable has not been lifted to the
                   --   free monad.
  -> String        -- ^ The name of the variable.
  -> Maybe IR.Type -- ^ The type of the variable if it is known.
  -> Converter EnvEntry
renameAndDefineVar' srcSpan isPure ident maybeVarType = renameAndAddEntry
  VarEntry { entrySrcSpan   = srcSpan
           , entryIsPure    = isPure
           , entryName      = IR.UnQual (IR.Ident ident)
           , entryIdent     = undefined -- filled by renamer
           , entryAgdaIdent = undefined -- filled by renamer
           , entryType      = maybeVarType
           }

-- | Associates the identifier of a user defined Haskell variable with an
--   automatically generated Coq identifier that does not cause any name
--   conflict in the current environment.
--
--   Returns the generated identifier.
renameAndDefineVar
  :: SrcSpan       -- ^ The location of the variable declaration.
  -> Bool          -- ^ Whether the variable has not been lifted to the
                   --   free monad.
  -> String        -- ^ The name of the variable.
  -> Maybe IR.Type -- ^ The type of the variable if it is known.
  -> Converter Coq.Qualid
renameAndDefineVar srcSpan isPure ident maybeVarType
  = entryIdent <$> renameAndDefineVar' srcSpan isPure ident maybeVarType

-- | Associates the identifier of a user defined Haskell variable with an
--   automatically generated Agda identifier that does not cause any name
--   conflict in the current environment.
--
--   Returns the generated identifier.
renameAndDefineAgdaVar
  :: SrcSpan       -- ^ The location of the variable declaration.
  -> Bool          -- ^ Whether the variable has not been lifted to the
                   --   free monad.
  -> String        -- ^ The name of the variable.
  -> Maybe IR.Type -- ^ The type of the variable if it is known.
  -> Converter Agda.QName
renameAndDefineAgdaVar srcSpan isPure ident maybeVarType
  = entryAgdaIdent <$> renameAndDefineVar' srcSpan isPure ident maybeVarType

--   automatically generated LIR identifier that does not cause any name
--   conflict in the current environment.
--
--   Returns the generated identifier.
renameAndDefineLIRVar
  :: SrcSpan       -- ^ The location of the variable declaration.
  -> Bool          -- ^ Whether the variable has not been lifted to the
                   --   free monad.
  -> String        -- ^ The name of the variable.
  -> Maybe IR.Type -- ^ The type of the variable if it is known.
  -> Converter IR.QName
renameAndDefineLIRVar srcSpan isPure ident maybeVarType
  = entryName <$> renameAndDefineVar' srcSpan isPure ident maybeVarType

-------------------------------------------------------------------------------
-- Error Reporting                                                           --
-------------------------------------------------------------------------------
-- | Reports a message if the given entry has been renamed.
informIfRenamed :: EnvEntry -> EnvEntry -> Converter ()
informIfRenamed entry entry' = do
  let topLevel = isTopLevelEntry entry
  when (topLevel && not (IR.isInternalIdent ident) && ident /= ident')
    $ report
    $ Message (entrySrcSpan entry) Info
    $ "Renamed "
    ++ prettyEntryType entry
    ++ " '"
    ++ showPretty (entryName entry)
    ++ "' to '"
    ++ ident'
    ++ "'."
 where
  ident, ident' :: String
  ident = fromMaybe "op" $ IR.identFromQName (entryName entry)

  Just ident'
    | entryHasSmartIdent entry = Coq.unpackQualid (entrySmartIdent entry')
    | otherwise = Coq.unpackQualid (entryIdent entry')<|MERGE_RESOLUTION|>--- conflicted
+++ resolved
@@ -27,17 +27,10 @@
 
 import           Control.Monad               ( when )
 import           Data.Char
-<<<<<<< HEAD
 import           Data.Composition            ( (.:) )
+import           Data.List                   ( elemIndex )
 import           Data.List.Extra             ( splitOn )
 import           Data.Maybe                  ( fromMaybe, mapMaybe )
-=======
-import           Data.Composition               ( (.:) )
-import           Data.List                      ( elemIndex )
-import           Data.Maybe                     ( fromMaybe
-                                                , mapMaybe
-                                                )
->>>>>>> 52ba48e0
 import           Text.Casing
 import           Text.RegexPR
 
@@ -161,8 +154,7 @@
 renameIdent :: String -> Environment -> String
 renameIdent ident env
   | Just atIndex <- elemIndex IR.internalIdentChar ident = renameIdent
-    (take atIndex ident)
-    env
+    (take atIndex ident) env
   | mustRenameIdent ident' env = case matchRegexPR "\\d+$" ident' of
     Just ((number, (prefix, _)), _) -> renameIdent' prefix (read number) env
     Nothing -> renameIdent' ident' 0 env
