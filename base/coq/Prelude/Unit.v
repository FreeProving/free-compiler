From Base Require Import Free.
From Base Require Import Free.Instance.Identity.

(* We define an alias for [unit] that accepts the parameters [Shape] and
   [Pos] to unify the translation of build-in and user defined data types.
   We cannot define [Unit] in the section below, because Coq won't add
   [Variable]s to definitions that don't use them. *)
Definition Unit (Shape : Type) (Pos : Shape -> Type) : Type := unit.

Section SecUnit.
  Variable Shape : Type.
  Variable Pos : Shape -> Type.
  Notation "'Free''" := (Free Shape Pos).
  Notation "'Unit''" := (Unit Shape Pos).

End SecUnit.

<<<<<<< HEAD
(* smart constructor *)

Notation "'Tt' Shape Pos" := (@pure Shape Pos unit tt)
  ( at level 10, Shape, Pos at level 9 ).

Notation "'@Tt' Shape Pos" := (@pure Shape Pos unit tt)
  ( only parsing, at level 10, Shape, Pos at level 9 ).
=======
End SecUnit.

(* Normalform instance for Unit *)

Instance NormalformUnit (Shape : Type) (Pos : Shape -> Type)
  : Normalform Shape Pos (Unit Shape Pos) (Unit Identity.Shape Identity.Pos)
  := { nf' := pure }.
>>>>>>> ebe7c972
<|MERGE_RESOLUTION|>--- conflicted
+++ resolved
@@ -15,7 +15,6 @@
 
 End SecUnit.
 
-<<<<<<< HEAD
 (* smart constructor *)
 
 Notation "'Tt' Shape Pos" := (@pure Shape Pos unit tt)
@@ -23,12 +22,9 @@
 
 Notation "'@Tt' Shape Pos" := (@pure Shape Pos unit tt)
   ( only parsing, at level 10, Shape, Pos at level 9 ).
-=======
-End SecUnit.
 
 (* Normalform instance for Unit *)
 
 Instance NormalformUnit (Shape : Type) (Pos : Shape -> Type)
   : Normalform Shape Pos (Unit Shape Pos) (Unit Identity.Shape Identity.Pos)
-  := { nf' := pure }.
->>>>>>> ebe7c972
+  := { nf' := pure }.