--- conflicted
+++ resolved
@@ -78,9 +78,9 @@
 -- Constructors.
 liftExpr' (IR.Con srcSpan name _) typeArgs args = do
   args'             <- mapM liftExpr args
+  typeArgs'         <- mapM LIR.liftType' typeArgs
   Just typeArgArity <- inEnv $ lookupTypeArgArity IR.ValueScope name
   let con          = LIR.SmartCon srcSpan name
-      typeArgs'    = map LIR.liftType' typeArgs
       typeArgCount = length typeArgs'
   when (typeArgCount /= typeArgArity)
     $  reportFatal
@@ -141,8 +141,8 @@
       Just arity         <- inEnv $ lookupArity IR.ValueScope name
       let typeArgNames = map (IR.UnQual . IR.Ident) typeArgIdents
           subst = composeSubsts (zipWith singleSubst typeArgNames typeArgs)
-          argTypes'    = map (LIR.liftType' . applySubst subst) argTypes
-          typeArgs'    = map LIR.liftType' typeArgs
+      argTypes' <- mapM (LIR.liftType' . applySubst subst) argTypes
+      typeArgs' <- mapM LIR.liftType' typeArgs
       generateBinds
           (  zip3 args' (map Just argTypes' ++ repeat Nothing)
           $  strictArgs
@@ -186,7 +186,7 @@
 -- arguments.
 liftExpr' (IR.If srcSpan cond true false _) [] [] = do
   cond' <- liftExpr cond
-  let bool' = LIR.liftType' $ IR.TypeCon NoSrcSpan IR.Prelude.boolTypeConName
+  bool' <- LIR.liftType' $ IR.TypeCon NoSrcSpan IR.Prelude.boolTypeConName
   bind cond' (Just bool')
     $ \d -> LIR.If srcSpan d <$> liftExpr true <*> liftExpr false
 
@@ -211,8 +211,8 @@
     ++ "Expected 1 type arguments, got "
     ++ show (length typeArgs)
     ++ "."
-  let typeArgs' = map LIR.liftType' typeArgs
-  args' <- mapM liftExpr args
+  typeArgs' <- mapM LIR.liftType' typeArgs
+  args'     <- mapM liftExpr args
   generateApply
     (LIR.App srcSpan (LIR.Undefined srcSpan) typeArgs' [Partiality] [] True)
     args'
@@ -227,8 +227,8 @@
     ++ "Expected 1 type arguments, got "
     ++ show (length typeArgs)
     ++ "."
-  let typeArgs' = map LIR.liftType' typeArgs
-  args' <- mapM liftExpr args
+  typeArgs' <- mapM LIR.liftType' typeArgs
+  args'     <- mapM liftExpr args
   generateApply
     (LIR.App srcSpan
              (LIR.ErrorExpr srcSpan)
@@ -273,10 +273,9 @@
 --   are unwrapped using @>>=@.
 liftAlt' :: [IR.VarPat] -> IR.Expr -> Converter ([LIR.VarPat], LIR.Expr)
 liftAlt' [] expr = ([], ) <$> liftExpr expr
-<<<<<<< HEAD
 liftAlt' (pat@(IR.VarPat srcSpan name varType strict) : pats) expr =
   localEnv $ do
-    let varType' = LIR.liftVarPatType pat
+    varType'       <- LIR.liftVarPatType pat
     var            <- renameAndDefineLIRVar srcSpan strict name varType
     (pats', expr') <- liftAlt' pats expr
     if strict
@@ -288,21 +287,6 @@
       else do
         pat' <- varPat srcSpan var varType'
         return (pat' : pats', expr')
-=======
-liftAlt' (pat@(IR.VarPat srcSpan name varType strict) : pats) expr = do
-  varType'       <- LIR.liftVarPatType pat
-  var            <- renameAndDefineLIRVar srcSpan strict name varType
-  (pats', expr') <- liftAlt' pats expr
-  if strict
-    then do
-      var'   <- freshIRQName name
-      expr'' <- rawBind srcSpan var' var varType expr'
-      pat'   <- varPat srcSpan var' varType'
-      return (pat' : pats', expr'')
-    else do
-      pat' <- varPat srcSpan var varType'
-      return (pat' : pats', expr')
->>>>>>> 87790138
 
 -- | Smart constructor for variable patterns.
 varPat :: SrcSpan -> IR.QName -> Maybe LIR.Type -> Converter LIR.VarPat
@@ -380,23 +364,13 @@
   -> Maybe IR.Type
   -> LIR.Expr
   -> Converter LIR.Expr
-<<<<<<< HEAD
 rawBind srcSpan mx x varType expr = do
-  mxAgda <- lookupAgdaFreshIdentOrFail srcSpan mx
-  mxCoq  <- lookupIdentOrFail srcSpan IR.FreshScope mx
-  xAgda  <- lookupAgdaValIdentOrFail srcSpan x
-  xCoq   <- lookupIdentOrFail srcSpan IR.ValueScope x
-  let mx' = LIR.Var srcSpan mx mxAgda mxCoq
+  mxAgda   <- lookupAgdaFreshIdentOrFail srcSpan mx
+  mxCoq    <- lookupIdentOrFail srcSpan IR.FreshScope mx
+  xAgda    <- lookupAgdaValIdentOrFail srcSpan x
+  xCoq     <- lookupIdentOrFail srcSpan IR.ValueScope x
+  varType' <- mapM LIR.liftType' varType
+  let mx'          = LIR.Var srcSpan mx mxAgda mxCoq
       Just unqualX = identFromQName x
-      x' = LIR.VarPat srcSpan unqualX (LIR.liftType' <$> varType) xAgda xCoq
-  return $ LIR.Bind srcSpan mx' $ LIR.Lambda srcSpan [x'] expr
-=======
-rawBind ss mx x varType expr = do
-  mxAgda   <- lookupAgdaFreshIdentOrFail ss mx
-  xAgda    <- lookupAgdaValIdentOrFail ss x
-  varType' <- mapM LIR.liftType' varType
-  let mx'          = LIR.Var ss mx mxAgda
-      Just unqualX = identFromQName x
-      x'           = LIR.VarPat ss unqualX varType' xAgda
-  return $ LIR.Bind ss mx' $ LIR.Lambda ss [x'] expr
->>>>>>> 87790138
+      x'           = LIR.VarPat srcSpan unqualX varType' xAgda xCoq
+  return $ LIR.Bind srcSpan mx' $ LIR.Lambda srcSpan [x'] expr