--- conflicted
+++ resolved
@@ -1,63 +1,59 @@
-<<<<<<< HEAD
--- | This module contains a compiler pass that checks if all function
---
---   declarations have complete patten macthing. A pattern ist complete if there
---   is exactly one case alternative for each constructor of the corresponding
---   type.
---
---   = Examples
---
---   == Example 1
---   The following declarations
---
---   > data Maybe a = Just a | Nothing
---   >
---   > fromJust :: Maybe a -> a
---   > fromJust @a (x :: Maybe a) = case (x :: Maybe a) of {Just a -> a}
---
---   should not pass the check.
---
---   == Example 2
---   The following declaration with redundant alternavies
---
---   > redundant :: Just Bool -> Just Bool
---   > redundant (on :: Just Bool) = case (on :: Just Bool) of {
---   >     Some a -> Some (False);
---   >     None -> None;
---   >     Some b -> Some (True)}
---   >   }
---
---   should not pass the check either.
---
---   == Example 3
---   The following declaration where the scrutinee is a function
---
---   > case_id = case \x -> x  of
---
---   should not pass the check.
---
---   = Specification
---
---   == Preconditions
---
---   The type of all checked expressions has to be annotaded.
---   The Environment has to contain the names of all constructors for
---   all used data types.
---   Additionally, the environment should contain entries for all used type
---   synonyms.
---
---   == Translation
---
---   This pass only performs a check and therefore does not change the module.
---
---   == Postconditions
---
---   All case expressions are guaranteed to have complete pattern matching.
---
---   == Error cases
---
---   A fatal error is reported if an incomplete case expression is found.
-
+-- | This module contains a compiler pass that checks if all function
+--   declarations have complete patten macthing. A pattern ist complete if there
+--   is exactly one case alternative for each constructor of the corresponding
+--   type.
+--
+--   = Examples
+--
+--   == Example 1
+--   The following declarations
+--
+--   > data Maybe a = Just a | Nothing
+--   >
+--   > fromJust :: Maybe a -> a
+--   > fromJust @a (x :: Maybe a) = case (x :: Maybe a) of {Just a -> a}
+--
+--   should not pass the check.
+--
+--   == Example 2
+--   The following declaration with redundant alternavies
+--
+--   > redundant :: Just Bool -> Just Bool
+--   > redundant (on :: Just Bool) = case (on :: Just Bool) of {
+--   >     Some a -> Some (False);
+--   >     None -> None;
+--   >     Some b -> Some (True)}
+--   >   }
+--
+--   should not pass the check either.
+--
+--   == Example 3
+--   The following declaration where the scrutinee is a function
+--
+--   > case_id = case \x -> x  of
+--
+--   should not pass the check.
+--
+--   = Specification
+--
+--   == Preconditions
+--
+--   The type of all checked expressions has to be annotaded.
+--   The Environment has to contain the names of all constructors for
+--   all used data types.
+--   Additionally, the environment should contain entries for all used type
+--   synonyms.
+--
+--   == Translation
+--
+--   This pass only performs a check and therefore does not change the module.
+--   == Postconditions
+--
+--   All case expressions are guaranteed to have complete pattern matching.
+--
+--   == Error cases
+--
+--   A fatal error is reported if an incomplete case expression is found.
 
 module FreeC.Pass.CompletePatternPass
   ( completePatternPass
@@ -78,25 +74,25 @@
 import           FreeC.Pass
 import           FreeC.Pretty                   ( showPretty )
 
--- | Checks that all functions of a given module have complete pattern matching.
---
---   The pattern matching is complete if there is exactly one case alternative
---   for each constructor of the corresponding type.
+-- | Checks that all functions of a given module have complete pattern matching.
+--
+--   The pattern matching is complete if there is exactly one case alternative
+--   for each constructor of the corresponding type.
 completePatternPass :: Pass IR.Module
 completePatternPass ast = do
   mapM_ checkPatternFuncDecl (IR.modFuncDecls ast)
   return ast
 
--- | Checks a function declaration for incomplete patterns.
+-- | Checks a function declaration for incomplete patterns.
 checkPatternFuncDecl :: IR.FuncDecl -> Converter ()
 checkPatternFuncDecl funcDecl = checkPatternExpr (IR.funcDeclRhs funcDecl)
  where
-  -- | Checks an expression for incomplete patterns.
+  -- | Checks an expression for incomplete patterns.
   checkPatternExpr :: IR.Expr -> Converter ()
   checkPatternExpr (IR.Case srcSpan exprScrutinee exprAlts _) = do
     checkPatternExpr exprScrutinee
     mapM_ (checkPatternExpr . IR.altRhs) exprAlts
-    let tau = fromJust $ IR.exprType exprScrutinee -- is safe beacause all types are annotated
+    let tau = fromJust $ IR.exprType exprScrutinee -- is safe beacause all types are annotated
     tau' <- expandAllTypeSynonyms tau
     case getTypeConName tau' of
       Nothing       -> failedPatternCheck srcSpan
@@ -129,7 +125,7 @@
     )
     (failedPatternCheck srcSpan)
 
-  -- | Generates the error message and reports the error
+  -- | Generates the error message and reports the error
   failedPatternCheck :: SrcSpan -> Converter ()
   failedPatternCheck srcSpan =
     reportFatal
@@ -137,155 +133,11 @@
       $  "Incomplete pattern in function: "
       ++ showPretty (IR.funcDeclName funcDecl)
 
-  -- | Selects the name of the outermost type constructor from a type
+  -- | Selects the name of the outermost type constructor from a type
   getTypeConName :: IR.Type -> Maybe IR.TypeConName
   getTypeConName (IR.TypeCon _ typeConName ) = Just typeConName
   getTypeConName (IR.TypeApp _ typeAppLhs _) = getTypeConName typeAppLhs
-    -- The type of the scrutinee shouldn't be function or a type var
+
+  -- The type of the scrutinee shouldn't be function or a type var
   getTypeConName IR.TypeVar{}                = Nothing
-  getTypeConName IR.FuncType{}               = Nothing
-=======
--- | This module contains a compiler pass that checks if all function
---   declarations have complete patten macthing. A pattern ist complete if there
---   is exactly one case alternative for each constructor of the corresponding
---   type.
---
---   = Examples
---
---   == Example 1
---   The following declarations
---
---   > data Maybe a = Just a | Nothing
---   >
---   > fromJust :: Maybe a -> a
---   > fromJust @a (x :: Maybe a) = case (x :: Maybe a) of {Just a -> a}
---
---   should not pass the check.
---
---   == Example 2
---   The following declaration with redundant alternavies
---
---   > redundant :: Just Bool -> Just Bool
---   > redundant (on :: Just Bool) = case (on :: Just Bool) of {
---   >     Some a -> Some (False);
---   >     None -> None;
---   >     Some b -> Some (True)}
---   >   }
---
---   should not pass the check either.
---
---   == Example 3
---   The following declaration where the scrutinee is a function
---
---   > case_id = case \x -> x  of
---
---   should not pass the check.
---
---   = Specification
---
---   == Preconditions
---
---   The type of all checked expressions has to be annotaded.
---   The Environment has to contain the names of all constructors for
---   all used data types.
---   Additionally, the environment should contain entries for all used type
---   synonyms.
---
---   == Translation
---
---   This pass only performs a check and therefore does not change the module.
---   == Postconditions
---
---   All case expressions are guaranteed to have complete pattern matching.
---
---   == Error cases
---
---   A fatal error is reported if an incomplete case expression is found.
-
-module FreeC.Pass.CompletePatternPass
-  ( completePatternPass
-  , checkPatternFuncDecl
-  )
-where
-
-import           Control.Monad                  ( unless )
-import           Data.Maybe                     ( fromJust )
-
-import           FreeC.Environment
-import           FreeC.Environment.Entry
-import qualified FreeC.IR.Syntax               as IR
-import           FreeC.IR.SrcSpan
-import           FreeC.IR.TypeSynExpansion
-import           FreeC.Monad.Converter
-import           FreeC.Monad.Reporter
-import           FreeC.Pass
-import           FreeC.Pretty                   ( showPretty )
-
--- | Checks that all functions of a given module have complete pattern matching.
---
---   The pattern matching is complete if there is exactly one case alternative
---   for each constructor of the corresponding type.
-completePatternPass :: Pass IR.Module
-completePatternPass ast = do
-  mapM_ checkPatternFuncDecl (IR.modFuncDecls ast)
-  return ast
-
--- | Checks a function declaration for incomplete patterns.
-checkPatternFuncDecl :: IR.FuncDecl -> Converter ()
-checkPatternFuncDecl funcDecl = checkPatternExpr (IR.funcDeclRhs funcDecl)
- where
-  -- | Checks an expression for incomplete patterns.
-  checkPatternExpr :: IR.Expr -> Converter ()
-  checkPatternExpr (IR.Case srcSpan exprScrutinee exprAlts _) = do
-    checkPatternExpr exprScrutinee
-    mapM_ (checkPatternExpr . IR.altRhs) exprAlts
-    let tau = fromJust $ IR.exprType exprScrutinee -- is safe beacause all types are annotated
-    tau' <- expandAllTypeSynonyms tau
-    case getTypeConName tau' of
-      Nothing       -> failedPatternCheck srcSpan
-      Just typeName -> do
-        maybeEntry <- inEnv $ lookupEntry IR.TypeScope typeName
-        let altConNames = map (IR.conPatName . IR.altConPat) exprAlts
-        case maybeEntry of
-          Just entry | isDataEntry entry ->
-            performCheck (entryConsNames entry) altConNames srcSpan
-          _ -> failedPatternCheck srcSpan
-  checkPatternExpr (IR.App _ lhr rhs _) =
-    checkPatternExpr lhr >> checkPatternExpr rhs
-  checkPatternExpr (IR.TypeAppExpr _ lhr _ _) = checkPatternExpr lhr
-  checkPatternExpr (IR.If _ exprCond exprThen exprElse _) =
-    checkPatternExpr exprCond
-      >> checkPatternExpr exprThen
-      >> checkPatternExpr exprElse
-  checkPatternExpr (IR.Lambda _ _ lambdaRhs _) = checkPatternExpr lambdaRhs
-  checkPatternExpr IR.Con{}                    = return ()
-  checkPatternExpr IR.Var{}                    = return ()
-  checkPatternExpr IR.Undefined{}              = return ()
-  checkPatternExpr IR.ErrorExpr{}              = return ()
-  checkPatternExpr IR.IntLiteral{}             = return ()
-
-  performCheck :: [IR.ConName] -> [IR.ConName] -> SrcSpan -> Converter ()
-  performCheck typeConNames altConNames srcSpan = unless
-    (  all (\x -> elem x typeConNames) typeConNames
-    && length typeConNames
-    == length altConNames
-    )
-    (failedPatternCheck srcSpan)
-
-  -- | Generates the error message and reports the error
-  failedPatternCheck :: SrcSpan -> Converter ()
-  failedPatternCheck srcSpan =
-    reportFatal
-      $  Message srcSpan Error
-      $  "Incomplete pattern in function: "
-      ++ showPretty (IR.funcDeclName funcDecl)
-
-  -- | Selects the name of the outermost type constructor from a type
-  getTypeConName :: IR.Type -> Maybe IR.TypeConName
-  getTypeConName (IR.TypeCon _ typeConName ) = Just typeConName
-  getTypeConName (IR.TypeApp _ typeAppLhs _) = getTypeConName typeAppLhs
-  
-  -- The type of the scrutinee shouldn't be function or a type var
-  getTypeConName IR.TypeVar{}                = Nothing
-  getTypeConName IR.FuncType{}               = Nothing
->>>>>>> 33bd5515
+  getTypeConName IR.FuncType{}               = Nothing