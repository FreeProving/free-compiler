--- conflicted
+++ resolved
@@ -127,10 +127,9 @@
   it "converts applications of function expressions correctly"
     $ shouldSucceedWith
     $ do
-<<<<<<< HEAD
       "e1" <- defineTestVar "e1"
       "e2" <- defineTestVar "e2"
-      "e1 e2" `shouldConvertExprTo` "e1 >>= (fun e1_0 => e1_0 e2)"
+      "e1 e2" `shouldConvertExprTo` "e1 >>= (fun e3 => e3 e2)"
   it "converts applications of functions that return functions correctly"
     $ shouldSucceedWith
     $ do
@@ -138,22 +137,7 @@
       "a" <- defineTestTypeVar "a"
       "x" <- defineTestVar "x"
       "y" <- defineTestVar "y"
-      shouldConvertExprTo "f @a x y" "@f Shape Pos a x >>= (fun f_0 => f_0 y)"
-=======
-        "e1" <- defineTestVar "e1"
-        "e2" <- defineTestVar "e2"
-        "e1 e2" `shouldConvertExprTo` "e1 >>= (fun e3 => e3 e2)"
-
-  it "converts applications of functions that return functions correctly"
-    $ shouldSucceedWith
-    $ do
-        "f" <- defineTestFunc "f" 1 "forall a. a -> a -> a"
-        "a" <- defineTestTypeVar "a"
-        "x" <- defineTestVar "x"
-        "y" <- defineTestVar "y"
-        shouldConvertExprTo "f @a x y" "@f Shape Pos a x >>= (fun f0 => f0 y)"
-
->>>>>>> 52ba48e0
+      shouldConvertExprTo "f @a x y" "@f Shape Pos a x >>= (fun f0 => f0 y)"
   it "requires visible type applications of functions" $ do
     input <- expectParseTestExpr "f"
     shouldFail $ do
@@ -162,12 +146,11 @@
   it "converts function applications with one strict argument correctly"
     $ shouldSucceedWith
     $ do
-<<<<<<< HEAD
       "f" <- defineStrictTestFunc "f" [True] "forall a. a -> a"
       "a" <- defineTestTypeVar "a"
       "x" <- defineTestVar "x"
       "f @a x"
-        `shouldConvertExprTo` "x >>= (fun (x_0 : a) => @f Shape Pos a x_0)"
+        `shouldConvertExprTo` "x >>= (fun (x0 : a) => @f Shape Pos a x0)"
   it "converts function applications with two strict arguments correctly"
     $ shouldSucceedWith
     $ do
@@ -176,8 +159,8 @@
       "x" <- defineTestVar "x"
       "y" <- defineTestVar "y"
       shouldConvertExprTo "f @a x y"
-        $ "x >>= (fun (x_0 : a) =>"
-        ++ "  y >>= (fun (y_0 : a) => @f Shape Pos a x_0 y_0))"
+        $ "x >>= (fun (x0 : a) =>"
+        ++ "  y >>= (fun (y0 : a) => @f Shape Pos a x0 y0))"
   it ("converts function applications with one non-strict and one"
       ++ "strict argument correctly")
     $ shouldSucceedWith
@@ -187,36 +170,8 @@
       "x" <- defineTestVar "x"
       "y" <- defineTestVar "y"
       "f @a x y"
-        `shouldConvertExprTo` "y >>= (fun (y_0 : a) => @f Shape Pos a x y_0)"
-
-=======
-        "f" <- defineStrictTestFunc "f" [True] "forall a. a -> a"
-        "a" <- defineTestTypeVar "a"
-        "x" <- defineTestVar "x"
-        "f @a x"
-          `shouldConvertExprTo` "x >>= (fun (x0 : a) => @f Shape Pos a x0)"
-
-  it "converts function applications with two strict arguments correctly"
-    $ shouldSucceedWith
-    $ do
-        "f" <- defineStrictTestFunc "f" [True, True] "forall a. a -> a -> a"
-        "a" <- defineTestTypeVar "a"
-        "x" <- defineTestVar "x"
-        "y" <- defineTestVar "y"
-        "f @a x y"
-          `shouldConvertExprTo` "x >>= (fun (x0 : a) => y >>= (fun (y0 : a) => @f Shape Pos a x0 y0))"
-
-  it
-      "converts function applications with one non-strict and one strict argument correctly"
-    $ shouldSucceedWith
-    $ do
-        "f" <- defineStrictTestFunc "f" [False, True] "forall a. a -> a -> a"
-        "a" <- defineTestTypeVar "a"
-        "x" <- defineTestVar "x"
-        "y" <- defineTestVar "y"
-        "f @a x y"
-          `shouldConvertExprTo` "y >>= (fun (y0 : a) => @f Shape Pos a x y0)"
->>>>>>> 52ba48e0
+        `shouldConvertExprTo` "y >>= (fun (y0 : a) => @f Shape Pos a x y0)"
+
 -------------------------------------------------------------------------------
 -- @if@-Expressions                                                          --
 -------------------------------------------------------------------------------
@@ -229,12 +184,7 @@
     "e2" <- defineTestVar "e2"
     "e3" <- defineTestVar "e3"
     shouldConvertExprTo "if e1 then e2 else e3"
-<<<<<<< HEAD
-      $ "e1 >>= (fun (e1_0 : Bool Shape Pos) => if e1_0 then e2 else e3)"
-=======
       $ "e1 >>= (fun (e4 : Bool Shape Pos) => if e4 then e2 else e3)"
-
->>>>>>> 52ba48e0
   it "there is no name conflict with custom `Bool`" $ shouldSucceedWith $ do
     "Bool" <- defineTestTypeCon "M1.Bool" 0 []
     "Bool0" <- defineTestTypeCon "Prelude.Bool" 0 []
@@ -267,9 +217,8 @@
     ("c1", _) <- defineTestCon "C1" 0 "D"
     ("c2", _) <- defineTestCon "C2" 0 "D"
     shouldConvertExprTo "case e of { C1 -> e1;  C2 -> e2 }"
-<<<<<<< HEAD
-      $ "e >>= (fun e_0 =>"
-      ++ "  match e_0 with"
+      $ "e >>= (fun e0 =>"
+      ++ "  match e0 with"
       ++ "  | c1 => e1"
       ++ "  | c2 => e2"
       ++ "  end)"
@@ -280,8 +229,8 @@
     "e" <- defineTestVar "e"
     "x" <- defineTestVar "x"
     shouldConvertExprTo "case e of { Nil -> x; Cons x xs -> x }"
-      $ "e >>= (fun e_0 =>"
-      ++ "  match e_0 with"
+      $ "e >>= (fun e0 =>"
+      ++ "  match e0 with"
       ++ "  | nil => x"
       ++ "  | cons x0 xs => x0"
       ++ "  end)"
@@ -290,60 +239,18 @@
     ("a", _) <- defineTestCon "A" 0 "Unit"
     ("b", _) <- defineTestCon "B" 0 "Unit"
     "x" <- defineTestVar "x"
-    "x_0" <- defineTestVar "x_0"
+    "x0" <- defineTestVar "x0"
     shouldConvertExprTo
       "case x of { A -> case x of { A -> x; B -> x }; B -> x }"
-      $ "x >>= (fun x_1 =>"
-      ++ "  match x_1 with"
-      ++ "  | a => x >>= (fun x_2 =>"
-      ++ "    match x_2 with"
+      $ "x >>= (fun x1 =>"
+      ++ "  match x1 with"
+      ++ "  | a => x >>= (fun x2 =>"
+      ++ "    match x2 with"
       ++ "    | a => x"
       ++ "    | b => x"
       ++ "    end)"
       ++ "  | b => x"
       ++ "  end)"
-=======
-      $  "e >>= (fun e0 =>"
-      ++ "  match e0 with"
-      ++ "  | c1 => e1"
-      ++ "  | c2 => e2"
-      ++ "  end)"
-
-  it "allows case expressions to shadow local variables"
-    $ shouldSucceedWith
-    $ do
-        "List"      <- defineTestTypeCon "List" 1 ["Nil", "Cons"]
-        ("nil" , _) <- defineTestCon "Nil" 0 "forall a. List a"
-        ("cons", _) <- defineTestCon "Cons" 2 "forall a. a -> List a -> List a"
-        "e"         <- defineTestVar "e"
-        "x"         <- defineTestVar "x"
-        shouldConvertExprTo "case e of { Nil -> x; Cons x xs -> x }"
-          $  "e >>= (fun e0 =>"
-          ++ "  match e0 with"
-          ++ "  | nil => x"
-          ++ "  | cons x0 xs => x0"
-          ++ "  end)"
-
-  it "allows case expressions to shadow local variables"
-    $ shouldSucceedWith
-    $ do
-        "AB"     <- defineTestTypeCon "AB" 0 ["A", "B"]
-        ("a", _) <- defineTestCon "A" 0 "Unit"
-        ("b", _) <- defineTestCon "B" 0 "Unit"
-        "x"      <- defineTestVar "x"
-        "x0"     <- defineTestVar "x0"
-        shouldConvertExprTo
-            "case x of { A -> case x of { A -> x; B -> x }; B -> x }"
-          $  "x >>= (fun x1 =>"
-          ++ "  match x1 with"
-          ++ "  | a => x >>= (fun x2 =>"
-          ++ "    match x2 with"
-          ++ "    | a => x"
-          ++ "    | b => x"
-          ++ "    end)"
-          ++ "  | b => x"
-          ++ "  end)"
->>>>>>> 52ba48e0
 
 -------------------------------------------------------------------------------
 -- Lambda Abstractions                                                       --
@@ -425,7 +332,6 @@
   it "translates undefined expressions applied to arguments correctly"
     $ shouldSucceedWith
     $ do
-<<<<<<< HEAD
       "a" <- defineTestTypeVar "a"
       "b" <- defineTestTypeVar "b"
       "c" <- defineTestTypeVar "c"
@@ -434,20 +340,8 @@
       shouldConvertExprTo "undefined @(a->b->c) x y"
         $ "(@undefined Shape Pos P (Free Shape Pos a ->"
         ++ " Free Shape Pos (Free Shape Pos b -> Free Shape Pos c))"
-        ++ " >>= (fun f_0 => f_0 x))"
-        ++ " >>= (fun f_0 => f_0 y)"
-=======
-        "a" <- defineTestTypeVar "a"
-        "b" <- defineTestTypeVar "b"
-        "c" <- defineTestTypeVar "c"
-        "x" <- defineTestVar "x"
-        "y" <- defineTestVar "y"
-        shouldConvertExprTo "undefined @(a->b->c) x y"
-          $  "(@undefined Shape Pos P (Free Shape Pos a ->"
-          ++ " Free Shape Pos (Free Shape Pos b -> Free Shape Pos c))"
-          ++ " >>= (fun f => f x))"
-          ++ " >>= (fun f => f y)"
->>>>>>> 52ba48e0
+        ++ " >>= (fun f => f x))"
+        ++ " >>= (fun f => f y)"
 
 -- | Test group for translation of undefined expressions.
 testConvertError :: Spec
@@ -459,7 +353,6 @@
   it "translates error expressions applied to arguments correctly"
     $ shouldSucceedWith
     $ do
-<<<<<<< HEAD
       "a" <- defineTestTypeVar "a"
       "b" <- defineTestTypeVar "b"
       "c" <- defineTestTypeVar "c"
@@ -469,18 +362,5 @@
         $ "(@error Shape Pos P (Free Shape Pos a ->"
         ++ " Free Shape Pos (Free Shape Pos b -> Free Shape Pos c))"
         ++ " \"message\"%string"
-        ++ " >>= (fun f_0 => f_0 x))"
-        ++ " >>= (fun f_0 => f_0 y)"
-=======
-        "a" <- defineTestTypeVar "a"
-        "b" <- defineTestTypeVar "b"
-        "c" <- defineTestTypeVar "c"
-        "x" <- defineTestVar "x"
-        "y" <- defineTestVar "y"
-        shouldConvertExprTo "error @(a->b->c) \"message\" x y"
-          $  "(@error Shape Pos P (Free Shape Pos a ->"
-          ++ " Free Shape Pos (Free Shape Pos b -> Free Shape Pos c))"
-          ++ " \"message\"%string"
-          ++ " >>= (fun f => f x))"
-          ++ " >>= (fun f => f y)"
->>>>>>> 52ba48e0
+        ++ " >>= (fun f => f x))"
+        ++ " >>= (fun f => f y)"