--- conflicted
+++ resolved
@@ -23,7 +23,7 @@
   , variable
     -- * Definition Sentences
   , definitionSentence
-  -- * Notation sentences
+    -- * Notation sentences
   , notationSentence
   , nSymbol
   , nIdent
@@ -43,19 +43,15 @@
   , requireImportFrom
   , requireExportFrom
   , requireFrom
-<<<<<<< HEAD
   , importFrom
-  )
-where
-=======
   ) where
->>>>>>> 86cbbfb7
+
+import           Prelude              hiding ( Num )
 
 import           Data.Composition     ( (.:) )
 import qualified Data.List.NonEmpty   as NonEmpty
 import qualified Data.Text            as Text
 import           Language.Coq.Gallina
-import           Prelude                 hiding ( Num )
 
 -------------------------------------------------------------------------------
 -- Comments                                                                  --
@@ -174,15 +170,15 @@
 -------------------------------------------------------------------------------
 -- Definition sentences                                                      --
 -------------------------------------------------------------------------------
-
 -- | Smart constructor for a Coq notation sentence.
 notationSentence
   :: (NonEmpty.NonEmpty NotationToken) -- ^ The notation to define.
   -> Term                              -- ^ The right-hand side of the notation.
-  -> [SyntaxModifier]                  -- ^ The syntax modifiers of the notation.
+  -> [SyntaxModifier
+     ]                  -- ^ The syntax modifiers of the notation.
   -> Sentence
-notationSentence tokens rhs smods =
-  NotationSentence (NotationDefinition tokens rhs smods)
+notationSentence tokens rhs smods = NotationSentence
+  (NotationDefinition tokens rhs smods)
 
 -- | Smart constructor for a notation token that is a keyword of the notation.
 nSymbol :: String -> NotationToken
@@ -198,10 +194,10 @@
 
 -- | Smart constructor for a identifier parsing level syntax modifier.
 sModIdentLevel :: NonEmpty.NonEmpty String -> Maybe Num -> SyntaxModifier
-sModIdentLevel idents (Just lvl) =
-  SModIdentLevel (NonEmpty.map ident idents) (ExplicitLevel $ Level lvl)
-sModIdentLevel idents Nothing =
-  SModIdentLevel (NonEmpty.map ident idents) NextLevel
+sModIdentLevel idents (Just lvl) = SModIdentLevel (NonEmpty.map ident idents)
+  (ExplicitLevel $ Level lvl)
+sModIdentLevel idents Nothing    = SModIdentLevel (NonEmpty.map ident idents)
+  NextLevel
 
 -------------------------------------------------------------------------------
 -- Types                                                                     --
@@ -259,15 +255,10 @@
 
 -- | Creates a @From … Require …@ sentence.
 requireFrom :: ModuleIdent -> [ModuleIdent] -> Sentence
-<<<<<<< HEAD
-requireFrom library modules =
-  ModuleSentence (Require (Just library) Nothing (NonEmpty.fromList modules))
+requireFrom library modules = ModuleSentence
+  (Require (Just library) Nothing (NonEmpty.fromList modules))
 
 -- | Creates a @Import …@ sentence.
 importFrom :: [ModuleIdent] -> Sentence
-importFrom modules =
-  ModuleSentence (ModuleImport Import (NonEmpty.fromList modules))
-=======
-requireFrom library modules = ModuleSentence
-  (Require (Just library) Nothing (NonEmpty.fromList modules))
->>>>>>> 86cbbfb7
+importFrom modules = ModuleSentence
+  (ModuleImport Import (NonEmpty.fromList modules))