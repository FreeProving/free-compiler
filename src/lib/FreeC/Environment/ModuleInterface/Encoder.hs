{-# LANGUAGE OverloadedStrings #-}
{-# LANGUAGE TypeApplications #-}
{-# OPTIONS_GHC -Wno-orphans #-}

-- | This module contains functions for encoding 'ModuleInterface's in JSON
--   and writing them to @.json@ files.
--
--   Encoding module interfaces as TOML files is not supported, since TOML is
--   intended for human maintained configuration files (e.g., the module
--   interface of the @Prelude@) only.
--
--   See "FreeC.Environment.ModuleInterface.Decoder" for more information on
--   the interface file format.

module FreeC.Environment.ModuleInterface.Encoder
  ( writeModuleInterface
  )
where

import           Control.Monad.IO.Class         ( MonadIO )
import           Data.Aeson                     ( (.=) )
import qualified Data.Aeson                    as Aeson
import           Data.Maybe                     ( mapMaybe )
import qualified Data.Set                      as Set

import           FreeC.Backend.Agda.Pretty
import qualified FreeC.Backend.Agda.Syntax     as Agda
import           FreeC.Backend.Coq.Pretty
import qualified FreeC.Backend.Coq.Syntax      as Coq
import           FreeC.Environment.Entry
import           FreeC.Environment.ModuleInterface
import           FreeC.IR.SrcSpan
import qualified FreeC.IR.Syntax               as IR
import           FreeC.Monad.Reporter
import           FreeC.Pretty
import           FreeC.Util.Config

-- | The version number of the module interface file format.
--
--   Remember to keep this in sync with the version number specified in
--   "FreeC.Environment.ModuleInterface.Decoder".
--
--   We specify the version number at two different places such that if
--   a breaking change is made to the encoder or decoder, it is less likely
--   that the implementation of the corresponding change in the other module
--   is forgotten.
moduleInterfaceFileFormatVersion :: Integer
moduleInterfaceFileFormatVersion = 3

instance Aeson.ToJSON IR.QName where
  toJSON = Aeson.toJSON . showPretty

instance Aeson.ToJSON IR.Type where
  toJSON = Aeson.toJSON . showPretty

instance Aeson.ToJSON Coq.Qualid where
  toJSON = Aeson.toJSON . showPretty . PrettyCoq

instance Aeson.ToJSON Agda.QName where
  toJSON = Aeson.toJSON . show . prettyAgda

-- | Serializes a 'ModuleInterface'.
instance Aeson.ToJSON ModuleInterface where
  toJSON iface = Aeson.object
    [ "version" .= moduleInterfaceFileFormatVersion
    , "module-name" .= Aeson.toJSON (interfaceModName iface)
    , "library-name" .= Aeson.toJSON (interfaceLibName iface)
    , "exported-types" .= Aeson.toJSON
      (map
        snd
        (filter ((== IR.TypeScope) . fst) (Set.toList (interfaceExports iface)))
      )
    , "exported-values" .= Aeson.toJSON
      (map
        snd
        (filter ((== IR.ValueScope) . fst) (Set.toList (interfaceExports iface))
        )
      )
    , "types" .= encodeEntriesWhere isDataEntry
    , "type-synonyms" .= encodeEntriesWhere isTypeSynEntry
    , "constructors" .= encodeEntriesWhere isConEntry
    , "functions" .= encodeEntriesWhere isFuncEntry
    ]
   where
    -- | Encodes the entries of the environment that match the given predicate.
    encodeEntriesWhere :: (EnvEntry -> Bool) -> Aeson.Value
    encodeEntriesWhere p =
      Aeson.toJSON
        $ mapMaybe encodeEntry
        $ Set.toList
        $ Set.filter p
        $ interfaceEntries iface

-- | Encodes an entry of the environment.
encodeEntry :: EnvEntry -> Maybe Aeson.Value
encodeEntry entry
  | isDataEntry entry = return $ Aeson.object
    [ "haskell-name" .= haskellName
    , "coq-name" .= coqName
<<<<<<< HEAD
    , "agda-name" .= agdaName
    , "arity" .= arity
=======
    , "arity" .= arity
    , "cons-names" .= consNames
>>>>>>> 7c4d03d8
    ]
  | isTypeSynEntry entry = return $ Aeson.object
    [ "haskell-name" .= haskellName
    , "coq-name" .= coqName
    , "agda-name" .= agdaName
    , "arity" .= arity
    , "haskell-type" .= typeSyn
    , "type-arguments" .= typeArgs
    ]
<<<<<<< HEAD
  | isConEntry entry = do
    haskellType <- maybeHaskellType
    return $ Aeson.object
      [ "haskell-type" .= haskellType
      , "haskell-name" .= haskellName
      , "coq-name" .= coqName
      , "agda-name" .= agdaName
      , "coq-smart-name" .= coqSmartName
      , "agda-smart-name" .= agdaSmartName
      , "arity" .= arity
      ]
  | isFuncEntry entry = do
    haskellType <- maybeHaskellType
    return $ Aeson.object
      [ "haskell-type" .= haskellType
      , "haskell-name" .= haskellName
      , "coq-name" .= coqName
      , "agda-name" .= agdaName
      , "arity" .= arity
      , "partial" .= partial
      , "needs-free-args" .= freeArgsNeeded
      ]
=======
  | isConEntry entry = return $ Aeson.object
    [ "haskell-type" .= haskellType
    , "haskell-name" .= haskellName
    , "coq-name" .= coqName
    , "coq-smart-name" .= coqSmartName
    , "arity" .= arity
    ]
  | isFuncEntry entry = return $ Aeson.object
    [ "haskell-type" .= haskellType
    , "haskell-name" .= haskellName
    , "coq-name" .= coqName
    , "arity" .= arity
    , "partial" .= partial
    , "needs-free-args" .= freeArgsNeeded
    ]
>>>>>>> 7c4d03d8
  | otherwise = error "encodeEntry: Cannot serialize (type) variable entry."
 where
  haskellName :: Aeson.Value
  haskellName = Aeson.toJSON (entryName entry)

  coqName, coqSmartName :: Aeson.Value
  coqName      = Aeson.toJSON (entryIdent entry)
  coqSmartName = Aeson.toJSON (entrySmartIdent entry)

  -- @entryAgdaIdent entry@ is undefined because the agda renamer isn't
  -- implemented at the moment. To allow encoding a dummy value is needed.
  -- I decided to insert the placeholder at this point to avoid placing
  -- temporary code at at every point were an environment entry is initialized.
  agdaName, agdaSmartName :: Aeson.Value
  agdaName      = Aeson.toJSON @String "placeholder" -- (entryAgdaIdent entry)
  agdaSmartName = Aeson.toJSON @String "placeholder" -- (entryAgdaSmartIdent entry)

  arity :: Aeson.Value
  arity = Aeson.toJSON (entryArity entry)

  consNames :: Aeson.Value
  consNames = Aeson.toJSON (entryConsNames entry)

  partial :: Aeson.Value
  partial = Aeson.toJSON (entryIsPartial entry)

  freeArgsNeeded :: Aeson.Value
  freeArgsNeeded = Aeson.toJSON (entryNeedsFreeArgs entry)

  haskellType :: Aeson.Value
  haskellType = Aeson.toJSON
    (foldr (IR.FuncType NoSrcSpan) (entryReturnType entry) (entryArgTypes entry)
    )

  typeSyn :: Aeson.Value
  typeSyn = Aeson.toJSON (entryTypeSyn entry)

  typeArgs :: Aeson.Value
  typeArgs = Aeson.toJSON (entryTypeArgs entry)

-- | Serializes a module interface and writes it to a @.json@ file.
writeModuleInterface
  :: (MonadIO r, MonadReporter r) => FilePath -> ModuleInterface -> r ()
writeModuleInterface = saveConfig<|MERGE_RESOLUTION|>--- conflicted
+++ resolved
@@ -97,13 +97,9 @@
   | isDataEntry entry = return $ Aeson.object
     [ "haskell-name" .= haskellName
     , "coq-name" .= coqName
-<<<<<<< HEAD
     , "agda-name" .= agdaName
+    , "cons-names" .= consNames
     , "arity" .= arity
-=======
-    , "arity" .= arity
-    , "cons-names" .= consNames
->>>>>>> 7c4d03d8
     ]
   | isTypeSynEntry entry = return $ Aeson.object
     [ "haskell-name" .= haskellName
@@ -113,46 +109,24 @@
     , "haskell-type" .= typeSyn
     , "type-arguments" .= typeArgs
     ]
-<<<<<<< HEAD
-  | isConEntry entry = do
-    haskellType <- maybeHaskellType
-    return $ Aeson.object
-      [ "haskell-type" .= haskellType
-      , "haskell-name" .= haskellName
-      , "coq-name" .= coqName
-      , "agda-name" .= agdaName
-      , "coq-smart-name" .= coqSmartName
-      , "agda-smart-name" .= agdaSmartName
-      , "arity" .= arity
-      ]
-  | isFuncEntry entry = do
-    haskellType <- maybeHaskellType
-    return $ Aeson.object
-      [ "haskell-type" .= haskellType
-      , "haskell-name" .= haskellName
-      , "coq-name" .= coqName
-      , "agda-name" .= agdaName
-      , "arity" .= arity
-      , "partial" .= partial
-      , "needs-free-args" .= freeArgsNeeded
-      ]
-=======
   | isConEntry entry = return $ Aeson.object
     [ "haskell-type" .= haskellType
     , "haskell-name" .= haskellName
     , "coq-name" .= coqName
+    , "agda-name" .= agdaName
     , "coq-smart-name" .= coqSmartName
+    , "agda-smart-name" .= agdaSmartName
     , "arity" .= arity
     ]
   | isFuncEntry entry = return $ Aeson.object
     [ "haskell-type" .= haskellType
     , "haskell-name" .= haskellName
     , "coq-name" .= coqName
+    , "agda-name" .= agdaName
     , "arity" .= arity
     , "partial" .= partial
     , "needs-free-args" .= freeArgsNeeded
     ]
->>>>>>> 7c4d03d8
   | otherwise = error "encodeEntry: Cannot serialize (type) variable entry."
  where
   haskellName :: Aeson.Value
