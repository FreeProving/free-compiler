--- conflicted
+++ resolved
@@ -17,13 +17,10 @@
   (@pure Shape Pos (Pair Shape Pos _ _) (@pair_ Shape Pos _ _ x y))
   ( at level 10, Shape, Pos, x, y at level 9 ).
 
-<<<<<<< HEAD
 Notation "'@Pair_' Shape Pos A B x y" :=
   (@pure Shape Pos (Pair Shape Pos A B) (@pair_ Shape Pos A B x y))
   ( only parsing, at level 10, Shape, Pos, A, B, x, y at level 9 ).
  
-Arguments pair_  {Shape} {Pos} {A} {B}.
-=======
 Arguments pair_  {Shape} {Pos} {A} {B}.
 
 (* Normalform instance for Pair *)
@@ -51,5 +48,4 @@
                            (Pair Identity.Shape Identity.Pos C D)
    := { nf' := nf'Pair }.
 
-End SecNFPair.
->>>>>>> ebe7c972
+End SecNFPair.