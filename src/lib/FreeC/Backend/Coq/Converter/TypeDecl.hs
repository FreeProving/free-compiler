--- conflicted
+++ resolved
@@ -307,751 +307,6 @@
         , Coq.sModLevel 10
         , Coq.sModIdentLevel (NonEmpty.fromList expArgIdents) (Just 9)
         ]
-<<<<<<< HEAD
-
-  -- | Generates an induction scheme for the data type.
-  generateInductionScheme :: Converter [Coq.Sentence]
-  generateInductionScheme = localEnv $ do
-    Just tIdent <- inEnv $ lookupIdent IR.TypeScope name
-    -- Create variables and binders.
-    let generateArg :: Coq.Term -> Converter (Coq.Qualid, Coq.Binder)
-        generateArg argType = do
-          ident <- freshCoqQualid freshArgPrefix
-          return
-            $ ( ident
-              , Coq.typedBinder Coq.Ungeneralizable Coq.Explicit [ident] argType
-              )
-    (tvarIdents, tvarBinders) <- convertTypeVarDecls' Coq.Explicit typeVarDecls
-    (propIdent, propBinder) <- generateArg
-      (Coq.Arrow (genericApply tIdent [] [] (map Coq.Qualid tvarIdents))
-       (Coq.Sort Coq.Prop))
-    (_hIdents, hBinders) <- mapAndUnzipM (generateInductionCase propIdent)
-      conDecls
-    (valIdent, valBinder) <- generateArg
-      (genericApply tIdent [] [] (map Coq.Qualid tvarIdents))
-    -- Stick everything together.
-    schemeName <- freshCoqQualid $ fromJust (Coq.unpackQualid tIdent) ++ "_Ind"
-    hypothesisVar <- freshCoqIdent "H"
-    let binders = genericArgDecls Coq.Explicit
-          ++ tvarBinders
-          ++ [propBinder]
-          ++ hBinders
-        term    = Coq.Forall (NonEmpty.fromList [valBinder])
-          (Coq.app (Coq.Qualid propIdent) [Coq.Qualid valIdent])
-        scheme  = Coq.Assertion Coq.Definition schemeName binders term
-        proof   = Coq.ProofDefined
-          (Text.pack
-           $ "  fix "
-           ++ hypothesisVar
-           ++ " 1; intro; "
-           ++ fromJust (Coq.unpackQualid Coq.Base.proveInd)
-           ++ ".")
-    return [Coq.AssertionSentence scheme proof]
-
-  -- | Generates an induction case for a given property and constructor.
-  generateInductionCase
-    :: Coq.Qualid -> IR.ConDecl -> Converter (Coq.Qualid, Coq.Binder)
-  generateInductionCase pIdent (IR.ConDecl _ declIdent argTypes) = do
-    let conName = IR.declIdentName declIdent
-    Just conIdent <- inEnv $ lookupIdent IR.ValueScope conName
-    Just conType' <- inEnv $ lookupReturnType IR.ValueScope conName
-    conType <- convertType' conType'
-    fConType <- convertType conType'
-    fArgTypes <- mapM convertType argTypes
-    (argIdents, argBinders) <- mapAndUnzipM convertAnonymousArg
-      (map Just argTypes)
-    let
-      -- We need an induction hypothesis for every argument that has the same
-      -- type as the constructor but lifted into the free monad.
-      addHypotheses' :: [(Coq.Term, Coq.Qualid)] -> Coq.Term -> Coq.Term
-      addHypotheses' [] = id
-      addHypotheses' ((argType, argIdent) : args)
-        | argType == fConType = Coq.Arrow
-          (genericForFree conType pIdent argIdent)
-          . addHypotheses' args
-      addHypotheses' (_ : args) = addHypotheses' args
-      addHypotheses = addHypotheses' (zip fArgTypes argIdents)
-      -- Create induction case.
-      term = addHypotheses
-        (Coq.app (Coq.Qualid pIdent)
-         [Coq.app (Coq.Qualid conIdent) (map Coq.Qualid argIdents)])
-      indCase = if null argBinders
-        then term
-        else Coq.Forall (NonEmpty.fromList argBinders) term
-    indCaseIdent <- freshCoqQualid freshArgPrefix
-    indCaseBinder <- generateArgBinder indCaseIdent (Just indCase)
-    return (indCaseIdent, indCaseBinder)
 -- Type synonyms are not allowed in this function.
 convertDataDecl (IR.TypeSynDecl _ _ _ _)
-  = error "convertDataDecl: Type synonym not allowed."
-
--------------------------------------------------------------------------------
--- Instance Generation                                                       --
--------------------------------------------------------------------------------
--- | Builds instances for all supported typeclasses.
---   Currently, @Normalform@ and @ShareableArgs@ instances are generated.
---
---   Suppose we have a type
---   > data T α₁ … αₙ = C₁ τ₍₁,₁₎ … τ₍₁,ₘ₁₎ | … | Cₖ τ₍ₖ,₁₎ … τ₍ₖ,ₘₖ₎.
---   We wish to generate an instance of class @C@ providing the function
---   @f : T α₁ … αₙ -> τ@, where @τ@ is a type.
---   For example, for the @Normalform@ class, @f@ would be
---   > nf' : T α₁ … αₙ -> Free Shape Pos (T α₁ … αₙ).
---
---   The generated function has the following basic structure:
---
---   > f'T < class-specific binders > (x : T α₁ … αₙ) : B
---   >      := match x with
---   >         | C₁ fx₍₁,₁₎ … fx₍₁,ₘ₁₎ => < buildValue x [fx₍₁,₁₎, …, fx₍₁,ₘ₁₎ >
---   >         | …
---   >         | Cₖ fx₍ₖ,₁₎ … fx₍ₖ,ₘₖ₎ => < buildValue x [fx₍ₖ,₁₎, …, fxk₍ₖ,ₘₖ₎] >
---   >         end.
---
---   @buildValue x [fx₍ᵢ,₁₎, …, fx₍ᵢ,ₘᵢ₎]@ represents class-specific code that
---   actually constructs a value of type @τ@ when given @x@ and the
---   constructor's parameters as arguments.
---
---   For example, for a @Normalform@ instance of a type
---   @data List a = Nil | Cons a (List a)@,
---   the function would look as follows.
---
---   > nf'List_ {Shape : Type} {Pos : Shape -> Type}
---   >          {a b : Type} `{Normalform Shape Pos a b}
---   >          (x : List Shape Pos a)
---   >   : Free Shape Pos (List Identity.Shape Identity.Pos b)
---   >      := match x with
---   >         | nil => pure nil
---   >         | cons fx_0 fx_1 => nf fx_0 >>= fun nx_0 =>
---   >                             fx_1 >>= fun x_1 =>
---   >                             nf'List x_1 >>= fun nx_1 =>
---   >                             pure (cons (pure nx_0) (pure nx_1))
---   >         end.
---
---   Typically, @buildValue@ will use the class function @f@ on all components,
---   then reconstruct the value using the results of those function calls.
---   In the example above, we use @nf@ on @fx_0@ of type @a@. @nf fx_0@ means
---   the same as @fx_0 >>= fun x_0 => nf' x_0@.
---
---   Since we translate types in topological order and @C@ instances exist for
---   all previously translated types (and types from the Prelude), we can use
---   @f@ on most arguments.
---   For all type variables, we introduce class constraints into the type
---   signature of the function.
---   However, this is not possible for (indirectly) recursive arguments.
---
---   A directly recursive argument has the type @T τ₁ … τₙ@, where @τᵢ@ is a
---   type expressions (not necessarily type variables). We assume that @τᵢ'@
---   does not contain @T@ for any @i@, as this would constitute a non-positive
---   occurrence of @T@ and make @T@ invalid in Coq.
---   For these arguments, instead of the function @f@ we call @fT@ recursively.
---
---   An indirectly recursive argument is an argument of a type that is not @T@,
---   but contains @T@.
---   These arguments are problematic because we can neither use @f@ on them
---   (as that would generally require a @C@ instance of @T@) nor can we use
---   @fT@.
---
---   The problem is solved by introducing a local function @fT'@ for every type
---   @T'@ that contains @T@ that inlines the definition of a @T'@ instance of
---   @C@, and call this function for arguments of type @T'@.
---   These local functions are as polymorphic as possible to reduce the number
---   of local functions we need.
---
---   For example, if we want to generate an instance for the Haskell type
---
---   > data Forest a = AForest [Forest a]
---   >               | IntForest [Forest Int]
---   >               | BoolForest [Forest Bool]
---
---   only one local function is needed. In the case of @Normalform@, the local
---   function would look as follows.
---
---   > nf'ListForest_ {a : Type} `{Normalform Shape Pos a}
---   >   : List Shape Pos (Forest Shape Pos a)
---   >   -> Free Shape Pos (List Identity.Shape Identity.Pos
---   >      (Forest Identity.Shape Identity.Pos (@nType Shape Pos a _)))
---
---   To generate these local functions, for every type expression @τ₍ᵢ,ⱼ₎@ in the
---   constructors of @T@, we collect all types that contain the original type
---   @T@.
---   More specifically, a type expression @T' τ₁ … τₙ@ is collected if
---   @τᵢ = T τ₁' … τₙ'@ for some type expressions @τ₁, …, τₙ@, or if @τᵢ@
---   is collected for some @i@.
---   During this process, any type expression that does not contain @T@ is
---   replaced by a placeholder variable @_@.
---
---   We keep track of which types correspond to which function with a map.
---
---   The generated functions @fT₁, …, fTₙ@ for @n@ mutually recursive types
---   @T₁, … Tₙ@ are a set of @n@ @Fixpoint@ definitions linked with @with@.
---   Indirectly recursive types and local functions based on them are computed
---   for each type.
---   In this case, a type @T'@ is considered indirectly recursive if it
---   contains any of the types @T₁, …, Tₙ@.
---   Arguments of type @Tᵢ@ can be treated like directly recursive arguments.
-generateTypeclassInstances :: [IR.TypeDecl] -> Converter [Coq.Sentence]
-generateTypeclassInstances dataDecls = do
-  -- The types of the data declaration's constructors' arguments.
-  let argTypes = map (concatMap IR.conDeclFields . IR.dataDeclCons) dataDecls
-  -- The same types where all type synonyms are expanded.
-  argTypesExpanded <- mapM (mapM expandAllTypeSynonyms) argTypes
-  -- A list where all fully-applied type constructors that do not contain one of the types
-  -- for which we are defining instances and all type variables are replaced with
-  -- the same type variable (an underscore). The list is reversed so its entries are
-  -- in topological order.
-  let reducedTypes = map (nub . reverse . concatMap collectSubTypes)
-        argTypesExpanded
-  -- Like 'reducedTypes', but with all occurrences of the types for which we are defining
-  -- instances and all type variables removed from the list.
-  -- This leaves exactly the types with indirect recursion, with all non-recursive
-  -- components replaced by underscores.
-  let recTypeList = map
-        (filter (\t -> not (t `elem` declTypes || IR.isTypeVar t))) reducedTypes
-  -- Construct @Normalform@ instances.
-  nfInstances <- buildInstances recTypeList
-    (fromJust $ Coq.unpackQualid Coq.Base.nf')
-    (fromJust $ Coq.unpackQualid Coq.Base.normalform) nfBindersAndReturnType
-    buildNormalformValue
-  -- Construct @ShareableArgs@ instances.
-  shareableArgsInstances <- buildInstances recTypeList
-    (fromJust $ Coq.unpackQualid Coq.Base.shareArgs)
-    (fromJust $ Coq.unpackQualid Coq.Base.shareableArgs)
-    shareArgsBindersAndReturnType buildShareArgsValue
-  return (nfInstances ++ shareableArgsInstances)
- where
-  -- | The (mutually recursive) data types for which we are defining
-  --   instances, converted to types. All type variable are converted
-  --   to underscores.
-  declTypes :: [IR.Type]
-  declTypes = [IR.typeConApp NoSrcSpan (IR.typeDeclQName dataDecl)
-                (replicate (length (IR.typeDeclArgs dataDecl)) placeholderVar)
-              | dataDecl <- dataDecls
-              ]
-
-  -- The names of the type constructors of the data types for which
-  -- we are defining instances.
-  typeConNames :: [IR.TypeConName]
-  typeConNames = map IR.typeDeclQName dataDecls
-
-  -- | Constructs instances of a typeclass for a set of mutually recursive
-  --   types. The typeclass is specified by the arguments.
-  buildInstances
-    :: [[IR.Type]]
-    -- ^ For each data declaration, this list contains the occurrences of
-    -- indirect recursion in the constructors of that data declaration.
-    -> String -- ^ The name of the class function.
-    -> String -- ^ The name of the typeclass.
-    -> (IR.Type -- ^ The type for which the instance is being defined.
-        -> Coq.Qualid -- ^ The name of a variable of that type.
-        -> Converter ([Coq.Binder], Coq.Binder, Coq.Term, Coq.Term))
-    -> (TypeMap -- ^ A mapping from types to function names.
-        -> Coq.Qualid -- ^ The name of a constructor.
-        -> [(IR.Type, Coq.Qualid)]
-        -> Converter Coq.Term)
-    -> Converter [Coq.Sentence]
-  buildInstances recTypeList functionPrefix className getBindersAndReturnTypes
-    buildValue = do
-      -- This map defines the name of the top-level class function for each
-      -- of the mutually recursive types.
-      -- It must be defined outside of a local environment to prevent any
-      -- clashes of the function names with other names.
-      topLevelMap <- nameFunctionsAndInsert functionPrefix Map.empty declTypes
-      (fixBodies, instances) <- mapAndUnzipM
-        (uncurry (buildFixBodyAndInstance topLevelMap))
-        (zip declTypes recTypeList)
-      return
-        $ Coq.comment (className
-                       ++ " instance"
-                       ++ ['s' | length dataDecls > 1]
-                       ++ " for "
-                       ++ showPretty (map IR.typeDeclName dataDecls))
-        : Coq.FixpointSentence (Coq.Fixpoint (NonEmpty.fromList fixBodies) [])
-        : instances
-   where
-        -- Constructs the class function and class instance for a single type.
-    buildFixBodyAndInstance
-      :: TypeMap
-      -- ^ A map to map occurrences of the top-level types to recursive
-      --   function calls.
-      -> IR.Type -- ^ The type for which we are defining an instance.
-      -> [IR.Type] -- ^ The list of indirectly recursive types.
-      -> Converter (Coq.FixBody, Coq.Sentence)
-    buildFixBodyAndInstance topLevelMap t recTypes = do
-      -- Locally visible definitions are defined in a local environment.
-      (fixBody, typeLevelMap, binders, instanceRetType) <- localEnv $ do
-        -- This map names necessary local functions and maps indirectly
-        -- recursive types to the appropriate function names.
-        typeLevelMap
-          <- nameFunctionsAndInsert functionPrefix topLevelMap recTypes
-        -- Name the argument of type @t@ given to the class
-        -- function.
-        topLevelVar <- freshCoqQualid freshArgPrefix
-        -- Compute class-specific binders and return types.
-        (binders, varBinder, retType, instanceRetType)
-          <- getBindersAndReturnTypes t topLevelVar
-        -- Build the implementation of the class function.
-        fixBody <- makeFixBody typeLevelMap topLevelVar t
-          (binders ++ [varBinder]) retType recTypes
-        return (fixBody, typeLevelMap, binders, instanceRetType)
-      -- Build the class instance for the given type.
-      -- The instance must be defined outside of a local environment so
-      -- that the instance name does not clash with any other names.
-      instanceDefinition <- buildInstance typeLevelMap t binders instanceRetType
-      return (fixBody, instanceDefinition)
-
-    -- | Builds an instance for a specific type and typeclass.
-    buildInstance
-      :: TypeMap
-      -- ^ A mapping from (in)directly recursive types to function names.
-      -> IR.Type -- ^ The type for which we are defining an instance.
-      -> [Coq.Binder] -- ^ The binders for the type class instance.
-      -> Coq.Term -- ^ The type of the instance.
-      -> Converter Coq.Sentence
-    buildInstance m t binders retType = do
-      -- Define the class function as the function to which the current type
-      -- is mapped.
-      let instanceBody
-            = (Coq.bare functionPrefix, Coq.Qualid (fromJust (Map.lookup t m)))
-      instanceName <- Coq.bare <$> nameFunction className t
-      return
-        $ Coq.InstanceSentence
-        (Coq.InstanceDefinition instanceName (freeArgsBinders ++ binders)
-         retType [instanceBody] Nothing)
-
-    -- | Generates the implementation of the body of a class function for the
-    --   given type.
-    makeFixBody
-      :: TypeMap
-      -- ^ A mapping from (in)directly recursive types to function names.
-      -> Coq.Qualid -- ^ The name of the argument of type @t@.
-      -> IR.Type -- ^ The type for which we are defining an instance.
-      -> [Coq.Binder] -- ^ The binders for the class function.
-      -> Coq.Term -- ^ The return type of the class function.
-      -> [IR.Type] -- ^ The list of indirectly recursive types.
-      -> Converter Coq.FixBody
-    makeFixBody m varName t binders retType recTypes = do
-      rhs <- generateBody m varName t recTypes
-      return
-        $ Coq.FixBody (fromJust (Map.lookup t m))
-        (NonEmpty.fromList (freeArgsBinders ++ binders)) Nothing (Just retType)
-        rhs
-
-    -- | Creates the function body for a class function by creating local
-    --   functions for all indirectly recursive types.
-    generateBody
-      :: TypeMap
-      -- ^ A mapping from (in)directly recursive types to function names.
-      -> Coq.Qualid -- ^ The name of the argument of type @t@.
-      -> IR.Type -- ^ The type for which we are defining an instance.
-      -> [IR.Type] -- ^ The list of indirectly recursive types.
-      -> Converter Coq.Term
-
-    -- If there are no indirectly recursive types, match on the constructors of
-    -- the original type.
-    generateBody m varName t []
-      = matchConstructors m varName t
-    -- For each indirectly recursive type, create a local function as a
-    -- @let fix@ declaration and generate the definition of the class function
-    -- for that type.
-    -- This local declaration is wrapped around all remaining declarations and
-    -- is therefore visible when defining them.
-    generateBody m varName t (recType : recTypes) = do
-      inBody <- generateBody m varName t recTypes
-      var <- freshCoqQualid freshArgPrefix
-      -- Create the body of the local function by matching on the type's
-      -- constructors.
-      letBody <- matchConstructors m var recType
-      (binders, varBinder, retType, _) <- getBindersAndReturnTypes recType var
-      let Just localFuncName = Map.lookup recType m
-      return
-        $ Coq.Let localFuncName [] Nothing
-        (Coq.Fix (Coq.FixOne (Coq.FixBody localFuncName
-                              (NonEmpty.fromList (binders ++ [varBinder]))
-                              Nothing (Just retType) letBody))) inBody
-
-    -- | Matches on the constructors of a type.
-    matchConstructors :: TypeMap -> Coq.Qualid -> IR.Type -> Converter Coq.Term
-    matchConstructors m varName t = do
-      let Just conName = IR.getTypeConName t
-      entry <- lookupEntryOrFail NoSrcSpan IR.TypeScope conName
-      equations <- mapM (buildEquation m t) (entryConsNames entry)
-      return $ Coq.match (Coq.Qualid varName) equations
-
-    -- | Creates a match equation on a given data constructor with a
-    --   class-specific right-hand side.
-    buildEquation :: TypeMap -> IR.Type -> IR.ConName -> Converter Coq.Equation
-    buildEquation m t conName = do
-      conEntry <- lookupEntryOrFail NoSrcSpan IR.ValueScope conName
-      retType <- expandAllTypeSynonyms (entryReturnType conEntry)
-      -- Get the Coq name of the constructor.
-      let conIdent = entryIdent conEntry
-      -- Generate fresh variables for the constructor's parameters.
-      conArgIdents <- freshQualids (entryArity conEntry) ("f" ++ freshArgPrefix)
-      -- Replace all underscores with fresh variables before unification.
-      tFreshVars <- insertFreshVariables t
-      subst <- unifyOrFail NoSrcSpan tFreshVars retType
-      -- Find out the type of each constructor argument by unifying its return
-      -- type with the given type expression and applying the resulting
-      -- substitution to each constructor argument's type.
-      -- Then convert all irrelevant components to underscores again so the
-      -- type can be looked up in the type map.
-      expandedArgTypes <- mapM expandAllTypeSynonyms (entryArgTypes conEntry)
-      let modArgTypes = map (stripType . applySubst subst) expandedArgTypes
-      let lhs = Coq.ArgsPat conIdent (map Coq.QualidPat conArgIdents)
-      -- Build the right-hand side of the equation by applying the
-      -- class-specific function @buildValue@.
-      rhs <- buildValue m conIdent (zip modArgTypes conArgIdents)
-      return $ Coq.equation lhs rhs
-
-  -------------------------------------------------------------------------------
-  -- Functions to produce @Normalform@ instances                                 --
-  -------------------------------------------------------------------------------
-  -- | The binders and return types for the @Normalform@ class function and instance.
-  nfBindersAndReturnType
-    :: IR.Type
-    -- ^ The type @t@ for which we are defining an instance.
-    -> Coq.Qualid -- ^ The name of the argument of type @t@.
-    -> Converter
-    ( [Coq.Binder] -- Type variable binders and @Normalform@ constraints.
-    , Coq.Binder -- Binder for the argument of type @t@.
-    , Coq.Term -- Return type of @nf'@.
-    , Coq.Term -- Return type of the @Normalform@ instance.
-    )
-  nfBindersAndReturnType t varName = do
-    -- For each type variable in the type, generate two type variables.
-    -- One represents the type's variable itself, the other the result
-    -- type of the normalization.
-    -- The type is transformed to a Coq type twice, once with @Shape@ and
-    -- @Pos@ as arguments for the original type, once with @Identity.Shape@
-    -- and @Identity.Pos@ as arguments for the normalized result type.
-    (sourceType, sourceVars) <- toCoqType "a" shapeAndPos t
-    -- The return types of the type variables' @Normalform@ instances.
-    let nTypes = map (\v -> Coq.explicitApp Coq.Base.nType
-                      (shapeAndPos ++ Coq.Qualid v : [Coq.Underscore]))
-          sourceVars
-    targetType <- toCoqType' nTypes idShapeAndPos t
-    -- For each type variable ai, build a constraint
-    -- `{Normalform Shape Pos ai}.
-    let constraints = map Coq.Base.normalformBinder sourceVars
-    let varBinder = [typeVarBinder sourceVars | not (null sourceVars)]
-    let binders = varBinder ++ constraints
-    -- Create an explicit argument binder for the value to be normalized.
-    let topLevelVarBinder
-          = Coq.typedBinder' Coq.Ungeneralizable Coq.Explicit varName sourceType
-    let instanceRetType = Coq.app (Coq.Qualid Coq.Base.normalform)
-          (shapeAndPos ++ [sourceType])
-    let funcRetType = applyFree targetType
-    return (binders, topLevelVarBinder, funcRetType, instanceRetType)
-
-  -- | Builds a normalized @Free@ value for the given constructor
-  --   and constructor arguments.
-  buildNormalformValue
-    :: TypeMap
-    -- ^ A map to associate types with the appropriate functions to call.
-    -> Coq.Qualid -- ^ The data constructor used to build a value.
-    -> [(IR.Type, Coq.Qualid)]
-    -- ^ The types and names of the constructor's arguments.
-    -> Converter Coq.Term
-  buildNormalformValue nameMap consName = buildNormalformValue' []
-   where
-    -- | Like 'buildNormalformValue', but with an additional parameter to accumulate
-    --   bound variables.
-    buildNormalformValue'
-      :: [Coq.Qualid] -> [(IR.Type, Coq.Qualid)] -> Converter Coq.Term
-
-    -- If all components have been normalized, apply the constructor to
-    -- the normalized components.
-    buildNormalformValue' boundVars [] = do
-      args <- mapM (generatePure . Coq.Qualid) (reverse boundVars)
-      generatePure (Coq.app (Coq.Qualid consName) args)
-    -- For each component, apply the appropriate function, bind the
-    -- result and do the remaining computation.
-    buildNormalformValue' boundVars ((t, varName) : consVars)
-      = case Map.lookup t nameMap of
-        -- For recursive or indirectly recursive calls, the type map
-        -- returns the name of the appropriate function to call.
-        Just funcName -> do
-          -- Because the functions work on bare values, the component
-          -- must be bound (to a fresh variable).
-          x <- freshCoqQualid freshArgPrefix
-          -- The result of the normalization will also be bound to a fresh variable.
-          nx <- freshCoqQualid ("n" ++ freshArgPrefix)
-          -- Do the rest of the computation with the added bound result.
-          rhs <- buildNormalformValue' (nx : boundVars) consVars
-          -- Construct the actual bindings and return the result.
-          let c = Coq.fun [nx] [Nothing] rhs
-          let c' = applyBind (Coq.app (Coq.Qualid funcName) [Coq.Qualid x]) c
-          return $ applyBind (Coq.Qualid varName) (Coq.fun [x] [Nothing] c')
-        -- If there is no entry in the type map, we can assume that an instance
-        -- already exists. Therefore, we apply @nf@ to the component to receive
-        -- a normalized value.
-        Nothing       -> do
-          nx <- freshCoqQualid ("n" ++ freshArgPrefix)
-          rhs <- buildNormalformValue' (nx : boundVars) consVars
-          let c = Coq.fun [nx] [Nothing] rhs
-          return
-            $ applyBind (Coq.app (Coq.Qualid Coq.Base.nf) [Coq.Qualid varName])
-            c
-
-  -------------------------------------------------------------------------------
-  -- Functions to produce @ShareableArgs@ instances                              --
-  -------------------------------------------------------------------------------
-  -- | The binders and return types for the @ShareableArgs@ class function and instance.
-  shareArgsBindersAndReturnType
-    :: IR.Type
-    -- ^ The type @t@ for which we are defining an instance.
-    -> Coq.Qualid -- ^ The name of the argument of type @t@.
-    -> Converter
-    ( [Coq.Binder] -- Type variable binders and @ShareableArgs@ constraints.
-    , Coq.Binder -- Binder for the argument of type @t@.
-    , Coq.Term -- Return type of @shareArgs@.
-    , Coq.Term -- Return type of the @ShareableArgs@ instance.
-    )
-  shareArgsBindersAndReturnType t varName = do
-    (coqType, vars) <- toCoqType "a" shapeAndPos t
-    let constraints
-          = Coq.Base.injectableBinder : map Coq.Base.shareableArgsBinder vars
-    let varBinder = [typeVarBinder vars | not (null vars)]
-    let binders = varBinder ++ constraints
-    let topLevelVarBinder
-          = Coq.typedBinder' Coq.Ungeneralizable Coq.Explicit varName coqType
-    let instanceRetType = Coq.app (Coq.Qualid Coq.Base.shareableArgs)
-          (shapeAndPos ++ [coqType])
-    let funcRetType = applyFree coqType
-    return (binders, topLevelVarBinder, funcRetType, instanceRetType)
-
-  -- | Shares all arguments of the given constructor and reconstructs the
-  --   value with the shared components.
-  buildShareArgsValue
-    :: TypeMap
-    -- ^ A map to associate types with the appropriate functions to call.
-    -> Coq.Qualid -- ^ The data constructor used to build a value.
-    -> [(IR.Type, Coq.Qualid)]
-    -- ^ The types and names of the constructor's arguments.
-    -> Converter Coq.Term
-  buildShareArgsValue nameMap consName = buildShareArgsValue' []
-   where
-    buildShareArgsValue'
-      :: [Coq.Qualid] -> [(IR.Type, Coq.Qualid)] -> Converter Coq.Term
-    buildShareArgsValue' vals [] = generatePure
-      (Coq.app (Coq.Qualid consName) (map Coq.Qualid (reverse vals)))
-    buildShareArgsValue' vals ((t, varName) : consVars) = do
-      sx <- freshCoqQualid ("s" ++ freshArgPrefix)
-      rhs <- buildShareArgsValue' (sx : vals) consVars
-      case Map.lookup t nameMap of
-        Just funcName -> do
-          return
-            $ applyBind
-            (Coq.app (Coq.Qualid Coq.Base.cbneed)
-             (shapeAndPos ++ [Coq.Qualid funcName, Coq.Qualid varName]))
-            (Coq.fun [sx] [Nothing] rhs)
-        Nothing       -> do
-          return
-            $ applyBind
-            (Coq.app (Coq.Qualid Coq.Base.cbneed)
-             (shapeAndPos
-              ++ [Coq.Qualid (Coq.Base.shareArgs), Coq.Qualid varName]))
-            (Coq.fun [sx] [Nothing] rhs)
-
-  -------------------------------------------------------------------------------
-  -- Helper functions                                                          --
-  -------------------------------------------------------------------------------
-  -- | Creates an entry with a unique name for each of the given types and
-  --   inserts them into the given map.
-  nameFunctionsAndInsert :: String -> TypeMap -> [IR.Type] -> Converter TypeMap
-  nameFunctionsAndInsert prefix = foldM (nameFunctionAndInsert prefix)
-
-  -- | Like 'nameFunctionsAndInsert', but for a single type.
-  nameFunctionAndInsert :: String -> TypeMap -> IR.Type -> Converter TypeMap
-  nameFunctionAndInsert prefix m t = do
-    name <- nameFunction prefix t
-    return (Map.insert t (Coq.bare name) m)
-
-  -- | Names a function based on a type expression while avoiding name clashes
-  --   with other identifiers.
-  nameFunction :: String -> IR.Type -> Converter String
-  nameFunction prefix t = do
-    prettyType <- showPrettyType t
-    freshCoqIdent (prefix ++ prettyType)
-
-  -- | A type variable that represents irrelevant parts of a type expression.
-  --   Represented by an underscore.
-  placeholderVar :: IR.Type
-  placeholderVar = IR.TypeVar NoSrcSpan "_"
-
-  -- | Collects all fully-applied type constructors of arity at least 1
-  --   (including their arguments) that occur in the given type. All arguments
-  --   that do not contain occurrences of the types for which we are defining
-  --   an instance are replaced by the type variable @_@.
-  --   The resulting list contains (in reverse topological order) exactly all
-  --   types for which we must define a separate function in the instance
-  --   definition, where all occurrences of @_@ represent the polymorphic
-  --   components of the function.
-  collectSubTypes :: IR.Type -> [IR.Type]
-  collectSubTypes = collectFullyAppliedTypes True
-   where
-    -- | Like 'collectSubTypes', but with an additional flag to denote whether
-    --   @t@ is a full application of a type constructor, e.g. @Pair Int Bool@,
-    --   or a partial application, e.g. @Pair Int@.
-    --   Only full applications are collected.
-    collectFullyAppliedTypes :: Bool -> IR.Type -> [IR.Type]
-    collectFullyAppliedTypes fullApplication t@(IR.TypeApp _ l r)
-      -- The left-hand side of a type application is the partial
-      -- application of a type constructor.
-      -- The right-hand side is a fully-applied type constructor,
-      -- a variable or a function type.
-       = let remainingTypes = collectFullyAppliedTypes False l
-               ++ collectFullyAppliedTypes True r
-         in if fullApplication
-              then stripType t : remainingTypes
-              else remainingTypes
-    -- Type variables, function types and type constructors with arity 0 are not
-    -- collected.
-    collectFullyAppliedTypes _ _ = []
-
-  -- | Returns the same type with all type expressions that do not contain one
-  --   of the type constructors for which we are defining instances replaced
-  --   with the type variable @_@.
-  stripType :: IR.Type -> IR.Type
-  stripType t = stripType' t False
-   where
-    -- | Like 'stripType', but with an additional flag to denote whether an
-    --   occurrence of a relevant type was found in an argument of a type
-    --   application.
-    --   This is necessary so that, for example, @Pair Bool t@ is not
-    --   transformed to @_ t@, but to @Pair _ t@.
-    stripType' :: IR.Type -> Bool -> IR.Type
-    stripType' (IR.TypeCon _ conName) flag
-      | flag || conName `elem` typeConNames = IR.TypeCon NoSrcSpan conName
-      | otherwise = placeholderVar
-    -- For a type application, check if a relevant type occurs in its
-    -- right-hand side.
-    stripType' (IR.TypeApp _ l r) flag = case stripType' r False of
-      -- If not, check if a relevant type occurs in its left-hand side,
-      -- otherwise replace the whole expression with an underscore.
-      r'@(IR.TypeVar _ _) -> case stripType' l flag of
-        IR.TypeVar _ _ -> placeholderVar
-        l'             -> IR.TypeApp NoSrcSpan l' r'
-      -- If a relevant type does occur in the right-hand side,
-      -- the type application must be preserved, so only its arguments are
-      -- stripped.
-      r'                  -> IR.TypeApp NoSrcSpan (stripType' l True) r'
-    -- Type variables and function types are not relevant and are replaced by @_@.
-    stripType' _ _ = placeholderVar
-
-  -- | Like @showPretty@, but uses the Coq identifiers of the type and its components.
-  showPrettyType :: IR.Type -> Converter String
-
-  -- For a type variable, show its name.
-  showPrettyType (IR.TypeVar _ varName) = return (showPretty varName)
-  -- For a type constructor, return its Coq identifier as a string.
-  showPrettyType (IR.TypeCon _ conName) = fromJust . (>>= Coq.unpackQualid)
-    <$> inEnv (lookupIdent IR.TypeScope conName)
-  -- For a type application, convert both sides and concatenate them.
-  showPrettyType (IR.TypeApp _ l r)     = do
-    lPretty <- showPrettyType l
-    rPretty <- showPrettyType r
-    return (lPretty ++ rPretty)
-  -- Function types should have been converted into variables.
-  showPrettyType (IR.FuncType _ _ _)
-    = error "Function types should have been eliminated."
-
-  -- | Replaces all variables in a type with fresh variables.
-  insertFreshVariables :: IR.Type -> Converter IR.Type
-  insertFreshVariables (IR.TypeVar srcSpan _) = do
-    freshVar <- freshHaskellIdent freshArgPrefix
-    return (IR.TypeVar srcSpan freshVar)
-  insertFreshVariables (IR.TypeApp srcSpan l r) = do
-    lFresh <- insertFreshVariables l
-    rFresh <- insertFreshVariables r
-    return (IR.TypeApp srcSpan lFresh rFresh)
-  -- Type constructors and function types are returned as-is.
-  insertFreshVariables t = return t
-
-  -- | Binders for (implicit) Shape and Pos arguments.
-  --
-  --   > freeArgsBinders = [ {Shape : Type}, {Pos : Shape -> Type} ]
-  freeArgsBinders :: [Coq.Binder]
-  freeArgsBinders = genericArgDecls Coq.Implicit
-
-  -- | Shortcut for the construction of an implicit binder for type variables.
-  --
-  --   > typeVarBinder [α₁, …, an] = {α₁ …αₙ : Type}
-  typeVarBinder :: [Coq.Qualid] -> Coq.Binder
-  typeVarBinder typeVars
-    = Coq.typedBinder Coq.Ungeneralizable Coq.Implicit typeVars Coq.sortType
-
-  -- | Shortcut for the application of @>>=@.
-  applyBind :: Coq.Term -> Coq.Term -> Coq.Term
-  applyBind mx f = Coq.app (Coq.Qualid Coq.Base.freeBind) [mx, f]
-
-  -- | Given an @A@, returns @Free Shape Pos A@.
-  applyFree :: Coq.Term -> Coq.Term
-  applyFree a = genericApply Coq.Base.free [] [] [a]
-
-  -- | @Shape@ and @Pos@ arguments as Coq terms.
-  shapeAndPos :: [Coq.Term]
-  shapeAndPos = [Coq.Qualid Coq.Base.shape, Coq.Qualid Coq.Base.pos]
-
-  -- | The shape and position function arguments for the identity monad
-  --   as a Coq term.
-  idShapeAndPos :: [Coq.Term]
-  idShapeAndPos = map Coq.Qualid
-    [ Coq.Qualified (Coq.ident "Identity") Coq.Base.shapeIdent
-    , Coq.Qualified (Coq.ident "Identity") Coq.Base.posIdent
-    ]
-
-  -- | Converts a type into a Coq type (a term) with the specified
-  --   additional arguments (for example @Shape@ and @Pos@) and fresh Coq
-  --   identifiers for all underscores.
-  --   Returns a pair of the result term and a list of the fresh variables.
-  toCoqType
-    :: String -- ^ The prefix of the fresh variables.
-    -> [Coq.Term] -- ^ A list of additional arguments, e.g. Shape and Pos.
-    -> IR.Type -- ^ The type to convert.
-    -> Converter (Coq.Term, [Coq.Qualid])
-
-  -- A type variable is translated into a fresh type variable.
-  toCoqType varPrefix _ (IR.TypeVar _ _)           = do
-    x <- freshCoqQualid varPrefix
-    return (Coq.Qualid x, [x])
-  -- A type constructor is applied to the given arguments.
-  toCoqType _ extraArgs (IR.TypeCon _ conName)     = do
-    entry <- lookupEntryOrFail NoSrcSpan IR.TypeScope conName
-    return (Coq.app (Coq.Qualid (entryIdent entry)) extraArgs, [])
-  -- For a type application, both arguments are translated recursively
-  -- and the collected variables are combined.
-  toCoqType varPrefix extraArgs (IR.TypeApp _ l r) = do
-    (l', varsl) <- toCoqType varPrefix extraArgs l
-    (r', varsr) <- toCoqType varPrefix extraArgs r
-    return (Coq.app l' [r'], varsl ++ varsr)
-  -- Function types were removed by 'stripType'.
-  toCoqType _ _ (IR.FuncType _ _ _)
-    = error "Function types should have been eliminated."
-
-  -- Like 'toCoqType', but inserts terms from a list into the type instead of fresh
-  -- type variables
-  toCoqType' :: [Coq.Term] -> [Coq.Term] -> IR.Type -> Converter Coq.Term
-  toCoqType' varArgs constArgs t = fst <$> toCoqType'' varArgs t
-   where
-    toCoqType'' :: [Coq.Term] -> IR.Type -> Converter (Coq.Term, [Coq.Term])
-    toCoqType'' (x : xs) (IR.TypeVar _ _) = return (x, xs)
-    toCoqType'' xs (IR.TypeCon _ conName) = do
-      entry <- lookupEntryOrFail NoSrcSpan IR.TypeScope conName
-      return (Coq.app (Coq.Qualid (entryIdent entry)) constArgs, xs)
-    toCoqType'' xs (IR.TypeApp _ l r) = do
-      (l', xs') <- toCoqType'' xs l
-      (r', xs'') <- toCoqType'' xs' r
-      return (Coq.app l' [r'], xs'')
-    toCoqType'' _ (IR.FuncType _ _ _)
-      = error "Function types should have been eliminated."
-    toCoqType'' [] _ = error "Not enough arguments!"
-
-  -- | Produces @n@ new Coq identifiers (Qualids) with the same prefix.
-  freshQualids :: Int -> String -> Converter [Coq.Qualid]
-  freshQualids n prefix = replicateM n (freshCoqQualid prefix)
-=======
--- Type synonyms are not allowed in this function.
-convertDataDecl (IR.TypeSynDecl _ _ _ _)
-  = error "convertDataDecl: Type synonym not allowed."
->>>>>>> 1a21bd1d
+  = error "convertDataDecl: Type synonym not allowed."