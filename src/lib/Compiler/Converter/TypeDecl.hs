-- | This module contains functions for converting type synonym and data type
--   declarations and their constructors.

module Compiler.Converter.TypeDecl where

import           Control.Monad                  ( mapAndUnzipM )
import           Control.Monad.Extra            ( concatMapM )
import           Data.List                      ( partition )
import qualified Data.List.NonEmpty            as NonEmpty
import           Data.Maybe                     ( catMaybes )

import           Compiler.Analysis.DependencyAnalysis
import           Compiler.Converter.Arg
import           Compiler.Converter.Free
import           Compiler.Converter.Type
import qualified Compiler.Coq.AST              as G
import qualified Compiler.Coq.Base             as CoqBase
import           Compiler.Environment
import           Compiler.Environment.Entry
import           Compiler.Environment.Renamer
import           Compiler.Environment.Scope
import qualified Compiler.Haskell.AST          as HS
import           Compiler.Haskell.Inliner
import           Compiler.Monad.Converter
<<<<<<< HEAD
=======
import           Compiler.Monad.Instance.Fail   ( )
>>>>>>> c9f4a48f
import           Compiler.Monad.Reporter

-------------------------------------------------------------------------------
-- Strongly connected components                                             --
-------------------------------------------------------------------------------

-- | Converts a strongly connected component of the type dependency graph.
convertTypeComponent
  :: DependencyComponent HS.TypeDecl -> Converter [G.Sentence]
convertTypeComponent (NonRecursive decl)
  | isTypeSynDecl decl = convertTypeSynDecl decl
  | otherwise          = convertDataDecls [decl]
convertTypeComponent (Recursive decls) = do
  let (typeSynDecls, dataDecls) = partition isTypeSynDecl decls
  sortedTypeSynDecls <- sortTypeSynDecls typeSynDecls
  expandedDataDecls  <- localEnv $ do
    putEnv emptyEnv
    mapM_ defineTypeDecl sortedTypeSynDecls
    mapM expandAllTypeSynonymsInDecl dataDecls
  dataDecls'    <- convertDataDecls expandedDataDecls
  typeSynDecls' <- concatMapM convertTypeSynDecl sortedTypeSynDecls
  return (dataDecls' ++ typeSynDecls')

-- | Sorts type synonym declarations topologically.
--
--   After filtering type synonym declaratios from the a strongly connected
--   component, they are not mutually dependen on each other anymore (expect
--   if they form a cycle). However, type synonyms may still depend on other
--   type synonyms from the same strongly connected component. Therefore we
--   have to sort the declarations in reverse topological order.
sortTypeSynDecls :: [HS.TypeDecl] -> Converter [HS.TypeDecl]
sortTypeSynDecls typeDecls = do
  modName <- inEnv $ envModName
  mapM fromNonRecursive (groupTypeDecls modName typeDecls)

-- | Extracts the single type synonym declaration from a strongly connected
--   component of the type dependency graph.
--
--   Reports a fatal error if the component contains mutually recursive
--   declarations (i.e. type synonyms form a cycle).
fromNonRecursive :: DependencyComponent HS.TypeDecl -> Converter HS.TypeDecl
fromNonRecursive (NonRecursive decl) = return decl
fromNonRecursive (Recursive decls) =
  reportFatal
    $  Message (HS.getSrcSpan (head decls)) Error
    $  "Type synonym declarations form a cycle: "
    ++ HS.prettyDeclIdents decls

-------------------------------------------------------------------------------
-- Type declarations                                                         --
-------------------------------------------------------------------------------

-- | Inserts the given data type (including its constructors) or type synonym
--   declaration into the current environment.
defineTypeDecl :: HS.TypeDecl -> Converter ()
defineTypeDecl (HS.TypeSynDecl srcSpan declIdent typeVarDecls typeExpr) = do
  _ <- renameAndAddEntry TypeSynEntry
    { entrySrcSpan  = srcSpan
    , entryArity    = length typeVarDecls
    , entryTypeArgs = map HS.fromDeclIdent typeVarDecls
    , entryTypeSyn  = typeExpr
    , entryName     = HS.UnQual (HS.Ident (HS.fromDeclIdent declIdent))
    , entryIdent    = undefined -- filled by renamer
    }
  return ()
defineTypeDecl (HS.DataDecl srcSpan declIdent typeVarDecls conDecls) = do
  _ <- renameAndAddEntry DataEntry
    { entrySrcSpan = srcSpan
    , entryArity   = length typeVarDecls
    , entryName    = HS.UnQual (HS.Ident ident)
    , entryIdent   = undefined -- filled by renamer
    }
  mapM_ defineConDecl conDecls
 where
  -- | The name of the data type.
  ident :: String
  ident = HS.fromDeclIdent declIdent

  -- | The type produced by all constructors of the data type.
  returnType :: HS.Type
  returnType = HS.typeConApp
    srcSpan
    (HS.UnQual (HS.Ident ident))
    (map (HS.TypeVar srcSpan . HS.fromDeclIdent) typeVarDecls)

  -- | Inserts the given data constructor declaration and its smart constructor
  --   into the current environment.
  defineConDecl :: HS.ConDecl -> Converter ()
  defineConDecl (HS.ConDecl _ (HS.DeclIdent conSrcSpan conIdent) argTypes) = do
    _ <- renameAndAddEntry ConEntry
      { entrySrcSpan    = conSrcSpan
      , entryArity      = length argTypes
      , entryTypeArgs   = map HS.fromDeclIdent typeVarDecls
      , entryArgTypes   = map Just argTypes
      , entryReturnType = Just returnType
      , entryName       = HS.UnQual (HS.Ident conIdent)
      , entryIdent      = undefined -- filled by renamer
      , entrySmartIdent = undefined -- filled by renamer
      }
    return ()

-------------------------------------------------------------------------------
-- Type synonym declarations                                                 --
-------------------------------------------------------------------------------

-- | Tests whether the given declaration is a type synonym declaration.
isTypeSynDecl :: HS.TypeDecl -> Bool
isTypeSynDecl (HS.TypeSynDecl _ _ _ _) = True
isTypeSynDecl (HS.DataDecl    _ _ _ _) = False

-- | Converts a Haskell type synonym declaration to Coq.
convertTypeSynDecl :: HS.TypeDecl -> Converter [G.Sentence]
convertTypeSynDecl decl@(HS.TypeSynDecl _ declIdent typeVarDecls typeExpr) = do
  defineTypeDecl decl
  localEnv $ do
    let ident = HS.fromDeclIdent declIdent
        name  = HS.UnQual (HS.Ident ident)
    Just qualid   <- inEnv $ lookupIdent TypeScope name
    typeVarDecls' <- convertTypeVarDecls G.Explicit typeVarDecls
    typeExpr'     <- convertType' typeExpr
    return
      [ G.definitionSentence qualid
                             (genericArgDecls G.Explicit ++ typeVarDecls')
                             (Just G.sortType)
                             typeExpr'
      ]

-- Data type declarations are not allowed in this function.
convertTypeSynDecl (HS.DataDecl _ _ _ _) =
  error "convertTypeSynDecl: Data type declaration not allowed."

-------------------------------------------------------------------------------
-- Data type declarations                                                    --
-------------------------------------------------------------------------------

-- | Converts multiple (mutually recursive) Haskell data type declaration
--   declarations.
--
--   Before the declarations are actually translated, their identifiers are
--   inserted into the current environement. Otherwise the data types would
--   not be able to depend on each other. The identifiers for the constructors
--   are inserted into the current environmen as well. This makes the
--   constructors more likely to keep their original name if there is a type
--   variable with the same (lowercase) name.
--
--   After the @Inductive@ sentences for the data type declarations there
--   is one @Arguments@ sentence and one smart constructor declaration for
--   each constructor declaration of the given data types.
convertDataDecls :: [HS.TypeDecl] -> Converter [G.Sentence]
convertDataDecls dataDecls = do
  mapM_ defineTypeDecl dataDecls
  (indBodies, extraSentences) <- mapAndUnzipM convertDataDecl dataDecls
  return
    ( G.comment ("Data type declarations for " ++ HS.prettyDeclIdents dataDecls)
    : G.InductiveSentence (G.Inductive (NonEmpty.fromList indBodies) [])
    : concat extraSentences
    )

-- | Converts a Haskell data type declaration to the body of a Coq @Inductive@
--   sentence, the @Arguments@ sentences for it's constructors and the smart
--   constructor declarations.
--
--   This function assumes, that the identifiers for the declared data type
--   and it's (smart) constructors are defined already (see 'defineTypeDecl').
--   Type variables declared by the data type or the smart constructors are
--   not visible outside of this function.
convertDataDecl :: HS.TypeDecl -> Converter (G.IndBody, [G.Sentence])
convertDataDecl (HS.DataDecl _ (HS.DeclIdent _ ident) typeVarDecls conDecls) =
  do
    (body, argumentsSentences) <- generateBodyAndArguments
    smartConDecls              <- mapM generateSmartConDecl conDecls
    return
      ( body
      , G.comment ("Arguments sentences for " ++ ident)
      :  argumentsSentences
      ++ G.comment ("Smart constructors for " ++ ident)
      :  smartConDecls
      )
 where
  -- | Generates the body of the @Inductive@ sentence and the @Arguments@
  --   sentences for the constructors but not the smart the smart constructors
  --   of the data type.
  --
  --   Type variables declared by the data type declaration are visible to the
  --   constructor declarations and @Arguments@ sentences created by this
  --   function, but not outside this function. This allows the smart
  --   constructors to reuse the identifiers for their type arguments (see
  --   'generateSmartConDecl').
  generateBodyAndArguments :: Converter (G.IndBody, [G.Sentence])
  generateBodyAndArguments = localEnv $ do
    Just qualid <- inEnv $ lookupIdent TypeScope (HS.UnQual (HS.Ident ident))
    typeVarDecls'      <- convertTypeVarDecls G.Explicit typeVarDecls
    conDecls'          <- mapM convertConDecl conDecls
    argumentsSentences <- mapM generateArgumentsSentence conDecls
    return
      ( G.IndBody qualid
                  (genericArgDecls G.Explicit ++ typeVarDecls')
                  G.sortType
                  conDecls'
      , argumentsSentences
      )

  -- | Converts a constructor of the data type.
  convertConDecl :: HS.ConDecl -> Converter (G.Qualid, [G.Binder], Maybe G.Term)
  convertConDecl (HS.ConDecl _ (HS.DeclIdent _ conIdent) args) = do
    let conName = HS.UnQual (HS.Ident conIdent)
    Just conQualid  <- inEnv $ lookupIdent ValueScope conName
    Just returnType <- inEnv $ lookupReturnType ValueScope conName
    args'           <- mapM convertType args
    returnType'     <- convertType' returnType
    return (conQualid, [], Just (args' `G.arrows` returnType'))

  -- | Generates the @Arguments@ sentence for the given constructor declaration.
  generateArgumentsSentence :: HS.ConDecl -> Converter G.Sentence
  generateArgumentsSentence (HS.ConDecl _ (HS.DeclIdent _ conIdent) _) = do
    Just qualid <- inEnv
      $ lookupIdent ValueScope (HS.UnQual (HS.Ident conIdent))
    let typeVarIdents =
          map (HS.UnQual . HS.Ident . HS.fromDeclIdent) typeVarDecls
    typeVarQualids <- mapM (inEnv . lookupIdent TypeScope) typeVarIdents
    return
      (G.ArgumentsSentence
        (G.Arguments
          Nothing
          qualid
          [ G.ArgumentSpec G.ArgMaximal (G.Ident typeVarQualid) Nothing
          | typeVarQualid <- map fst CoqBase.freeArgs
            ++ catMaybes typeVarQualids
          ]
        )
      )

  -- | Generates the smart constructor declaration for the given constructor
  --   declaration.
  generateSmartConDecl :: HS.ConDecl -> Converter G.Sentence
  generateSmartConDecl (HS.ConDecl _ declIdent argTypes) = localEnv $ do
    let conName = HS.UnQual (HS.Ident (HS.fromDeclIdent declIdent))
    Just qualid             <- inEnv $ lookupIdent ValueScope conName
    Just smartQualid        <- inEnv $ lookupSmartIdent conName
    Just returnType         <- inEnv $ lookupReturnType ValueScope conName
    typeVarDecls'           <- convertTypeVarDecls G.Implicit typeVarDecls
    (argIdents', argDecls') <- mapAndUnzipM convertAnonymousArg
                                            (map Just argTypes)
    returnType' <- convertType returnType
    rhs <- generatePure (G.app (G.Qualid qualid) (map G.Qualid argIdents'))
    return
      (G.definitionSentence
        smartQualid
        (genericArgDecls G.Explicit ++ typeVarDecls' ++ argDecls')
        (Just returnType')
        rhs
      )

-- Type synonyms are not allowed in this function.
convertDataDecl (HS.TypeSynDecl _ _ _ _) =
  error "convertDataDecl: Type synonym not allowed."<|MERGE_RESOLUTION|>--- conflicted
+++ resolved
@@ -22,10 +22,6 @@
 import qualified Compiler.Haskell.AST          as HS
 import           Compiler.Haskell.Inliner
 import           Compiler.Monad.Converter
-<<<<<<< HEAD
-=======
-import           Compiler.Monad.Instance.Fail   ( )
->>>>>>> c9f4a48f
 import           Compiler.Monad.Reporter
 
 -------------------------------------------------------------------------------
