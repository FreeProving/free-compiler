--- conflicted
+++ resolved
@@ -252,30 +252,17 @@
       agdaName      <- obj .: "agda-name"
       agdaSmartName <- obj .: "agda-smart-name"
       let (argTypes, returnType) = IR.splitFuncType haskellType arity
-<<<<<<< HEAD
-      return ConEntry
-        { entrySrcSpan        = NoSrcSpan
-        , entryArity          = arity
-        , entryTypeArgs = mapMaybe IR.identFromQName (freeTypeVars returnType)
-        , entryArgTypes       = map Just argTypes
-        , entryReturnType     = Just returnType
-        , entryIdent          = coqName
-        , entrySmartIdent     = coqSmartName
-        , entryAgdaIdent      = agdaName
-        , entryAgdaSmartIdent = agdaSmartName
-        , entryName           = haskellName
-        }
-=======
-      return ConEntry { entrySrcSpan    = NoSrcSpan
-                      , entryArity      = arity
-                      , entryTypeArgs   = freeTypeVars returnType
-                      , entryArgTypes   = map Just argTypes
-                      , entryReturnType = Just returnType
-                      , entryIdent      = coqName
-                      , entrySmartIdent = coqSmartName
-                      , entryName       = haskellName
+      return ConEntry { entrySrcSpan        = NoSrcSpan
+                      , entryArity          = arity
+                      , entryTypeArgs       = freeTypeVars returnType
+                      , entryArgTypes       = map Just argTypes
+                      , entryReturnType     = Just returnType
+                      , entryIdent          = coqName
+                      , entrySmartIdent     = coqSmartName
+                      , entryAgdaIdent      = agdaName
+                      , entryAgdaSmartIdent = agdaSmartName
+                      , entryName           = haskellName
                       }
->>>>>>> d350bdc3
 
     parseConfigFunc :: Aeson.Value -> Aeson.Parser EnvEntry
     parseConfigFunc = Aeson.withObject "Function" $ \obj -> do
