--- conflicted
+++ resolved
@@ -31,12 +31,8 @@
 import qualified FreeC.Backend.Coq.Syntax         as Coq
 import           FreeC.Environment
 import           FreeC.Environment.Entry
-import           FreeC.Environment.Fresh
-<<<<<<< HEAD
+import           FreeC.Environment.Fresh   ( freshArgPrefix, freshCoqIdent, freshCoqQualid, freshHaskellIdent )
 import           FreeC.Environment.LookupOrFail
-=======
-  ( freshArgPrefix, freshCoqIdent, freshCoqQualid )
->>>>>>> ac2298bb
 import           FreeC.Environment.Renamer        ( renameAndDefineTypeVar )
 import           FreeC.IR.DependencyGraph
 import           FreeC.IR.SrcSpan                 ( SrcSpan(NoSrcSpan) )
@@ -364,7 +360,7 @@
     fArgTypes <- mapM convertType argTypes
     (argIdents, argBinders) <- mapAndUnzipM convertAnonymousArg
       (map Just argTypes)
-    let 
+    let
       -- We need an induction hypothesis for every argument that has the same
       -- type as the constructor but lifted into the free monad.
       addHypotheses' :: [(Coq.Term, Coq.Qualid)] -> Coq.Term -> Coq.Term
@@ -572,7 +568,7 @@
           <- nameFunctionsAndInsert functionPrefix topLevelMap recTypes
         -- Name the argument of type @t@ given to the class
         -- function.
-        topLevelVar <- Coq.bare <$> freshCoqIdent freshArgPrefix
+        topLevelVar <- freshCoqQualid freshArgPrefix
         -- Compute class-specific binders and return types.
         (binders, varBinder, retType, instanceRetType)
           <- getBindersAndReturnTypes t topLevelVar
@@ -638,7 +634,7 @@
     -- is therefore visible when defining them.
     generateBody m varName t (recType : recTypes) = do
       inBody <- generateBody m varName t recTypes
-      var <- Coq.bare <$> freshCoqIdent freshArgPrefix
+      var <- freshCoqQualid freshArgPrefix
       -- Create the body of the local function by matching on the type's
       -- constructors.
       letBody <- matchConstructors m var recType
@@ -762,9 +758,9 @@
         Just funcName -> do
           -- Because the functions work on bare values, the component
           -- must be bound (to a fresh variable).
-          x <- Coq.bare <$> freshCoqIdent freshArgPrefix
+          x <- freshCoqQualid freshArgPrefix
           -- The result of the normalization will also be bound to a fresh variable.
-          nx <- Coq.bare <$> freshCoqIdent ("n" ++ freshArgPrefix)
+          nx <- freshCoqQualid ("n" ++ freshArgPrefix)
           -- Do the rest of the computation with the added bound result.
           rhs <- buildNormalformValue' (nx : boundVars) consVars
           -- Construct the actual bindings and return the result.
@@ -775,7 +771,7 @@
         -- already exists. Therefore, we apply @nf@ to the component to receive
         -- a normalized value.
         Nothing       -> do
-          nx <- Coq.bare <$> freshCoqIdent ("n" ++ freshArgPrefix)
+          nx <- freshCoqQualid ("n" ++ freshArgPrefix)
           rhs <- buildNormalformValue' (nx : boundVars) consVars
           let c = Coq.fun [nx] [Nothing] rhs
           return
@@ -952,7 +948,7 @@
 
   -- A type variable is translated into a fresh type variable.
   toCoqType varPrefix _ (IR.TypeVar _ _)           = do
-    x <- Coq.bare <$> freshCoqIdent varPrefix
+    x <- freshCoqQualid varPrefix
     return (Coq.Qualid x, [x])
   -- A type constructor is applied to the given arguments.
   toCoqType _ extraArgs (IR.TypeCon _ conName)     = do
@@ -970,4 +966,4 @@
 
   -- | Produces @n@ new Coq identifiers (Qualids) with the same prefix.
   freshQualids :: Int -> String -> Converter [Coq.Qualid]
-  freshQualids n prefix = replicateM n (Coq.bare <$> freshCoqIdent prefix)+  freshQualids n prefix = replicateM n (freshCoqQualid prefix)