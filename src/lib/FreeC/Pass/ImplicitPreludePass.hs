--- conflicted
+++ resolved
@@ -48,15 +48,9 @@
 
 -- | A compiler pass that adds an import declaration for the @Prelude@ module
 --   if there is no such import.
-<<<<<<< HEAD
 implicitPreludePass :: Pass IR.Module IR.Module
-implicitPreludePass ast =
-  return ast { IR.modImports = addImplicitPreludeImport (IR.modImports ast) }
-=======
-implicitPreludePass :: Pass IR.Module
 implicitPreludePass ast = return
   ast { IR.modImports = addImplicitPreludeImport (IR.modImports ast) }
->>>>>>> 34b56980
 
 -- | Adds an import for the @Prelude@ module to the given list of imports if
 --   there is no explicit import for the @Prelude@ already.
