--- conflicted
+++ resolved
@@ -268,11 +268,7 @@
   it "allows case expressions to shadow local variables"
     $ shouldSucceedWith
     $ do
-<<<<<<< HEAD
-        "AB"     <- defineTestTypeCon "AB" 0
-=======
         "AB"     <- defineTestTypeCon "AB" 0 ["A", "B"]
->>>>>>> 3df4f9a8
         ("a", _) <- defineTestCon "A" 0 "Unit"
         ("b", _) <- defineTestCon "B" 0 "Unit"
         "x"      <- defineTestVar "x"
