{-# LANGUAGE OverloadedStrings #-}
{-# OPTIONS_GHC -Wno-orphans #-}

-- | This module contains functions for loading and decoding 'ModuleInterface's
--   from TOML configuration files.
--
--   The module interface file contains the entries of a 'ModuleInterface'.
--   The file format is TOML (see <https://github.com/toml-lang/toml>).
--   JSON files can be decoded as well. The TOML format is preferred for
--   configuration files maintained by humans and JSON should be used to
--   read automatically generated (serialized) interfaces.
--
--   = File contents
--
--   The TOML document is expected to contain four arrays of tables @types@,
--   @type-synonyms@, @constructors@ and @functions@. Each table in these
--   arrays defines a data type, type synonym, constructor or function
--   respectively. The expected contents of each table is described below.
--   In addition, the module interface file contains meta information in the
--   top-level table.
--
--   == Top-Level
--
--   The top-level table must contain the following key/value pairs:
--
--     * @version@ (@Integer@) the version of the configuration file format.
--       The current version is 'moduleInterfaceFileFormatVersion'.
--       If there is a breaking change in the future, the module interface file
--       format version should be updated. The parser accepts module interface
--       files that use the most recent version only.
--     * @module-name@ (@String@) the name of the module that is described by
--       the module interface file.
--     * @library-name@ (@String@) the name of the Coq library that contains
--       the module.
--     * @exported-types@ (@Array@ of @String@) the names (@haskell-name@) of
--       the type-level entries exported by the module. All other entries in
--       the @types@ and @type-synonyms@ tables are "hidden" (i.e. cannot be
--       used by an importing module directly).
--     * @exported-values@ (@Array@ of @String@) the names (@haskell-name@) of
--       the value-level entries exported by the module. All other entries in
--       the @constructors@ and @functions@ tables are "hidden" (i.e. cannot be
--       used by an importing module directly).
--
--   == Data types
--
--   The tables in the @types@ array must contain the following key/value pairs:
--
--     * @haskell-name@ (@String@) the qualified Haskell name of the type
--       constructor in the module it has been defined in.
--     * @coq-name@ (@String@) the identifier of the corresponding Coq type
--       constructor.
--     * @arity@ (@Integer@) the number of type arguments expected by the
--       type constructor.
--     * @cons-names@ (@Array@ of @String@) the names of the constructors of
--       the defined data type.
--
--   == Type synonyms
--
--   The tables in the @type-synonyms@ array must contain the following
--   key/value pairs:
--
--     * @haskell-name@ (@String@) the qualified Haskell name of the type
--       synonym in the module it has been defined in.
--     * @coq-name@ (@String@) the identifier of the corresponding Coq
--       definition.
--     * @arity@ (@Integer@) the number of type arguments expected by the
--       type synonym.
--     * @haskell-type@ (@String@) the Haskell type that is abbreviated by
--       the type synonym.
--     * @type-arguments@ (@Array@ of @String@) the Haskell identifiers of the
--       type arguments. Must be of length @arity@.
--
--   == Constructors
--
--   The tables in the @constructors@ array must contain the following
--   key/value pairs:
--
--     * @haskell-type@ (@String@) the Haskell type of the data constructor.
--     * @haskell-name@ (@String@) the qualified Haskell name of the data
--       constructor in the module it has been defined in.
--     * @coq-name@ (@String@) the identifier of the corresponding Coq data
--       constructor.
--     * @coq-smart-name@ (@String@) the identifier of the corresponding Coq
--       smart constructor.
--     * @arity@ (@Integer@) the number of arguments expected by the data
--       constructor.
--
--   == Functions
--
--   The tables in the @functions@ array must contain the following
--   key/value pairs:
--
--     * @haskell-type@ (@String@) the Haskell type of the function.
--     * @haskell-name@ (@String@) the qualified Haskell name of the function
--       in the module it has been defined in.
--     * @coq-name@ (@String@) the identifier of the corresponding Coq
--       function.
--     * @arity@ (@Integer@) the number of arguments expected by the function.
--     * @partial@ (@Boolean@) whether the function is partial (i.e., requires
--       an instance of the @Partial@ type class).
--     * @needs-free-args@ (@Boolean@) whether the arguments of the @Free@
--       monad need to be passed to the function.

module FreeC.Environment.ModuleInterface.Decoder
  ( loadModuleInterface
  )
where

import           Control.Monad                  ( when )
import           Control.Monad.IO.Class         ( MonadIO )
import           Data.Aeson                     ( (.!=)
                                                , (.:)
                                                , (.:?)
                                                )
import qualified Data.Aeson                    as Aeson
import qualified Data.Aeson.Types              as Aeson
import qualified Data.Set                      as Set
import           Data.Text                      ( Text )
import qualified Data.Text                     as Text
import qualified Data.Vector                   as Vector

import qualified FreeC.Backend.Agda.Syntax     as Agda
import qualified FreeC.Backend.Coq.Syntax      as Coq
import           FreeC.Environment.ModuleInterface
import           FreeC.Environment.Entry
import           FreeC.Frontend.IR.Parser
import           FreeC.IR.Reference             ( freeTypeVars )
import           FreeC.IR.SrcSpan
import qualified FreeC.IR.Syntax               as IR
import           FreeC.Monad.Reporter
import           FreeC.Pretty
import           FreeC.Util.Config

-- | The version number of the module interface file format.
--
--   Remember to keep this in sync with the version number specified in
--   "FreeC.Environment.ModuleInterface.Encoder".
--
--   We specify the version number at two different places such that if
--   a breaking change is made to the encoder or decoder, it is less likely
--   that the implementation of the corresponding change in the other module
--   is forgotten.
moduleInterfaceFileFormatVersion :: Integer
moduleInterfaceFileFormatVersion = 3

-- | Parses an IR AST node from an Aeson string.
parseAesonIR :: Parseable a => Text -> Aeson.Parser a
parseAesonIR input = do
  let srcFile   = mkSrcFile "<config-input>" (Text.unpack input)
      (res, ms) = runReporter (parseIR srcFile)
  case res of
    Nothing -> Aeson.parserThrowError [] (showPretty ms)
    Just t  -> return t

-- | All Haskell names in the interface file are qualified.
instance Aeson.FromJSON IR.QName where
  parseJSON = Aeson.withText "IR.QName" parseAesonIR

-- | Restores a Coq identifier from the interface file.
instance Aeson.FromJSON Coq.Qualid where
  parseJSON = Aeson.withText "Coq.Qualid" $ return . Coq.bare . Text.unpack

instance Aeson.FromJSON Agda.QName where
  parseJSON =
    Aeson.withText "Agda.QName" $ return . Agda.qname' . Agda.name . Text.unpack

-- | Restores a Haskell type from the interface file.
instance Aeson.FromJSON IR.Type where
  parseJSON = Aeson.withText "IR.Type" parseAesonIR

-- | Restores a 'ModuleInterface' from the configuration file.
instance Aeson.FromJSON ModuleInterface where
  parseJSON = Aeson.withObject "ModuleInterface" $ \env -> do
    version <- env .: "version"
    when (version /= moduleInterfaceFileFormatVersion)
      $  Aeson.parseFail
      $  "Expected version "
      ++ show moduleInterfaceFileFormatVersion
      ++ ", got version "
      ++ show version
      ++ ".\n"
      ++ "Try to recompile the module."
    modName        <- env .: "module-name"
    libName        <- env .: "library-name"
    exportedTypes  <- env .: "exported-types"
    exportedValues <- env .: "exported-values"
    types <- env .:? "types" .!= Aeson.Array Vector.empty >>= Aeson.withArray
      "Data types"
      (mapM parseConfigType)
    typeSyns <-
      env .:? "type-synonyms" .!= Aeson.Array Vector.empty >>= Aeson.withArray
        "Type Synonyms"
        (mapM parseConfigTypeSyn)
    cons <-
      env .:? "constructors" .!= Aeson.Array Vector.empty >>= Aeson.withArray
        "Constructors"
        (mapM parseConfigCon)
    funcs <-
      env .:? "functions" .!= Aeson.Array Vector.empty >>= Aeson.withArray
        "Functions"
        (mapM parseConfigFunc)
    return ModuleInterface
      { interfaceModName = modName
      , interfaceLibName = libName
      , interfaceExports = Set.fromList
                             (  map ((,) IR.TypeScope)  exportedTypes
                             ++ map ((,) IR.ValueScope) exportedValues
                             )
      , interfaceEntries = Set.fromList
                             (  Vector.toList types
                             ++ Vector.toList typeSyns
                             ++ Vector.toList cons
                             ++ Vector.toList funcs
                             )
      }
   where
    parseConfigType :: Aeson.Value -> Aeson.Parser EnvEntry
    parseConfigType = Aeson.withObject "Data type" $ \obj -> do
      arity       <- obj .: "arity"
      haskellName <- obj .: "haskell-name"
      coqName     <- obj .: "coq-name"
<<<<<<< HEAD
      agdaName    <- obj .: "agda-name"
      return DataEntry { entrySrcSpan   = NoSrcSpan
                       , entryArity     = arity
                       , entryIdent     = coqName
                       , entryAgdaIdent = agdaName
                       , entryName      = haskellName
=======
      consNames   <- obj .: "cons-names"
      return DataEntry { entrySrcSpan   = NoSrcSpan
                       , entryArity     = arity
                       , entryIdent     = coqName
                       , entryName      = haskellName
                       , entryConsNames = consNames
>>>>>>> 7c4d03d8
                       }

    parseConfigTypeSyn :: Aeson.Value -> Aeson.Parser EnvEntry
    parseConfigTypeSyn = Aeson.withObject "Type synonym" $ \obj -> do
      arity       <- obj .: "arity"
      typeSyn     <- obj .: "haskell-type"
      typeArgs    <- obj .: "type-arguments"
      haskellName <- obj .: "haskell-name"
      coqName     <- obj .: "coq-name"
      agdaName    <- obj .: "agda-name"
      return TypeSynEntry { entrySrcSpan   = NoSrcSpan
                          , entryArity     = arity
                          , entryTypeArgs  = typeArgs
                          , entryTypeSyn   = typeSyn
                          , entryIdent     = coqName
                          , entryAgdaIdent = agdaName
                          , entryName      = haskellName
                          }

    parseConfigCon :: Aeson.Value -> Aeson.Parser EnvEntry
    parseConfigCon = Aeson.withObject "Constructor" $ \obj -> do
      arity         <- obj .: "arity"
      haskellName   <- obj .: "haskell-name"
      haskellType   <- obj .: "haskell-type"
      coqName       <- obj .: "coq-name"
      coqSmartName  <- obj .: "coq-smart-name"
      agdaName      <- obj .: "agda-name"
      agdaSmartName <- obj .: "agda-smart-name"
      let (argTypes, returnType) = IR.splitFuncType haskellType arity
<<<<<<< HEAD
      return ConEntry { entrySrcSpan        = NoSrcSpan
                      , entryArity          = arity
                      , entryTypeArgs       = freeTypeVars returnType
                      , entryArgTypes       = map Just argTypes
                      , entryReturnType     = Just returnType
                      , entryIdent          = coqName
                      , entrySmartIdent     = coqSmartName
                      , entryAgdaIdent      = agdaName
                      , entryAgdaSmartIdent = agdaSmartName
                      , entryName           = haskellName
=======
      return ConEntry { entrySrcSpan    = NoSrcSpan
                      , entryArity      = arity
                      , entryTypeArgs   = freeTypeVars returnType
                      , entryArgTypes   = argTypes
                      , entryReturnType = returnType
                      , entryIdent      = coqName
                      , entrySmartIdent = coqSmartName
                      , entryName       = haskellName
>>>>>>> 7c4d03d8
                      }

    parseConfigFunc :: Aeson.Value -> Aeson.Parser EnvEntry
    parseConfigFunc = Aeson.withObject "Function" $ \obj -> do
      arity          <- obj .: "arity"
      haskellName    <- obj .: "haskell-name"
      haskellType    <- obj .: "haskell-type"
      partial        <- obj .: "partial"
      freeArgsNeeded <- obj .: "needs-free-args"
      coqName        <- obj .: "coq-name"
      agdaName       <- obj .: "agda-name"
      -- TODO this does not work with vanishing type arguments.
      let (argTypes, returnType) = IR.splitFuncType haskellType arity
          typeArgs               = freeTypeVars haskellType
      return FuncEntry { entrySrcSpan       = NoSrcSpan
                       , entryArity         = arity
                       , entryTypeArgs      = typeArgs
                       , entryArgTypes      = argTypes
                       , entryStrictArgs    = replicate arity False
                       , entryReturnType    = returnType
                       , entryNeedsFreeArgs = freeArgsNeeded
                       , entryIsPartial     = partial
                       , entryIdent         = coqName
                       , entryAgdaIdent     = agdaName
                       , entryName          = haskellName
                       }

-- | Loads a module interface file from a @.toml@ or @.json@ file.
loadModuleInterface
  :: (MonadIO r, MonadReporter r) => FilePath -> r ModuleInterface
loadModuleInterface = loadConfig<|MERGE_RESOLUTION|>--- conflicted
+++ resolved
@@ -219,21 +219,14 @@
       arity       <- obj .: "arity"
       haskellName <- obj .: "haskell-name"
       coqName     <- obj .: "coq-name"
-<<<<<<< HEAD
       agdaName    <- obj .: "agda-name"
+      consNames   <- obj .: "cons-names"
       return DataEntry { entrySrcSpan   = NoSrcSpan
                        , entryArity     = arity
                        , entryIdent     = coqName
                        , entryAgdaIdent = agdaName
                        , entryName      = haskellName
-=======
-      consNames   <- obj .: "cons-names"
-      return DataEntry { entrySrcSpan   = NoSrcSpan
-                       , entryArity     = arity
-                       , entryIdent     = coqName
-                       , entryName      = haskellName
                        , entryConsNames = consNames
->>>>>>> 7c4d03d8
                        }
 
     parseConfigTypeSyn :: Aeson.Value -> Aeson.Parser EnvEntry
@@ -263,27 +256,16 @@
       agdaName      <- obj .: "agda-name"
       agdaSmartName <- obj .: "agda-smart-name"
       let (argTypes, returnType) = IR.splitFuncType haskellType arity
-<<<<<<< HEAD
       return ConEntry { entrySrcSpan        = NoSrcSpan
                       , entryArity          = arity
                       , entryTypeArgs       = freeTypeVars returnType
-                      , entryArgTypes       = map Just argTypes
-                      , entryReturnType     = Just returnType
+                      , entryArgTypes       = argTypes
+                      , entryReturnType     = returnType
                       , entryIdent          = coqName
                       , entrySmartIdent     = coqSmartName
                       , entryAgdaIdent      = agdaName
                       , entryAgdaSmartIdent = agdaSmartName
                       , entryName           = haskellName
-=======
-      return ConEntry { entrySrcSpan    = NoSrcSpan
-                      , entryArity      = arity
-                      , entryTypeArgs   = freeTypeVars returnType
-                      , entryArgTypes   = argTypes
-                      , entryReturnType = returnType
-                      , entryIdent      = coqName
-                      , entrySmartIdent = coqSmartName
-                      , entryName       = haskellName
->>>>>>> 7c4d03d8
                       }
 
     parseConfigFunc :: Aeson.Value -> Aeson.Parser EnvEntry
