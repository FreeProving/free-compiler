--- conflicted
+++ resolved
@@ -76,19 +76,14 @@
   argType' <- mapM convertLiftedType argType
   return
     $ genericApply' (Coq.Qualid Coq.Base.share)
-<<<<<<< HEAD
     [genericApply Coq.Base.strategyArg [Coq.Underscore] [] []] []
     (maybeToList argType') [Coq.Base.implicitArg] [arg']
-=======
-    [Coq.Qualid Coq.Base.strategyArg] [] (maybeToList argType')
-    [Coq.Base.implicitArg] [arg']
 convertLiftedExpr (LIR.Call _ arg argType) = do
   arg' <- convertLiftedExpr arg
   argType' <- mapM convertLiftedType argType
   return
     $ genericApply' (Coq.Qualid Coq.Base.call)
-    [Coq.Qualid Coq.Base.strategyArg] [] (maybeToList argType') [] [arg']
->>>>>>> 241d9666
+    [[genericApply Coq.Base.strategyArg [Coq.Underscore] [] []]] [] (maybeToList argType') [] [arg']
 
 -- | Converts a Haskell expression to Coq.
 convertExpr :: IR.Expr -> Converter Coq.Term
