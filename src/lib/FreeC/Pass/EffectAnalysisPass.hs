--- conflicted
+++ resolved
@@ -80,20 +80,6 @@
   mapM_ (addEffects effects) funcDecls
   return component
 
-<<<<<<< HEAD
--- | Returns all effects that occur in the given functions.
-buildEffectList :: [IR.FuncDecl] -> Converter [Effect]
-buildEffectList funcDecls = do
-  anyPartial <- anyM isPartialFuncDecl funcDecls
-  anySharing <- (areSharedFuncDecls .||^. containSharedFuncs) funcDecls
-  anyNormalform <- isProperty funcDecls
-  return
-    $ [Sharing | anySharing]
-    ++ [Partiality | anyPartial]
-    ++ [Normalform | anyNormalform]
-
-=======
->>>>>>> ded0ef4b
 -- | Adds the given effects to the environment entry of the given function.
 addEffects :: [Effect] -> IR.FuncDecl -> Converter ()
 addEffects effects decl = modifyEnv
@@ -143,16 +129,4 @@
                  | otherwise = Set.empty
  where
   isLet IR.Let {} = True
-<<<<<<< HEAD
-  isLet _         = False
-
--- | Tests whether any of the given functions has the 'Sharing' effect already.
-containSharedFuncs :: [IR.FuncDecl] -> Converter Bool
-containSharedFuncs = anyM $ anyM (inEnv . hasEffect Sharing) . valueRefs
-
--- Normalform
-isProperty :: [IR.FuncDecl] -> Converter Bool
-isProperty = anyM $ anyM (inEnv . hasEffect Normalform) . valueRefs
-=======
-  isLet _         = False
->>>>>>> ded0ef4b
+  isLet _         = False