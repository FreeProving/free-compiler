--- conflicted
+++ resolved
@@ -1,9 +1,5 @@
 -- | Contains functions for renaming Haskell identifiers such that they can be
-<<<<<<< HEAD
---   savely used as Coq and Agda identifiers.
-=======
---   safely used as Coq identifiers.
->>>>>>> 7c4d03d8
+--   safely used as Coq and Agda identifiers.
 --
 --   Identifiers must not conflict with Coq keywords and must not shadow
 --   types, constructors and functions from the Base library.
