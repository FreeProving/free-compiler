--- conflicted
+++ resolved
@@ -13,963 +13,10 @@
 --   library and source language. Ideally the compiler works with any language
 --   whose AST can be transformed into this intermediate representation.
 --
-<<<<<<< HEAD
 --   A parser for the intermediate language and a description of its syntax
 --   can be found in "FreeC.Frontend.IR.Parser". While the intermediate
 --   language can be parsed, IR nodes are usually created by parsing another
 --   language and converting their AST to the IR AST.
-module FreeC.IR.Syntax where
-
-import           Control.Monad                  ( (>=>) )
-
-import           FreeC.IR.SrcSpan
-import           FreeC.Pretty
-
--------------------------------------------------------------------------------
--- Names                                                                     --
--------------------------------------------------------------------------------
-
--- | An identifier or a symbolic name.
---
---   The constructors of this type do not contain source spans because
---   'Name's are intended to be comparable. They are used as keys to
---   identify nodes of the dependency graph for example.
-data Name
-  = Ident String     -- ^ An identifier, e.g. @Ident \"f\"@ for a function @f@.
-  | Symbol String    -- ^ A symbolic name, e.g. @Symbol \"+\"@ for @(+)@.
- deriving (Eq, Ord, Show)
-
--- | Extracts an identifier from a name. Returns @Nothing@ if the
---   given name is a symbol and not an identifier.
-identFromName :: Name -> Maybe String
-identFromName (Ident  ident) = Just ident
-identFromName (Symbol _    ) = Nothing
-
--- | Pretty instance for identifiers and symbols.
-instance Pretty Name where
-  pretty (Ident  ident ) = prettyString ident
-  pretty (Symbol symbol) = parens (prettyString symbol)
-  prettyList = prettySeparated (comma <> space) . map pretty
-
--------------------------------------------------------------------------------
--- Qualified names                                                           --
--------------------------------------------------------------------------------
-
--- | A qualifiable 'Name'.
-data QName
-  = Qual ModName Name -- ^ A qualified 'Name'.
-  | UnQual Name       -- ^ An unqualified 'Name'.
- deriving (Eq, Ord, Show)
-
--- | Extracts the name of a qualifiable name.
-nameFromQName :: QName -> Name
-nameFromQName (UnQual name) = name
-nameFromQName (Qual _ name) = name
-
--- | Extracts an identifier from a qualifiable name.
-identFromQName :: QName -> Maybe String
-identFromQName = identFromName . nameFromQName
-
--- | Converts a qualifiable name to a name that is qualified with
---   the given module name.
-toQual :: ModName -> QName -> QName
-toQual modName' = Qual modName' . nameFromQName
-
--- | Converts a qualifiable name to an unqualified name.
-toUnQual :: QName -> QName
-toUnQual = UnQual . nameFromQName
-
--- | Pretty instance for qualifiable identifiers and symbols.
-instance Pretty QName where
-  pretty (Qual modid name)
-    | null modid = pretty name
-    | otherwise  = prettyString modid <> dot <> pretty name
-  pretty (UnQual name) = pretty name
-  prettyList = prettySeparated (comma <> space) . map pretty
-
--------------------------------------------------------------------------------
--- Aliases for name types                                                    --
--------------------------------------------------------------------------------
-
--- | The name of a type variable.
-type TypeVarIdent = String
-
--- | The name of a module.
-type ModName = String
-
--- | The name of a function or build-in operator used in prefix notation, e.g.
---   @f x y@ or @(+) n m@
-type VarName = QName
-
--- | The name of an constructor used in prefix notation, e.g. @(:) x xs@.
-type ConName = QName
-
--- | The name of a type or type constructor, e.g. @Integer@ or @[] a@
-type TypeConName = QName
-
--------------------------------------------------------------------------------
--- Names of top-level declarations                                           --
--------------------------------------------------------------------------------
-
--- | The name of a top-level declaration including location information.
-data DeclIdent = DeclIdent
-  { declIdentSrcSpan :: SrcSpan
-  , declIdentName    :: QName
-  }
- deriving (Eq, Show)
-
--- | Pretty instance for names of declarations.
-instance Pretty DeclIdent where
-  pretty     = pretty . declIdentName
-  prettyList = prettySeparated (comma <> space) . map pretty
-
--------------------------------------------------------------------------------
--- Internal identifiers                                                      --
--------------------------------------------------------------------------------
-
--- | The character that is used to mark internal identifiers.
---
---   This is used to generate fresh identifiers that don't conflict with user
---   defined identifiers.
-internalIdentChar :: Char
-internalIdentChar = '@'
-
--- | Tests whether the given identifier was generated for internal use only
---   (i.e., contains 'internalIdentChar').
-isInternalIdent :: String -> Bool
-isInternalIdent = elem internalIdentChar
-
--- | Tests whether the given name was generated for internal use only (i.e.,
---   it is an identifier that matches 'isInternalIdent').
-isInternalName :: Name -> Bool
-isInternalName (Ident  ident) = isInternalIdent ident
-isInternalName (Symbol _    ) = False
-
--- | Tests whether the given qualifiable name was generated for internal use
---   only (i.e., the qualified name is internal according to 'isInternalName').
-isInternalQName :: QName -> Bool
-isInternalQName (UnQual name) = isInternalName name
-isInternalQName (Qual _ name) = isInternalName name
-
--------------------------------------------------------------------------------
--- Modules                                                                   --
--------------------------------------------------------------------------------
-
--- | A module declaration.
-data Module = Module
-  { modSrcSpan   :: SrcSpan
-  , modName      :: ModName
-  , modImports   :: [ImportDecl]
-  , modTypeDecls :: [TypeDecl]
-  , modTypeSigs  :: [TypeSig]
-  , modPragmas   :: [Pragma]
-  , modFuncDecls :: [FuncDecl]
-  }
- deriving (Eq, Show)
-
--- | Pretty instance for modules.
-instance Pretty Module where
-  pretty ast =
-    prettyString "module"
-      <+>  prettyString (modName ast)
-      <+>  prettyString "where"
-      <$$> vcat (map pretty (modImports ast))
-      <$$> vcat (map pretty (modTypeDecls ast))
-      <$$> vcat (map pretty (modTypeSigs ast))
-      <$$> vcat (map pretty (modPragmas ast))
-      <$$> vcat (map pretty (modFuncDecls ast))
-
--------------------------------------------------------------------------------
--- Comments                                                                  --
--------------------------------------------------------------------------------
-
--- | A comment.
---
---   Comments are collected during parsing. However, the final AST
---   contains no comments. Pragmas (see 'DecArgPragma') are extracted
---   from comments by the front end.
-data Comment
-  = BlockComment { commentSrcSpan :: SrcSpan, commentText :: String }
-    -- ^ A multi-line comment (i.e., @{- ... -}@).
-  | LineComment { commentSrcSpan :: SrcSpan, commentText :: String }
-    -- ^ A single-line comment (i.e., @-- ...@).
-
--- | Pretty instance for comments.
-instance Pretty Comment where
-  pretty (BlockComment _ str) =
-    prettyString "{-" <> prettyString str <> prettyString "-}"
-  pretty (LineComment _ str) = prettyString "--" <> prettyString str
-
--------------------------------------------------------------------------------
--- Pragmas                                                                   --
--------------------------------------------------------------------------------
-
--- | All custom pragmas of the compiler start with @FreeC@.
-customPragmaPrefix :: String
-customPragmaPrefix = "FreeC"
-
--- | Data type for custom @{-\# FreeC ... \#-}@ pragmas.
-data Pragma
-  -- | A @{-\# FreeC <function> DECREASES ON <argument> \#-}@ or
-  --   @{-\# FreeC <function> DECREASES ON ARGUMENT <index> \#-}@
-  --   pragma.
-  = DecArgPragma { pragmaSrcSpan        :: SrcSpan
-                 , decArgPragmaFuncName :: QName
-                 , decArgPragmaArg      :: Either String Int
-                 }
- deriving (Eq, Show)
-
--- | Pretty instance for custom @{-\# FreeC ... \#-}@ pragmas.
-instance Pretty Pragma where
-  pretty (DecArgPragma _ funcName (Left argName)) = prettyPragma
-    (pretty funcName <+> prettyString "DECREASES ON" <+> prettyString argName)
-  pretty (DecArgPragma _ funcName (Right argIndex)) = prettyPragma
-    (   pretty funcName
-    <+> prettyString "DECREASES ON ARGUMENT"
-    <+> pretty argIndex
-    )
-
--- | Pretty prints a custom @{-\# FreeC ... \#-}@ pragma with the given
---   contents.
-prettyPragma :: Doc -> Doc
-prettyPragma contents =
-  prettyString "{-#"
-    <+> prettyString customPragmaPrefix
-    <+> contents
-    <+> prettyString "#-}"
-
--------------------------------------------------------------------------------
--- Imports                                                                   --
--------------------------------------------------------------------------------
-
--- | An import declaration.
-data ImportDecl = ImportDecl
-  { importSrcSpan :: SrcSpan
-  , importName    :: ModName
-  }
- deriving (Eq, Show)
-
--- | Pretty instance for import declarations.
-instance Pretty ImportDecl where
-  pretty decl = prettyString "import" <+> prettyString (importName decl)
-
--------------------------------------------------------------------------------
--- Type arguments                                                            --
--------------------------------------------------------------------------------
-
--- | The name of a type variable declaration in the head of a data type or
---   type synonym declaration including location information.
-data TypeVarDecl = TypeVarDecl
-  { typeVarDeclSrcSpan :: SrcSpan
-  , typeVarDeclIdent   :: String
-  }
- deriving (Eq, Show)
-
--- | Converts the declaration of a type variable to a type.
-typeVarDeclToType :: TypeVarDecl -> Type
-typeVarDeclToType (TypeVarDecl srcSpan ident) = TypeVar srcSpan ident
-
--- | Gets the name of the type variable declared by the given type variable
---   declaration.
-typeVarDeclName :: TypeVarDecl -> Name
-typeVarDeclName = Ident . typeVarDeclIdent
-
--- | Gets the unqualified name of the type variable declared by the given
---   type variable declaration.
-typeVarDeclQName :: TypeVarDecl -> QName
-typeVarDeclQName = UnQual . typeVarDeclName
-
--- | Pretty instance for type variable declaration.
-instance Pretty TypeVarDecl where
-  pretty = pretty . typeVarDeclIdent
-
--------------------------------------------------------------------------------
--- Type declarations                                                         --
--------------------------------------------------------------------------------
-
--- | A data type or type synonym declaration.
-data TypeDecl
-  = DataDecl
-    { typeDeclSrcSpan :: SrcSpan
-    , typeDeclIdent   :: DeclIdent
-    , typeDeclArgs    :: [TypeVarDecl]
-    , dataDeclCons    :: [ConDecl]
-    }
-  | TypeSynDecl
-    { typeDeclSrcSpan :: SrcSpan
-    , typeDeclIdent   :: DeclIdent
-    , typeDeclArgs    :: [TypeVarDecl]
-    , typeSynDeclRhs  :: Type
-    }
- deriving (Eq, Show)
-
--- | Gets the qualified name of the given type declaration.
-typeDeclQName :: TypeDecl -> QName
-typeDeclQName = declIdentName . typeDeclIdent
-
--- | Gets the unqualified name of the given type declaration.
-typeDeclName :: TypeDecl -> Name
-typeDeclName = nameFromQName . typeDeclQName
-
--- | Pretty instance for type declarations.
-instance Pretty TypeDecl where
-  pretty (DataDecl _ declIdent typeVarDecls conDecls) =
-    prettyString "data"
-      <+> pretty declIdent
-      <+> hsep (map pretty typeVarDecls)
-      <+> align (vcat (zipWith prettyConDecl [0 ..] conDecls))
-   where
-    prettyConDecl :: Int -> ConDecl -> Doc
-    prettyConDecl i conDecl | i == 0    = equals <+> pretty conDecl
-                            | otherwise = char '|' <+> pretty conDecl
-  pretty (TypeSynDecl _ declIdent typeVarDecls typeExpr) =
-    prettyString "type"
-      <+> pretty declIdent
-      <+> hsep (map pretty typeVarDecls)
-      <+> equals
-      <+> pretty typeExpr
-
--------------------------------------------------------------------------------
--- Constructor declarations                                                  --
--------------------------------------------------------------------------------
-
--- | A constructor declaration.
-data ConDecl = ConDecl
-  { conDeclSrcSpan :: SrcSpan
-  , conDeclIdent   :: DeclIdent
-  , conDeclFields  :: [Type]
-  }
- deriving (Eq, Show)
-
--- | Gets the qualified name of the given constructor declaration.
-conDeclQName :: ConDecl -> QName
-conDeclQName = declIdentName . conDeclIdent
-
--- | Gets the unqualified name of the given constructor declaration.
-conDeclName :: ConDecl -> Name
-conDeclName = nameFromQName . conDeclQName
-
--- | Pretty instance for data constructor declarations.
-instance Pretty ConDecl where
-  pretty (ConDecl _ declIdent types) =
-    pretty declIdent <+> hsep (map pretty types)
-
--------------------------------------------------------------------------------
--- Type signatures                                                           --
--------------------------------------------------------------------------------
-
--- | A type signature of one or more function declarations.
-data TypeSig = TypeSig
-  { typeSigSrcSpan    :: SrcSpan
-  , typeSigDeclIdents :: [DeclIdent]
-  , typeSigTypeSchema :: TypeSchema
-  }
- deriving (Eq, Show)
-
--- | Pretty instance for type signatures.
-instance Pretty TypeSig where
-  pretty (TypeSig _ declIdents typeSchema) =
-    prettySeparated (comma <> space) (map pretty declIdents)
-      <+> colon
-      <>  colon
-      <+> pretty typeSchema
-
--------------------------------------------------------------------------------
--- Function declarations                                                     --
--------------------------------------------------------------------------------
-
--- | A function declaration.
-data FuncDecl = FuncDecl
-  { funcDeclSrcSpan    :: SrcSpan
-    -- ^ A source span that spans the entire function declaration.
-  , funcDeclIdent      :: DeclIdent
-    -- ^ The name of the function.
-  , funcDeclTypeArgs   :: [TypeVarDecl]
-    -- ^ The type arguments of the function.
-  , funcDeclArgs       :: [VarPat]
-    -- ^ The function's argument patterns.
-  , funcDeclRhs        :: Expr
-    -- ^ The right-hand side of the function declaration.
-  , funcDeclReturnType :: Maybe Type
-    -- ^ The return type of the function.
-  }
- deriving (Eq, Show)
-
--- | Gets the qualified name of the given function declaration.
-funcDeclQName :: FuncDecl -> QName
-funcDeclQName = declIdentName . funcDeclIdent
-
--- | Gets the unqualified name of the given function declaration.
-funcDeclName :: FuncDecl -> Name
-funcDeclName = nameFromQName . funcDeclQName
-
--- | Gets the type of the given function declaration or @Nothing@ if at
---   least one of the argument or return type is not annotated.
---
---   In contrast to 'funcDeclTypeSchema' the function's type arguments
---   are not abstracted away.
-funcDeclType :: FuncDecl -> Maybe Type
-funcDeclType funcDecl = do
-  argTypes <- mapM varPatType (funcDeclArgs funcDecl)
-  retType  <- funcDeclReturnType funcDecl
-  return (funcType NoSrcSpan argTypes retType)
-
--- | Gets the type schema of the given function declaration or @Nothing@
---   if at least one of the argument or the return type is not annotated.
-funcDeclTypeSchema :: FuncDecl -> Maybe TypeSchema
-funcDeclTypeSchema funcDecl =
-  TypeSchema NoSrcSpan (funcDeclTypeArgs funcDecl) <$> funcDeclType funcDecl
-
--- | Pretty instance for function declarations.
-instance Pretty FuncDecl where
-  pretty (FuncDecl _ declIdent typeArgs args rhs maybeReturnType) =
-    case maybeReturnType of
-      Nothing -> prettyFuncHead <+> equals <+> pretty rhs
-      Just returnType ->
-        prettyFuncHead
-          <+> equals
-          <+> prettyExprPred 1 rhs
-          <+> colon
-          <>  colon
-          <+> pretty returnType
-   where
-    -- | The left-hand side of the function declaration.
-    prettyFuncHead :: Doc
-    prettyFuncHead =
-      pretty declIdent <+> hsep (map ((char '@' <>) . pretty) typeArgs) <+> hsep
-        (map pretty args)
-
--------------------------------------------------------------------------------
--- Type schemas                                                          --
--------------------------------------------------------------------------------
-
--- | A type expression with explicitly introduced type variables.
-data TypeSchema = TypeSchema
-  { typeSchemaSrcSpan :: SrcSpan
-  , typeSchemaArgs :: [TypeVarDecl]
-  , typeSchemaType :: Type
-  }
- deriving (Eq, Show)
-
--- | Pretty instance for type schemas.
-instance Pretty TypeSchema where
-  pretty (TypeSchema _ [] typeExpr) = pretty typeExpr
-  pretty (TypeSchema _ typeArgs typeExpr) =
-    prettyString "forall"
-      <+> hsep (map pretty typeArgs)
-      <>  dot
-      <+> pretty typeExpr
-
--------------------------------------------------------------------------------
--- Type expressions                                                          --
--------------------------------------------------------------------------------
-
--- | A type expression.
---
---   Build-in types are represented by applications of their type constructors.
---   E.g. the type @[a]@ is represented as
---   @'TypeApp' ('TypeCon' "[]") ('TypeVar' "a")@.
---   The only exception to this rule is the function type @a -> b@. It is
---   represented directly as @'FuncType' ('TypeVar' "a") ('TypeVar' "b")@.
---   The syntax @(->) a b@ is not supported at the moment. This is due to the
---   special role of functions during the translation to Coq.
-data Type
-  = -- | A type variable.
-    TypeVar
-      { typeSrcSpan :: SrcSpan
-      , typeVarIdent :: TypeVarIdent
-      }
-  | -- | A type constructor.
-    TypeCon
-      { typeSrcSpan :: SrcSpan
-      , typeConName :: TypeConName
-      }
-  | -- | A type constructor application.
-    TypeApp
-      { typeSrcSpan :: SrcSpan
-      , typeAppLhs :: Type
-      , typeAppRhs :: Type
-      }
-  | -- | A function type.
-    FuncType
-      { typeSrcSpan :: SrcSpan
-      , funcTypeArg :: Type
-      , funcTypeRes :: Type
-      }
- deriving (Eq, Show)
-
--- | Creates a type constructor application type.
---
---   The given source span is inserted into the generated type constructor
---   and every generated type constructor application.
-typeApp
-  :: SrcSpan -- ^ The source span to insert into generated nodes.
-  -> Type    -- ^ The partially applied type constructor.
-  -> [Type]  -- ^ The type arguments to pass to the type constructor.
-  -> Type
-typeApp srcSpan = foldl (TypeApp srcSpan)
-
--- | Creates a type constructor application type for the constructor with
---   the given name.
---
---   The given source span is inserted into the generated type constructor
---   and every generated type constructor application.
-typeConApp
-  :: SrcSpan     -- ^ The source span to insert into generated nodes.
-  -> TypeConName -- ^ The name of the type constructor to apply.
-  -> [Type]      -- ^ The type arguments to pass to the type constructor.
-  -> Type
-typeConApp srcSpan = typeApp srcSpan . TypeCon srcSpan
-
--- | Creates a function type with the given argument and return types.
-funcType :: SrcSpan -> [Type] -> Type -> Type
-funcType srcSpan = flip (foldr (FuncType srcSpan))
-
--- | Splits the type of a function or constructor with the given arity
---   into the argument and return types.
---
---   This is basically the inverse of 'funcType'.
-splitFuncType :: Type -> Int -> ([Type], Type)
-splitFuncType (FuncType _ t1 t2) arity | arity > 0 =
-  let (argTypes, returnType) = splitFuncType t2 (arity - 1)
-  in  (t1 : argTypes, returnType)
-splitFuncType returnType _ = ([], returnType)
-
--- | Pretty instance for type expressions.
-instance Pretty Type where
-  pretty = prettyTypePred 0
-
--- | Pretty prints a type and adds parenthesis if necessary.
---
---   The first argument indicates the precedence of the sourrounding
---   context.
---    * @0@ - Top level. No parenthesis are neccessary.
---    * @1@ - Parenthesis are needed arround function types.
---    * @2@ - Parenthesis are also needed arround type constructor
---            applications.
-prettyTypePred :: Int -> Type -> Doc
--- Syntactic sugar for lists.
-prettyTypePred _ (TypeApp _ (TypeCon _ name) t) | name == listTypeConName =
-  brackets (pretty t)
-
--- Syntactic sugar for pairs.
--- TODO pretty print arbitrary tuple types.
-prettyTypePred _ (TypeApp _ (TypeApp _ (TypeCon _ name) t1) t2)
-  | name == tupleTypeConName 2 = parens (pretty t1 <> comma <+> pretty t2)
-
--- Syntactic sugar for unit.
-prettyTypePred _ (TypeCon _ name) | name == unitTypeConName = parens empty
-
--- There are never parentheses around type variables or constructors.
-prettyTypePred _ (TypeVar _ ident)                          = prettyString ident
-prettyTypePred _ (TypeCon _ name )                          = pretty name
-
--- There may be parentheses around type appications and function types.
-prettyTypePred n (TypeApp _ t1 t2) | n <= 1 =
-  prettyTypePred 1 t1 <+> prettyTypePred 2 t2
-prettyTypePred 0 (FuncType _ t1 t2) =
-  prettyTypePred 1 t1 <+> prettyString "->" <+> pretty t2
-prettyTypePred _ t = parens (pretty t)
-
--------------------------------------------------------------------------------
--- Expressions                                                               --
--------------------------------------------------------------------------------
-
--- | An expression.
-data Expr
-  = -- | A constructor.
-    Con { exprSrcSpan    :: SrcSpan
-        , exprConName    :: ConName
-        , exprTypeSchema :: Maybe TypeSchema
-        }
-
-  | -- | A function or local variable.
-    Var { exprSrcSpan    :: SrcSpan
-        , exprVarName    :: VarName
-        , exprTypeSchema :: Maybe TypeSchema
-        }
-
-  | -- | Function or constructor application.
-    App { exprSrcSpan    :: SrcSpan
-        , exprAppLhr     :: Expr
-        , exprAppRhs     :: Expr
-        , exprTypeSchema :: Maybe TypeSchema
-        }
-
-  | -- | Visible type application.
-    TypeAppExpr { exprSrcSpan    :: SrcSpan
-                , exprTypeAppLhs :: Expr
-                , exprTypeAppRhs :: Type
-                , exprTypeSchema :: Maybe TypeSchema
-                }
-
-  | -- | @if@ expression.
-    If { exprSrcSpan    :: SrcSpan
-       , ifExprCond     :: Expr
-       , ifExprThen     :: Expr
-       , ifExprElse     :: Expr
-       , exprTypeSchema :: Maybe TypeSchema
-       }
-
-  | -- | @case@ expression.
-    Case { exprSrcSpan       :: SrcSpan
-         , caseExprScrutinee :: Expr
-         , caseExprAlts      :: [Alt]
-         , exprTypeSchema    :: Maybe TypeSchema
-         }
-
-  | -- | Error term @undefined@.
-    Undefined { exprSrcSpan :: SrcSpan
-              , exprTypeSchema :: Maybe TypeSchema
-              }
-
-  | -- | Error term @error "<message>"@.
-    ErrorExpr { exprSrcSpan    :: SrcSpan
-              , errorExprMsg   :: String
-              , exprTypeSchema :: Maybe TypeSchema
-              }
-
-  | -- | An integer literal.
-    IntLiteral { exprSrcSpan     :: SrcSpan
-               , intLiteralValue :: Integer
-               , exprTypeSchema  :: Maybe TypeSchema
-               }
-
-  | -- | A lambda abstraction.
-    Lambda { exprSrcSpan    :: SrcSpan
-           , lambdaExprArgs :: [VarPat]
-           , lambdaEprRhs   :: Expr
-           , exprTypeSchema :: Maybe TypeSchema
-           }
- deriving (Eq, Show)
-
--- | Gets the type annotation of the given expression but discards the @forall@.
---
---   Type annotations quantify their type variables usually only if they are
---   as expression type signatures. The type annotations generated during
---   type inference never quantify their type arguments.
-exprType :: Expr -> Maybe Type
-exprType = exprTypeSchema >=> \(TypeSchema _ typeArgs typeExpr) ->
-  if null typeArgs then Just typeExpr else Nothing
-
--- | Smart constructor for 'Con' without the last argument.
-untypedCon :: SrcSpan -> ConName -> Expr
-untypedCon srcSpan conName = Con srcSpan conName Nothing
-
--- | Smart constructor for 'Var' without the last argument.
-untypedVar :: SrcSpan -> ConName -> Expr
-untypedVar srcSpan varName = Var srcSpan varName Nothing
-
--- | Smart constructor for 'App' without the last argument.
---
---   The type annotation is inferred from the callee's type annotation.
---   If it is annotated with a function type, the  created expression
---   is annotated with the function type's result type.
-untypedApp :: SrcSpan -> Expr -> Expr -> Expr
-untypedApp srcSpan e1 e2 = App srcSpan e1 e2 appType
- where
-  -- | The type to annotate the application with.
-  appType :: Maybe TypeSchema
-  appType = exprTypeSchema e1 >>= maybeFuncResTypeSchema
-
-  -- | If the given type schema has the form @forall α₁ … αₙ. τ -> τ'@, the
-  --   result has the form @forall α₁ … αₙ. τ'@. Returns @Nothing@ otherwise.
-  maybeFuncResTypeSchema :: TypeSchema -> Maybe TypeSchema
-  maybeFuncResTypeSchema (TypeSchema srcSpan' typeArgs typeExpr) =
-    TypeSchema srcSpan' typeArgs <$> maybeFuncResType typeExpr
-
-  -- | If the given type schema has the form @τ -> τ'@, the result has the
-  --   form @τ'@. Returns @Nothing@ otherwise.
-  maybeFuncResType :: Type -> Maybe Type
-  maybeFuncResType (FuncType _ _ resType) = Just resType
-  maybeFuncResType _                      = Nothing
-
--- | Smart constructor for 'TypeAppExpr' without the last argument.
---
---   The type annotation from the expression which is visibly applied is
---   used to annotate the type of this expression.
-untypedTypeAppExpr :: SrcSpan -> Expr -> Type -> Expr
-untypedTypeAppExpr srcSpan expr typeExpr =
-  TypeAppExpr srcSpan expr typeExpr (exprTypeSchema expr)
-
--- | Creates an expression for applying the given expression to the provided
---   arguments.
---
---   The given source span is inserted into the generated function application
---   expressions.
---
---   If the given expression's type is annotated with a function type, all
---   generated application nodes are annotated with the corresponding result
---   types. If no more argument types can be split off, the types of the
---   remaining arguments are not annotated.
-app :: SrcSpan -> Expr -> [Expr] -> Expr
-app = foldl . untypedApp
-
--- | Creates an expression for applying the function with the given name.
---
---   The given source span is inserted into the generated function reference
---   and every generated function application.
---
---   Since the type of the variable with the given name is not known,
---   no type annotations will be generated.
-varApp
-  :: SrcSpan -- ^ The source span to insert into generated nodes.
-  -> VarName -- ^ The name of the function to apply.
-  -> [Expr]  -- ^ The arguments to pass to the function.
-  -> Expr
-varApp srcSpan = app srcSpan . untypedVar srcSpan
-
--- | Creates a data constructor application expression.
---
---   The given source span is inserted into the generated constructor reference
---   and every generated constructor application.
---
---   Since the type of the constructor with the given name is not known,
---   no type annotations will be generated.
-conApp
-  :: SrcSpan -- ^ The source span to insert into generated nodes.
-  -> ConName -- ^ The name of the constructor to apply.
-  -> [Expr]  -- ^ The arguments to pass to the constructor.
-  -> Expr
-conApp srcSpan = app srcSpan . untypedCon srcSpan
-
--- | Creates an expression for passing the type arguments of a function or
---   constructor explicitly.
---
---   The given source span is inserted into every generated visible type
---   application node.
---
---   If the given expression's type is annotated, all generated visible
---   type application nodes are annotated with the same type.
-visibleTypeApp :: SrcSpan -> Expr -> [Type] -> Expr
-visibleTypeApp = foldl . untypedTypeAppExpr
-
--- | Pretty instance for expressions.
---
---   To improve the readability of the pretty printed expressions, type
---   annotations are not printed except for type annotations of variable
---   patterns. Visible type applications are printed.
-instance Pretty Expr where
-  pretty = prettyExprPred 0
-
--- | Pretty prints an expression and adds parenthesis if necessary.
---
---   The first argument indicates the precedence of the surrounding
---   context.
---    * @0@ - Top level. No parenthesis are necessary.
---    * @1@ - Parenthesis are needed around @if@, @case@ and lambda
---            expressions.
---    * @2@ - Parenthesis are also needed around function applications.
-prettyExprPred :: Int -> Expr -> Doc
-
--- Parenthesis can be omitted around @if@, @case@, lambda abstractions only.
-prettyExprPred 0 (If _ e1 e2 e3 _) =
-  prettyString "if"
-    <+> prettyExprPred 1 e1
-    <+> prettyString "then"
-    <+> prettyExprPred 0 e2
-    <+> prettyString "else"
-    <+> prettyExprPred 0 e3
-prettyExprPred 0 (Case _ e alts _) =
-  prettyString "case" <+> prettyExprPred 1 e <+> prettyString "of" <+> braces
-    (space <> prettySeparated (semi <> space) (map pretty alts) <> space)
-prettyExprPred 0 (Lambda _ args expr _) =
-  backslash
-    <>  hsep (map pretty args)
-    <+> prettyString "->"
-    <+> prettyExprPred 0 expr
-
--- At all other levels, the parenthesis cannot be omitted.
-prettyExprPred _ expr@(If _ _ _ _ _  ) = parens (pretty expr)
-prettyExprPred _ expr@(Case   _ _ _ _) = parens (pretty expr)
-prettyExprPred _ expr@(Lambda _ _ _ _) = parens (pretty expr)
-
--- Fix placement of visible type arguments in for error terms.
-prettyExprPred n (TypeAppExpr _ (ErrorExpr _ msg _) t _) | n <= 1 =
-  prettyString "error" <+> char '@' <> prettyTypePred 2 t <+> prettyString
-    (show msg)
-
--- Function application is left-associative.
-prettyExprPred n expr@(App _ e1 e2 _)
-  | n <= 1    = prettyExprPred 1 e1 <+> prettyExprPred 2 e2
-  | otherwise = parens (pretty expr)
-prettyExprPred n expr@(TypeAppExpr _ e t _)
-  | n <= 1    = prettyExprPred 1 e <+> char '@' <> prettyTypePred 2 t
-  | otherwise = parens (pretty expr)
-prettyExprPred n expr@(ErrorExpr _ msg _)
-  | n <= 1    = prettyString "error" <+> prettyString (show msg)
-  | otherwise = parens (pretty expr)
-
--- No parenthesis are needed around variable and constructor names and
--- integer literals.
-prettyExprPred _ (Con        _ name _) = pretty name
-prettyExprPred _ (Var        _ name _) = pretty name
-prettyExprPred _ (IntLiteral _ i    _) = integer i
-prettyExprPred _ (Undefined _ _      ) = prettyString "undefined"
-
--------------------------------------------------------------------------------
--- @case@ expression alternatives                                            --
--------------------------------------------------------------------------------
-
--- | One alternative of a @case@ expression.
-data Alt = Alt
-  { altSrcSpan :: SrcSpan
-  , altConPat  :: ConPat
-  , altVarPats :: [VarPat]
-  , altRhs     :: Expr
-  }
- deriving (Eq, Show)
-
--- | Pretty instance for @case@ expression alternatives.
-instance Pretty Alt where
-  pretty (Alt _ conPat varPats expr) =
-    pretty conPat
-      <+> hsep (map pretty varPats)
-      <+> prettyString "->"
-      <+> pretty expr
-
--------------------------------------------------------------------------------
--- Constructor patterns                                                      --
--------------------------------------------------------------------------------
-
--- | A constructor pattern used in an alternative of a @case@ expression.
---
---   The main purpose of this data type is to add location information
---   to a 'ConName'.
-data ConPat = ConPat
-  { conPatSrcSpan :: SrcSpan
-  , conPatName    :: ConName
-  }
- deriving (Eq, Show)
-
--- | Converts a constructor pattern to a constructor expression.
-conPatToExpr :: ConPat -> Expr
-conPatToExpr (ConPat srcSpan conName) = Con srcSpan conName Nothing
-
--- | Pretty instance for constructor patterns.
-instance Pretty ConPat where
-  pretty (ConPat _ conName) = pretty conName
-
--------------------------------------------------------------------------------
--- Variable patterns                                                         --
--------------------------------------------------------------------------------
-
--- | A variable pattern used as an argument to a function, lambda abstraction
---   or constructor pattern.
---
---   The variable pattern can optionally have a type signature.
-data VarPat = VarPat
-  { varPatSrcSpan :: SrcSpan
-  , varPatIdent   :: String
-  , varPatType    :: Maybe Type
-  }
- deriving (Eq, Show)
-
--- | Gets the name of the given variable pattern.
-varPatName :: VarPat -> Name
-varPatName = Ident . varPatIdent
-
--- | Gets the qualified name of the given variable pattern.
-varPatQName :: VarPat -> QName
-varPatQName = UnQual . varPatName
-
--- | Converts a variable pattern to a variable expression.
-varPatToExpr :: VarPat -> Expr
-varPatToExpr (VarPat srcSpan varName _) =
-  Var srcSpan (UnQual (Ident varName)) Nothing
-
--- | Converts the given identifier to a variable pattern without type
---   annotation.
-toVarPat :: String -> VarPat
-toVarPat ident = VarPat NoSrcSpan ident Nothing
-
--- | Pretty instance for variable patterns.
-instance Pretty VarPat where
-  pretty (VarPat _ varName Nothing) = pretty varName
-  pretty (VarPat _ varName (Just varType)) =
-    parens (pretty varName <+> colon <> colon <+> pretty varType)
-
--------------------------------------------------------------------------------
--- Names of predefined modules                                               --
--------------------------------------------------------------------------------
-
--- | The name of the @Prelude@ module.
---
---   TODO once @import ... as ...@ is supported, the @Prelude@ could be
---        renamed by the user.
-preludeModuleName :: ModName
-preludeModuleName = "Prelude"
-
--------------------------------------------------------------------------------
--- Names of predefined type constructors                                     --
--------------------------------------------------------------------------------
-
--- | The name of the unit type constructor.
-unitTypeConName :: TypeConName
-unitTypeConName = Qual preludeModuleName (Symbol "")
-
--- | The name of the @n@-ary tuple type constructor.
-tupleTypeConName :: Int -> TypeConName
-tupleTypeConName n = Qual preludeModuleName (Symbol (replicate (n - 1) ','))
-
--- | The name of the list type constructor.
-listTypeConName :: TypeConName
-listTypeConName = Qual preludeModuleName (Symbol "[]")
-
--------------------------------------------------------------------------------
--- Names of predefined data constructors                                     --
--------------------------------------------------------------------------------
-
--- | Name of the unit data constructor.
-unitConName :: ConName
-unitConName = Qual preludeModuleName (Symbol "")
-
--- | The name of the empty list data constructor.
-nilConName :: ConName
-nilConName = Qual preludeModuleName (Symbol "[]")
-
--- | The name of the non empty list data constructor.
-consConName :: ConName
-consConName = Qual preludeModuleName (Symbol ":")
-
--- | The name of the @n@-ary tuple data constructor.
-tupleConName :: Int -> ConName
-tupleConName n = Qual preludeModuleName (Symbol (replicate (n - 1) ','))
-
--------------------------------------------------------------------------------
--- Names of special predefined types and operators                           --
--------------------------------------------------------------------------------
-
--- | When inferring the type of 'IntLiteral's this is the type to infer.
-integerTypeConName :: TypeConName
-integerTypeConName = Qual preludeModuleName (Ident "Integer")
-
--- | When translating @if@ expressions, we annotate the type of the condition
---   with @Bool@.
-boolTypeConName :: TypeConName
-boolTypeConName = Qual preludeModuleName (Ident "Bool")
-
--- | The unary prefix operator @-@ is translated to the application of the
---   @negate@ function.
-negateOpName :: VarName
-negateOpName = Qual preludeModuleName (Ident "negate")
-
--------------------------------------------------------------------------------
--- Names of error terms                                                      --
--------------------------------------------------------------------------------
-
--- | The name of the @error@ function.
-errorFuncName :: VarName
-errorFuncName = Qual preludeModuleName (Ident "error")
-
--- | The name of the @undefined@ function.
-undefinedFuncName :: VarName
-undefinedFuncName = Qual preludeModuleName (Ident "undefined")
-=======
---   At the moment there is no parser for this AST. Instances of the AST are
----  usually created by converting an existing AST (e.g. a Haskell AST from
---   the @haskell-src-ext@ package). However, the AST can be pretty printed.
---   It's syntax is based on Haskell's syntax.
 module FreeC.IR.Syntax
   ( module FreeC.IR.Syntax.Expr
   , module FreeC.IR.Syntax.FuncDecl
@@ -991,5 +38,4 @@
 import           FreeC.IR.Syntax.Type
 import           FreeC.IR.Syntax.TypeDecl
 import           FreeC.IR.Syntax.TypeSchema
-import           FreeC.IR.Syntax.TypeVarDecl
->>>>>>> 1d1f501b
+import           FreeC.IR.Syntax.TypeVarDecl