(** * Test module for normalization of effectful programs. *)

From Base Require Import Free.
From Base Require Import Free.Handlers.
From Base Require Import Free.Instance.Identity.
From Base Require Import Free.Instance.Maybe.
From Base Require Import Free.Instance.ND.
From Base Require Import Free.Instance.Trace.
From Base Require Import Prelude.
From Base Require Import Free.Util.Search.

From Generated Require Data.List.
From Generated Require Data.Tuple.

Require Import Lists.List.
Import List.ListNotations.

Open Scope string_scope.

(* Shortcuts to handle a program. *)

(* Shortcut to evaluate a non-deterministic program to a result list
   without normalization. *)
Definition evalND {A : Type} (p : Free _ _ A)
:= @collectVals A (run (runChoice p)).

(* Shortcut to evaluate a traced program to a result and a list of logged
   messages without normalization. *)
Definition evalTracing {A : Type} p
:= @collectMessages A (run (runTracing p)).

(* Shortcut to evaluate a program with partial values to an option. *)
Definition evalMaybe {A : Type} p
:= run (@runMaybe _ _ A p).

(* Shortcut to evaluate a program with partiality and non-determinism. *)
Definition evalNDMaybe {A : Type} p
:= match (run (runMaybe (@runChoice _ _ A (runNDSharing (0,0) p)))) with
   | Some t => Some (@collectVals A t)
   | None => None
   end.

(* Shortcuts for the Identity effect (i.e. the lack of an effect). *)
Definition IdS := Identity.Shape.
Definition IdP := Identity.Pos.

(* Infer Shape and Pos for the Maybe Partial instance for convenience- *)
Arguments Maybe.Partial {_} {_} {_}.

(* Effectful lists *)
Section SecData.

  Variable Shape : Type.
  Variable Pos : Shape -> Type.

  (* Infer Shape and Pos for convenience when tracing. *)
  Arguments trace {_} {_} {_} {_}.

  Notation "'FreeBoolList'" := (Free Shape Pos (List Shape Pos (Bool Shape Pos))).
  Notation "'ND'" := (Injectable ND.Shape ND.Pos Shape Pos).
  Notation "'Trace'" := (Traceable Shape Pos).
  Notation "'Partial'" := (Partial Shape Pos).
  Notation "'FreeBoolListList'" := (Free Shape Pos (List Shape Pos (List Shape Pos (Bool Shape Pos)))).

  (* Lists with effects at the root. *)

  (* [] ? [true,false] *)
  Definition rootNDList `{ND} : FreeBoolList
  := Choice Shape Pos
        (Nil Shape Pos)
        (Cons Shape Pos
           (pure true)
           (Cons Shape Pos
             (pure false)
             (Nil Shape Pos)
           )
        ).

  (* trace "root effect" [true, false] *)
  Definition rootTracedList `{Trace} : FreeBoolList
  := trace "root effect"
        (Cons Shape Pos (pure true)
                        (Cons Shape Pos
                            (pure false)
                            (Nil Shape Pos))).

  (* Lists with an effectful element. *)

  (* [true,true ? false] *)
  Definition coinList `{ND} : FreeBoolList
   := Cons Shape Pos
        (pure true)
        (Cons Shape Pos (Choice Shape Pos (pure true) (pure false))
                        (Nil Shape Pos)).

  (* [true, trace "component effect" false] *)
  Definition traceList `{Trace} : FreeBoolList
   := Cons Shape Pos (pure true)
                     (Cons Shape Pos (trace "component effect" (pure false))
                                     (Nil Shape Pos)).

  (* [true, undefined] *)
  Definition partialList `(Partial) : FreeBoolList
   := Cons Shape Pos (True_ Shape Pos)
        (Cons Shape Pos undefined (Nil Shape Pos)).

  (* [true, false ? undefined] *)
  Definition partialCoinList `{ND} `(Partial) : FreeBoolList
   := Cons Shape Pos (True_ Shape Pos)
        (Cons Shape Pos (Choice Shape Pos (False_ Shape Pos)
                                           undefined)
                        (Nil Shape Pos)).

  (* List with an effect at the root and an effectful element. *)

  (* trace "root effect" [true, trace "component effect" false] *)
  Definition tracedTraceList `{Trace} : FreeBoolList
   := trace "root effect"
        (Cons Shape Pos (pure true)
                        (Cons Shape Pos (trace "component effect" (pure false))
                                        (Nil Shape Pos))).

  (* [] ? [true,true ? false] *)
  Definition NDCoinList `{ND} : FreeBoolList
   := Choice Shape Pos (Nil Shape Pos)
                       (Cons Shape Pos
                           (pure true)
                           (Cons Shape Pos
                               (Choice Shape Pos (pure true) (pure false))
                               (Nil Shape Pos))).

  (* Deep effectful components *)

  (* [[true, true ? false]] *)
  Definition deepCoinList `{ND} : FreeBoolListList
   := Cons Shape Pos
        (Cons Shape Pos
          (pure true)
          (Cons Shape Pos (Choice Shape Pos (pure true) (pure false))
                          (Nil Shape Pos)))
        (Nil Shape Pos).

  (* [[true, trace "component effect" false]] *)
  Definition deepTraceList `{Trace} : FreeBoolListList
   := Cons Shape Pos
        (Cons Shape Pos
            (pure true)
            (Cons Shape Pos (trace "component effect" (pure false))
                            (Nil Shape Pos)))
        (Nil Shape Pos).

End SecData.

(* Arguments sentences for the effectful lists. *)
Arguments rootNDList {_} {_} {_}.
Arguments coinList {_} {_} {_}.
Arguments rootTracedList {_} {_} {_}.
Arguments traceList {_} {_} {_}.
Arguments partialList {_} {_} _.
Arguments partialCoinList {_} {_} {_} _.
Arguments tracedTraceList {_} {_} {_}.
Arguments NDCoinList {_} {_} {_}.
Arguments deepCoinList {_} {_} {_}.
Arguments deepTraceList {_} {_} {_}.

(* Section for auxiliary properties *)
Section SecProps.

  Variable Shape1 : Type.
  Variable Shape2 : Type.
  Variable Pos1 : Shape1 -> Type.
  Variable Pos2 : Shape2 -> Type.

  Notation "'BoolList1'" := (List Shape1 Pos1 (Bool Shape1 Pos1)).
  Notation "'BoolList2'" := (List Shape2 Pos2 (Bool Shape2 Pos2)).

  (* A property that is fulfilled if two lists of Bools are
     effect-free and contain the same values. *)
  Fixpoint pure_equalB (l1 : BoolList1) (l2 : BoolList2) : Prop
   := match l1, l2 with
      | List.nil, List.nil => True
      | (List.cons fx fxs), (List.cons fy fys) => match fx, fxs, fy, fys with
           | (pure x), (pure xs), (pure y), (pure ys) =>
                     x = y /\ pure_equalB xs ys
           | _, _, _, _ => False
           end
      | _, _ => False
      end.

  (* A property that is fulfilled if two traced (handled) lists are effect-free and
     contain the same values. *)
  Definition eqTracedList (e1 : BoolList1 * list string)
                          (e2 : BoolList2 * list string)
   := match e1 with
      | (l1,log1) => match e2 with
                     | (l2, log2) => log1 = log2 /\ pure_equalB l1 l2
                     end
      end.

  (* A property that is fulfilled if two non-deterministic (handled) lists are
     effect-free and contain the same values. *)
  Fixpoint eqNDList (e1 : list BoolList1) (e2 : list BoolList2)
   := match e1, e2 with
      | nil, nil => True
      | (cons l1 l1s), (cons l2 l2s) => pure_equalB l1 l2 /\ eqNDList l1s l2s
      | _, _ => False
      end.

End SecProps.

(* Arguments sentences for the properties. *)
Arguments pure_equalB {_} {_} {_} {_} _ _.
Arguments eqTracedList {_} {_} {_} {_} _ _.
Arguments eqNDList {_} {_} {_} {_} _ _.


(* A property that is fulfilled if a list contains at least one
   impure component. *)
Fixpoint list_is_impure (Shape : Type) (Pos : Shape -> Type)
                      {A : Type} (l : List Shape Pos A)
 : Prop := match l with
           | List.nil => False
           | List.cons fx fxs => match fx, fxs with
                                 | (pure _), (pure xs) => list_is_impure _ _ xs
                                 | _, _ => True
                                 end
           end.


(* Test cases *)

(* When there are only effects at the root of the list, normalization
   does not change the result and the result only contains pure values.
   Only the effect stack is changed, but since the result only contains pure
   values, the effect stack is irrelevant. *)
Example rootEffectTracing : eqTracedList (evalTracing rootTracedList)
                                         (handleTrace rootTracedList).
Proof. repeat (split || reflexivity). Qed.

Example rootEffectND : eqNDList (evalND rootNDList) (handleND rootNDList).
Proof. repeat (split || reflexivity). Qed.

(* Handling tracing in a list without normalization causes
   the result to still contain 'impure', i.e. the component effects are not
   handled. *)
Example componentsUnhandledTracing
 : list_is_impure _ _ (fst (evalTracing traceList)).
Proof. easy. Qed.

(* Handling non-determinism in a list without normalization causes
   the result to still contain 'impure', i.e. the component effects are not
   handled. *)
Example componentsUnhandledND
 : list_is_impure _ _ (hd (List.nil) (evalND coinList)).
Proof. easy. Qed.

(* Normalization of lists with an effectful element. *)

(* [true, trace "compoment effect" false]
   --> ([true,false],["component effect"]*)
Example componentEffectTracing : handleTrace traceList =
  ((List.cons (True_ IdS IdP) (Cons IdS IdP (False_ IdS IdP) (Nil IdS IdP))),
   ["component effect"%string]).
Proof. constructor. Qed.

(* [true, coin] --> [[true,true], [true,false]] *)
Example componentEffectND : handleND coinList
 = [(List.cons (True_ IdS IdP) (Cons IdS IdP (True_ IdS IdP) (Nil IdS IdP)));
    (List.cons (True_ IdS IdP) (Cons IdS IdP (False_ IdS IdP) (Nil IdS IdP)))].
Proof. constructor. Qed.

(* [true, undefined] --> undefined *)
<<<<<<< HEAD
Example componentEffectPartial : handleMaybe (partialList MaybePartial)
=======
Example componentEffectPartial : evalMaybeNF (partialList Maybe.Partial)
>>>>>>> bb7b6f8b
 = None.
Proof. constructor. Qed.

(* [true, false ? undefined] --> undefined *)
<<<<<<< HEAD
Example componentEffectPartialND : handleNDMaybe (partialCoinList MaybePartial)
=======
Example componentEffectPartialND : evalNDMaybeNF (partialCoinList Maybe.Partial)
>>>>>>> bb7b6f8b
 = None.
Proof. constructor. Qed.

(* Normalization combined with non-strictness. *)

(* Non-strictness should be preserved, so no tracing should occur.
<<<<<<< HEAD
   head _ _ MaybePartial [true, trace "component effect" false] --> (true,[]) *)
Example nonStrictnessNoTracing : handleMaybeTrace (List.head _ _ MaybePartial traceList)
=======
   head _ _ Maybe.Partial [true, trace "component effect" false] --> (true,[]) *)
Example nonStrictnessNoTracing : evalTracingMaybeNF (List.head _ _ Maybe.Partial traceList)
>>>>>>> bb7b6f8b
 = (Some true, []).
Proof. constructor. Qed.

(* Non-strictness should be preserved, so no non-determinism should occur.
   head [true,coin] --> [true] *)
<<<<<<< HEAD
Example nonStrictnessNoND : handleNDMaybe (List.head _ _ MaybePartial coinList)
=======
Example nonStrictnessNoND : evalNDMaybeNF (List.head _ _ Maybe.Partial coinList)
>>>>>>> bb7b6f8b
 = Some [true].
Proof. constructor. Qed.

(* Evaluating the defined part of a partial list is still possible.
   head [true,undefined] --> true *)
(* Since Maybe is still handled, the actual result should be Some true. *)
<<<<<<< HEAD
Example nonStrictnessPartiality : handleMaybe
                                    (List.head _ _ MaybePartial
                                      (partialList MaybePartial))
=======
Example nonStrictnessPartiality : evalMaybeNF
                                    (List.head _ _ Maybe.Partial
                                      (partialList Maybe.Partial))
>>>>>>> bb7b6f8b
 = Some true.
Proof. constructor. Qed.

(* head _ _ Maybe.Partial [true, false ? undefined] --> true *)
(* Since non-determinism and Maybe are still handled, the actual
   result should be [Some true]. *)
<<<<<<< HEAD
Example nonStrictnessNDPartiality : handleNDMaybe
                                    (List.head _ _ MaybePartial
                                      (partialCoinList MaybePartial))
=======
Example nonStrictnessNDPartiality : evalNDMaybeNF
                                    (List.head _ _ Maybe.Partial
                                      (partialCoinList Maybe.Partial))
>>>>>>> bb7b6f8b
 = Some [true].
Proof. constructor. Qed.

(* Effects at different levels are accumulated. *)

(* trace "root effect" [true, trace "component effect" false]
   --> ([true,false], ["root effect", "component effect"])*)
Example rootAndComponentEffectTracing : handleTrace tracedTraceList
 = (List.cons (True_ IdS IdP)
              (Cons IdS IdP (False_ IdS IdP) (Nil IdS IdP)),
    ["root effect"%string; "component effect"%string]).
Proof. constructor. Qed.

(* [] ? [true, coin] --> [[], [true,true], [true,false]] *)
Example rootAndComponentEffectND : handleND NDCoinList
 = [List.nil;
   (List.cons (True_ IdS IdP) (Cons IdS IdP (True_ IdS IdP) (Nil IdS IdP)));
   (List.cons (True_ IdS IdP) (Cons IdS IdP (False_ IdS IdP) (Nil IdS IdP)))].
Proof. constructor. Qed.

(* Combining non-strictness with effects at different levels. *)

(* Only the message at the root should be logged.
   head _ _ Maybe.Partial (trace "root effect" [true, trace "component effect" false])
   --> (true, ["root effect") *)
Example nonStrictnessRootAndComponentTracing
<<<<<<< HEAD
 : handleMaybeTrace (List.head _ _ MaybePartial tracedTraceList)
=======
 : evalTracingMaybeNF (List.head _ _ Maybe.Partial tracedTraceList)
>>>>>>> bb7b6f8b
 = (Some true, ["root effect"%string]).
Proof. constructor. Qed.

(* ([] ? [true, coin]) --> undefined *)
Example nonStrictnessRootAndComponentND
<<<<<<< HEAD
 : handleNDMaybe (List.head _ _ MaybePartial NDCoinList)
=======
 : evalNDMaybeNF (List.head _ _ Maybe.Partial NDCoinList)
>>>>>>> bb7b6f8b
 = None.
Proof. constructor. Qed.

(* Normalization of lists with effects nested deeper inside. *)

(* [[true,trace "component effect" false]]
   --> ([[true,false]],["component effect"]) *)
Example deepEffectTracing : handleTrace deepTraceList
 = (List.cons ((Cons IdS IdP (True_ IdS IdP)
                                 (Cons IdS IdP (False_ IdS IdP)
                                               (Nil IdS IdP))))
              (Nil IdS IdP),
    ["component effect"%string]).
Proof. constructor. Qed.

(* [[true, true ? false]] --> [[[true,true]],[[true,false]]] *)
Example deepEffectND : handleND deepCoinList
 = [List.cons ((Cons IdS IdP (True_ IdS IdP)
                                  (Cons IdS IdP (True_ IdS IdP)
                                                (Nil IdS IdP))))
               (Nil IdS IdP);
    List.cons ((Cons IdS IdP (True_ IdS IdP)
                                  (Cons IdS IdP (False_ IdS IdP)
                                                (Nil IdS IdP))))
               (Nil IdS IdP)
].
Proof. constructor. Qed.<|MERGE_RESOLUTION|>--- conflicted
+++ resolved
@@ -270,73 +270,44 @@
 Proof. constructor. Qed.
 
 (* [true, undefined] --> undefined *)
-<<<<<<< HEAD
-Example componentEffectPartial : handleMaybe (partialList MaybePartial)
-=======
-Example componentEffectPartial : evalMaybeNF (partialList Maybe.Partial)
->>>>>>> bb7b6f8b
+Example componentEffectPartial : handleMaybe (partialList Maybe.Partial)
  = None.
 Proof. constructor. Qed.
 
 (* [true, false ? undefined] --> undefined *)
-<<<<<<< HEAD
-Example componentEffectPartialND : handleNDMaybe (partialCoinList MaybePartial)
-=======
-Example componentEffectPartialND : evalNDMaybeNF (partialCoinList Maybe.Partial)
->>>>>>> bb7b6f8b
+Example componentEffectPartialND : handleNDMaybe (partialCoinList Maybe.Partial)
  = None.
 Proof. constructor. Qed.
 
 (* Normalization combined with non-strictness. *)
 
 (* Non-strictness should be preserved, so no tracing should occur.
-<<<<<<< HEAD
    head _ _ MaybePartial [true, trace "component effect" false] --> (true,[]) *)
-Example nonStrictnessNoTracing : handleMaybeTrace (List.head _ _ MaybePartial traceList)
-=======
-   head _ _ Maybe.Partial [true, trace "component effect" false] --> (true,[]) *)
-Example nonStrictnessNoTracing : evalTracingMaybeNF (List.head _ _ Maybe.Partial traceList)
->>>>>>> bb7b6f8b
+Example nonStrictnessNoTracing : handleMaybeTrace (List.head _ _ Maybe.Partial traceList)
  = (Some true, []).
 Proof. constructor. Qed.
 
 (* Non-strictness should be preserved, so no non-determinism should occur.
    head [true,coin] --> [true] *)
-<<<<<<< HEAD
-Example nonStrictnessNoND : handleNDMaybe (List.head _ _ MaybePartial coinList)
-=======
-Example nonStrictnessNoND : evalNDMaybeNF (List.head _ _ Maybe.Partial coinList)
->>>>>>> bb7b6f8b
+Example nonStrictnessNoND : handleNDMaybe (List.head _ _ Maybe.Partial coinList)
  = Some [true].
 Proof. constructor. Qed.
 
 (* Evaluating the defined part of a partial list is still possible.
    head [true,undefined] --> true *)
 (* Since Maybe is still handled, the actual result should be Some true. *)
-<<<<<<< HEAD
 Example nonStrictnessPartiality : handleMaybe
-                                    (List.head _ _ MaybePartial
-                                      (partialList MaybePartial))
-=======
-Example nonStrictnessPartiality : evalMaybeNF
                                     (List.head _ _ Maybe.Partial
                                       (partialList Maybe.Partial))
->>>>>>> bb7b6f8b
  = Some true.
 Proof. constructor. Qed.
 
 (* head _ _ Maybe.Partial [true, false ? undefined] --> true *)
 (* Since non-determinism and Maybe are still handled, the actual
    result should be [Some true]. *)
-<<<<<<< HEAD
 Example nonStrictnessNDPartiality : handleNDMaybe
-                                    (List.head _ _ MaybePartial
-                                      (partialCoinList MaybePartial))
-=======
-Example nonStrictnessNDPartiality : evalNDMaybeNF
                                     (List.head _ _ Maybe.Partial
                                       (partialCoinList Maybe.Partial))
->>>>>>> bb7b6f8b
  = Some [true].
 Proof. constructor. Qed.
 
@@ -363,21 +334,13 @@
    head _ _ Maybe.Partial (trace "root effect" [true, trace "component effect" false])
    --> (true, ["root effect") *)
 Example nonStrictnessRootAndComponentTracing
-<<<<<<< HEAD
- : handleMaybeTrace (List.head _ _ MaybePartial tracedTraceList)
-=======
- : evalTracingMaybeNF (List.head _ _ Maybe.Partial tracedTraceList)
->>>>>>> bb7b6f8b
+ : handleMaybeTrace (List.head _ _ Maybe.Partial tracedTraceList)
  = (Some true, ["root effect"%string]).
 Proof. constructor. Qed.
 
 (* ([] ? [true, coin]) --> undefined *)
 Example nonStrictnessRootAndComponentND
-<<<<<<< HEAD
- : handleNDMaybe (List.head _ _ MaybePartial NDCoinList)
-=======
- : evalNDMaybeNF (List.head _ _ Maybe.Partial NDCoinList)
->>>>>>> bb7b6f8b
+ : handleNDMaybe (List.head _ _ Maybe.Partial NDCoinList)
  = None.
 Proof. constructor. Qed.
 
