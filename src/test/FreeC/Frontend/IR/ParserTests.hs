--- conflicted
+++ resolved
@@ -396,10 +396,10 @@
 -- | Test group for 'Parseable' instance of @case@ expressions.
 testCaseExprParser :: Spec
 testCaseExprParser = context "case expressions" $ do
-<<<<<<< HEAD
   let a           = IR.TypeSchema NoSrcSpan [] a'
       a'          = IR.TypeVar NoSrcSpan "a"
       s           = IR.Var NoSrcSpan (IR.UnQual (IR.Ident "s")) Nothing
+      s'          = IR.Var NoSrcSpan (IR.UnQual (IR.Ident "s")) (Just a)
       x           = IR.Var NoSrcSpan (IR.UnQual (IR.Ident "x")) Nothing
       xPat        = IR.VarPat NoSrcSpan "x" Nothing False
       xPatStrict  = IR.VarPat NoSrcSpan "x" Nothing True
@@ -410,19 +410,6 @@
       yPatStrict  = IR.VarPat NoSrcSpan "y" Nothing True
       fooPat      = IR.ConPat NoSrcSpan (IR.UnQual (IR.Ident "Foo"))
       barPat      = IR.ConPat NoSrcSpan (IR.UnQual (IR.Ident "Bar"))
-=======
-  let a      = IR.TypeSchema NoSrcSpan [] a'
-      a'     = IR.TypeVar NoSrcSpan "a"
-      s      = IR.Var NoSrcSpan (IR.UnQual (IR.Ident "s")) Nothing
-      s'     = IR.Var NoSrcSpan (IR.UnQual (IR.Ident "s")) (Just a)
-      x      = IR.Var NoSrcSpan (IR.UnQual (IR.Ident "x")) Nothing
-      xPat   = IR.VarPat NoSrcSpan "x" Nothing
-      xPat'  = IR.VarPat NoSrcSpan "x" (Just a')
-      y      = IR.Var NoSrcSpan (IR.UnQual (IR.Ident "y")) Nothing
-      yPat   = IR.VarPat NoSrcSpan "y" Nothing
-      fooPat = IR.ConPat NoSrcSpan (IR.UnQual (IR.Ident "Foo"))
-      barPat = IR.ConPat NoSrcSpan (IR.UnQual (IR.Ident "Bar"))
->>>>>>> 744fb675
   it "accepts empty case expressions" $ do
     "case s of {}" `shouldParse` IR.Case NoSrcSpan s [] Nothing
   it "accepts case expressions with a single alternative" $ do
