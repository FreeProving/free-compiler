--- conflicted
+++ resolved
@@ -4,13 +4,7 @@
 -- | An effect constraint.
 --
 --   These effects corresponds to type classes constraining the container used
-<<<<<<< HEAD
 --   by the @Free@ monad. The order of the constructors in this data type
 --   determines the order of constraints in the generated function declarations.
-data Effect = Partiality | Sharing | Tracing
- deriving ( Eq, Ord, Read, Show )
-=======
---   by the @Free@ monad.
-data Effect = Partiality | Normalform | Sharing
- deriving ( Show, Eq )
->>>>>>> 8be98d04
+data Effect = Sharing | Partiality | Tracing | Normalform
+ deriving (Eq, Ord, Read, Show)