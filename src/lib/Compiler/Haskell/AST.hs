--- conflicted
+++ resolved
@@ -78,24 +78,6 @@
 -- | Pretty instance for identifiers in declarations.
 instance Pretty DeclIdent where
   pretty = prettyString . fromDeclIdent
-<<<<<<< HEAD
-=======
-
--- | A constructor pattern used in an alternative of a @case@ expression.
---
---   The only purpose of this data type is to add location information
---   to a 'ConName'.
-data ConPat = ConPat SrcSpan ConName
-  deriving (Eq, Show)
-
--- | A variable pattern used as an argument to a function, lambda abstraction
---   or constructor pattern.
---
---   The only purpose of this data type is to add location information to
---   the identifer for a variable.
-data VarPat = VarPat SrcSpan String
-  deriving (Eq, Show)
->>>>>>> aeff9fdf
 
 -------------------------------------------------------------------------------
 -- Internal identifiers                                                      --
@@ -404,7 +386,7 @@
   | IntLiteral SrcSpan Integer    -- ^ An integer literal.
   | Lambda SrcSpan [VarPat] Expr  -- ^ A lambda abstraction.
 
-  | ExprTypeSig SrcSpan Expr TypeSchema -- ^ A type annotation.
+  | ExprTypeSig SrcSpan Expr TypeSchema -- ^ A type annotation.semi
   deriving (Eq, Show)
 
 -- | One alternative of a case expression.
@@ -455,7 +437,6 @@
 -------------------------------------------------------------------------------
 
 instance Pretty Expr where
-<<<<<<< HEAD
   pretty = prettyExprPred 0
 
 -- | Pretty prints an expression and adds parenthesis if necessary.
@@ -479,7 +460,7 @@
     <+> prettyExprPred 0 e3
 prettyExprPred 0 (Case _ e alts) =
   prettyString "case" <+> prettyExprPred 1 e <+> prettyString "of" <+> braces
-    (space <> prettySeparated semi (map pretty alts) <> space)
+    (space <> prettySeparated (semi <> space) (map pretty alts) <> space)
 prettyExprPred 0 (Lambda _ args expr) =
   backslash
     <>  hsep (map pretty args)
@@ -503,55 +484,6 @@
 
 -- Otherwise, there must be parenthesis.
 prettyExprPred _ e                   = parens (pretty e)
-=======
-  pretty = pretty' 0
-   where
-    -- | Pretty prints an expression and adds parenthesis if necessary.
-    --
-    --   The first argument indicates the precedence of the sourrounding
-    --   context.
-    --    * @0@ - Top level. No parenthesis are neccessary.
-    --    * @1@ - Parenthesis are needed around @if@, @case@ and lambda
-    --            expressions.
-    --    * @2@ - Parenthesis are also needed around function applications.
-    pretty' :: Int -> Expr -> Doc
-
-    -- Parenthesis can be omitted around @if@, @case@ and lambda expressions
-    -- at top-level only.
-    pretty' 0 (If _ e1 e2 e3) =
-          prettyString "if"
-      <+> pretty' 1 e1
-      <+> prettyString "then"
-      <+> pretty' 0 e2
-      <+> prettyString "else"
-      <+> pretty' 0 e3
-    pretty' 0 (Case _ e alts) =
-      prettyString "case" <+> pretty' 1 e <+> prettyString "of" <+> braces
-        (  space
-        <> prettySeparated (semi <> space) (map pretty alts)
-        <> space
-        )
-    pretty' 0 (Lambda _ args expr) =
-      backslash
-      <> hsep (map pretty args)
-      <+> prettyString "->"
-      <+> pretty' 0 expr
-
-    -- Function application is left-associative.
-    pretty' n (App _ e1 e2) | n <= 1 = pretty' 1 e1 <+> pretty' 2 e2
-    pretty' n (ErrorExpr _ msg) | n <= 1 =
-      prettyString "error" <+> prettyString (show msg)
-
-    -- No parenthesis are needed around variable and constructor names and
-    -- integer literals.
-    pretty' _ (Con _ name) = pretty name
-    pretty' _ (Var _ name) = pretty name
-    pretty' _ (IntLiteral _ i) = integer i
-    pretty' _ (Undefined _) = prettyString "undefined"
-
-    -- Otherwise, there must be parenthesis.
-    pretty' _ e = parens (pretty e)
->>>>>>> aeff9fdf
 
 instance Pretty Alt where
   pretty (Alt _ conPat varPats expr) =
