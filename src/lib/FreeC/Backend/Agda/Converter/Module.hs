--- conflicted
+++ resolved
@@ -25,17 +25,10 @@
   importDecls' = Ap $ convertImportDecls (IR.modImports ast)
 
   typeDecls'
-<<<<<<< HEAD
-    = Ap $ concatMapM convertTypeDecls $ groupTypeDecls (IR.modTypeDecls ast)
+    = Ap $ concatMapM convertTypeDecls $ typeDependencyComponents (IR.modTypeDecls ast)
 
   funcDecls'
-    = Ap $ concatMapM convertFuncDecls $ groupFuncDecls (IR.modFuncDecls ast)
-=======
-    = Ap $ concatMapM convertTypeDecls $ typeDependencyComponents typeDecls
-
-  funcDecls'
-    = Ap $ concatMapM convertFuncDecls $ valueDependencyComponents funcDecls
->>>>>>> 0d7f4892
+    = Ap $ concatMapM convertFuncDecls $ valueDependencyComponents (IR.modFuncDecls ast)
 
 -- | Converts an IR module name to an Agda module name.
 convertModName :: IR.ModName -> Agda.QName
