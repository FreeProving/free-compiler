--- conflicted
+++ resolved
@@ -342,13 +342,9 @@
 
   # Build the base library of the compiler with all supported Coq versions.
   # We are using Ubuntu and a Debian based Coq docker image in this Job.
-<<<<<<< HEAD
+  #
+  # This job is skipped in draft pull requests.
   build-coq-base-library:
-=======
-  #
-  # This job is skipped in draft pull requests.
-  build-base-library:
->>>>>>> 39540f6f
     name: Build Coq base library
     runs-on: ubuntu-latest
     container: coqorg/coq:${{ matrix.coq }}
@@ -380,7 +376,7 @@
   #############################################################################
 
   # Build the base library of the compiler with the supported agda version.
-  # We are using jlimperg's docker image with Agda and its stdlib in this Job. 
+  # We are using jlimperg's docker image with Agda and its stdlib in this Job.
   build-agda-base-library:
     name: Build Agda base library
     runs-on: ubuntu-latest
