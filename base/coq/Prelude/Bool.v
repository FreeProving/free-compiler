From Base Require Import Free.
From Base Require Import Free.Instance.Identity.

(* We define an alias for [bool] that accepts the parameters [Shape] and
   [Pos] to unify the translation of build-in and user defined data types.
   We cannot define [Bool] in the section below, because Coq won't add
   [Variable]s to definitions that don't use them. *)
Definition Bool (Shape : Type) (Pos : Shape -> Type) : Type := bool.

Section SecBool.
  Variable Shape : Type.
  Variable Pos : Shape -> Type.
  Notation "'Free''" := (Free Shape Pos).
  Notation "'Bool''" := (Bool Shape Pos).

  (* smart constructors *)
  Definition True_ : Free' Bool' := pure true.
  Definition False_ : Free' Bool' := pure false.

  (* conjunction *)
  Definition andBool (b1 : Free' Bool') (b2 : Free' Bool') : Free' Bool' :=
    b1 >>= fun(b1' : Bool') => if b1' then b2 else False_.

  (* disjunction *)
  Definition orBool (b1 : Free' Bool') (b2 : Free' Bool') : Free' Bool' :=
    b1 >>= fun(b1' : Bool') => if b1' then True_ else b2.

End SecBool.

(* Normalform instance for Bool *)

<<<<<<< HEAD
Section SecNFBool.

Variable Shape : Type.
Variable Pos : Shape -> Type.

  Definition nfBool (n : Free Shape Pos (Bool Shape Pos)) 
    := n >>= (fun n' => pure n').

  Lemma nf_impure_bool : forall s (pf : _ -> Free Shape Pos (Bool Shape Pos)),
      nfBool (impure s pf) = impure s (fun p => nfBool (pf p)).
  Proof. trivial. Qed.

  Lemma nf_pure_bool : forall (x : Bool Shape Pos),
      nfBool (pure x) = pure x.
  Proof. trivial. Qed.

Global Instance NormalformBool : Normalform (Bool Shape Pos) 
                                     (Bool Identity.Shape Identity.Pos)
 := {
        nf := nfBool;
        nf_impure := nf_impure_bool;
        nf' := pure;
        nf_pure := nf_pure_bool
    }.

End SecNFBool.

(* ShareableArgs instance for Bool *)

Instance ShareableArgsBool (Shape : Type) (Pos : Shape -> Type)
  : ShareableArgs Shape Pos (Bool Shape Pos)
 := {
        shareArgs := pure
    }.
=======
Instance NormalformBool (Shape : Type) (Pos : Shape -> Type)
  : Normalform Shape Pos (Bool Shape Pos) (Bool Identity.Shape Identity.Pos)
  := { nf' := pure }.
>>>>>>> a8ade66b
<|MERGE_RESOLUTION|>--- conflicted
+++ resolved
@@ -29,33 +29,9 @@
 
 (* Normalform instance for Bool *)
 
-<<<<<<< HEAD
-Section SecNFBool.
-
-Variable Shape : Type.
-Variable Pos : Shape -> Type.
-
-  Definition nfBool (n : Free Shape Pos (Bool Shape Pos)) 
-    := n >>= (fun n' => pure n').
-
-  Lemma nf_impure_bool : forall s (pf : _ -> Free Shape Pos (Bool Shape Pos)),
-      nfBool (impure s pf) = impure s (fun p => nfBool (pf p)).
-  Proof. trivial. Qed.
-
-  Lemma nf_pure_bool : forall (x : Bool Shape Pos),
-      nfBool (pure x) = pure x.
-  Proof. trivial. Qed.
-
-Global Instance NormalformBool : Normalform (Bool Shape Pos) 
-                                     (Bool Identity.Shape Identity.Pos)
- := {
-        nf := nfBool;
-        nf_impure := nf_impure_bool;
-        nf' := pure;
-        nf_pure := nf_pure_bool
-    }.
-
-End SecNFBool.
+Instance NormalformBool (Shape : Type) (Pos : Shape -> Type)
+  : Normalform Shape Pos (Bool Shape Pos) (Bool Identity.Shape Identity.Pos)
+  := { nf' := pure }.
 
 (* ShareableArgs instance for Bool *)
 
@@ -63,9 +39,4 @@
   : ShareableArgs Shape Pos (Bool Shape Pos)
  := {
         shareArgs := pure
-    }.
-=======
-Instance NormalformBool (Shape : Type) (Pos : Shape -> Type)
-  : Normalform Shape Pos (Bool Shape Pos) (Bool Identity.Shape Identity.Pos)
-  := { nf' := pure }.
->>>>>>> a8ade66b
+    }.