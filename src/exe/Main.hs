--- conflicted
+++ resolved
@@ -21,17 +21,7 @@
 import           FreeC.Application.Option.Version
 import           FreeC.Application.Options
 import           FreeC.Application.Options.Parser
-<<<<<<< HEAD
-import qualified FreeC.Backend.Agda.Converter  as Agda
-                                                ( convertModule )
-import           FreeC.Backend.Agda.Pretty      ( )
-import qualified FreeC.Backend.Coq.Base        as Coq.Base
-import           FreeC.Backend.Coq.Converter    ( convertModule )
-import           FreeC.Backend.Coq.Pretty
-import qualified FreeC.Backend.Coq.Syntax      as Coq
-=======
 import           FreeC.Backend
->>>>>>> 1c0cd160
 import           FreeC.Environment
 import           FreeC.Environment.ModuleInterface.Decoder
 import           FreeC.Environment.ModuleInterface.Encoder
@@ -181,46 +171,9 @@
       ++ ")"
     else putDebug $ "Compiling " ++ showPretty modName
   reportApp $ do
-<<<<<<< HEAD
-    loadRequiredModules haskellAst
-    coqAst <- liftConverter $ convertModule haskellAst
-    agdaAst <- liftConverter $ Agda.convertModule haskellAst
-    traceM $ showPretty agdaAst
-    traceM $ undefined
-    return (modName, coqAst)
-
--------------------------------------------------------------------------------
--- Pattern matching compilation                                              --
--------------------------------------------------------------------------------
-
--- | Applies Haskell source code transformations if they are enabled.
-transformInputModule :: HSE.Module SrcSpan -> Application (HSE.Module SrcSpan)
-transformInputModule haskellAst = ifM (inOpts optTransformPatternMatching)
-                                      transformPatternMatching'
-                                      (return haskellAst)
- where
-  transformPatternMatching' :: Application (HSE.Module SrcSpan)
-  transformPatternMatching' = do
-    haskellAst'  <- liftConverter (transformPatternMatching haskellAst)
-    maybeDumpDir <- inOpts optDumpTransformedModulesDir
-    case maybeDumpDir of
-      Nothing      -> return haskellAst'
-      Just dumpDir -> do
-        -- Generate name of dump file.
-        modName <- liftConverter $ extractModName haskellAst'
-        let modPath  = map (\c -> if c == '.' then '/' else c) modName
-            dumpFile = dumpDir </> modPath <.> "hs"
-        -- Dump the transformed module.
-        liftIO $ createDirectoryIfMissing True (takeDirectory dumpFile)
-        liftIO $ writePrettyFile dumpFile haskellAst'
-        -- Read the dumped module back in, such that source spans in
-        -- error messages refer to the dumped file.
-        liftReporterIO $ parseHaskellModuleFile dumpFile
-=======
     loadRequiredModules ast
     prog <- moduleEnv $ (liftConverter . runPipeline >=> converter) ast
     return (modName, prog)
->>>>>>> 1c0cd160
 
 -------------------------------------------------------------------------------
 -- Output                                                                    --
