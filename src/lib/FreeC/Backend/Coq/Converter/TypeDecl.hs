-- | This module contains functions for converting type synonym and data type
--   declarations and their constructors.
module FreeC.Backend.Coq.Converter.TypeDecl
  ( -- * Strongly Connected Components
    convertTypeComponent
  , sortTypeSynDecls
  , fromNonRecursive
    -- * Type Synonym Declarations
  , isTypeSynDecl
  , convertTypeSynDecl
    -- * Data Type Declarations
  , convertDataDecls
  , convertDataDecl
  ) where

import           Control.Monad
  ( mapAndUnzipM )
import           Control.Monad.Extra
  ( concatMapM )
import           Data.List
  ( partition )
import           Data.List.Extra
  ( concatUnzip )
<<<<<<< HEAD
import qualified Data.List.NonEmpty                                   as NonEmpty
import           Data.Maybe
  ( catMaybes, fromJust )
import qualified Data.Set                                             as Set

import qualified FreeC.Backend.Coq.Base                               as Coq.Base
=======
import qualified Data.List.NonEmpty                                      as NonEmpty
import           Data.Maybe
  ( catMaybes, fromJust )
import qualified Data.Set                                                as Set

import qualified FreeC.Backend.Coq.Base                                  as Coq.Base
>>>>>>> 94d0364e
import           FreeC.Backend.Coq.Converter.Arg
import           FreeC.Backend.Coq.Converter.Free
import           FreeC.Backend.Coq.Converter.Type
import           FreeC.Backend.Coq.Converter.TypeDecl.InductionScheme
<<<<<<< HEAD
import qualified FreeC.Backend.Coq.Syntax                             as Coq
=======
import           FreeC.Backend.Coq.Converter.TypeDecl.TypeclassInstances
import qualified FreeC.Backend.Coq.Syntax                                as Coq
>>>>>>> 94d0364e
import           FreeC.Environment
import           FreeC.Environment.Fresh
  ( freshArgPrefix, freshCoqIdent )
import           FreeC.Environment.Renamer
  ( renameAndDefineTypeVar )
import           FreeC.IR.DependencyGraph
<<<<<<< HEAD
import qualified FreeC.IR.Syntax                                      as IR
=======
import qualified FreeC.IR.Syntax                                         as IR
>>>>>>> 94d0364e
import           FreeC.IR.TypeSynExpansion
import           FreeC.Monad.Converter
import           FreeC.Monad.Reporter
import           FreeC.Pretty

-------------------------------------------------------------------------------
-- Strongly Connected Components                                             --
-------------------------------------------------------------------------------
-- | Converts a strongly connected component of the type dependency graph and
--   creates a separate lit of qualified smart constructor notations.
convertTypeComponent :: DependencyComponent IR.TypeDecl
                     -> Converter ([Coq.Sentence], [Coq.Sentence])
convertTypeComponent (NonRecursive decl)
  | isTypeSynDecl decl = flip (,) [] <$> convertTypeSynDecl decl
  | otherwise = convertDataDecls [decl]
convertTypeComponent (Recursive decls)   = do
  let (typeSynDecls, dataDecls) = partition isTypeSynDecl decls
      typeSynDeclQNames         = Set.fromList
        (map IR.typeDeclQName typeSynDecls)
  sortedTypeSynDecls <- sortTypeSynDecls typeSynDecls
  expandedDataDecls <- mapM
    (expandAllTypeSynonymsInDeclWhere (`Set.member` typeSynDeclQNames))
    dataDecls
  (dataDecls', qualSmartConDecls) <- convertDataDecls expandedDataDecls
  typeSynDecls' <- concatMapM convertTypeSynDecl sortedTypeSynDecls
  return (dataDecls' ++ typeSynDecls', qualSmartConDecls)

-- | Sorts type synonym declarations topologically.
--
--   After filtering type synonym declarations from the a strongly connected
--   component, they are not mutually dependent on each other anymore (expect
--   if they form a cycle). However, type synonyms may still depend on other
--   type synonyms from the same strongly connected component. Therefore we
--   have to sort the declarations in reverse topological order.
sortTypeSynDecls :: [IR.TypeDecl] -> Converter [IR.TypeDecl]
sortTypeSynDecls = mapM fromNonRecursive . groupTypeDecls

-- | Extracts the single type synonym declaration from a strongly connected
--   component of the type dependency graph.
--
--   Reports a fatal error if the component contains mutually recursive
--   declarations (i.e. type synonyms form a cycle).
fromNonRecursive :: DependencyComponent IR.TypeDecl -> Converter IR.TypeDecl
fromNonRecursive (NonRecursive decl) = return decl
fromNonRecursive (Recursive decls)   = reportFatal
  $ Message (IR.typeDeclSrcSpan (head decls)) Error
  $ "Type synonym declarations form a cycle: "
  ++ showPretty (map IR.typeDeclIdent decls)

-------------------------------------------------------------------------------
-- Type Synonym Declarations                                                 --
-------------------------------------------------------------------------------
-- | Tests whether the given declaration is a type synonym declaration.
isTypeSynDecl :: IR.TypeDecl -> Bool
isTypeSynDecl (IR.TypeSynDecl _ _ _ _) = True
isTypeSynDecl (IR.DataDecl _ _ _ _)    = False

-- | Converts a Haskell type synonym declaration to Coq.
convertTypeSynDecl :: IR.TypeDecl -> Converter [Coq.Sentence]
convertTypeSynDecl decl@(IR.TypeSynDecl _ _ typeVarDecls typeExpr)
  = localEnv $ do
    let name = IR.typeDeclQName decl
    Just qualid <- inEnv $ lookupIdent IR.TypeScope name
    typeVarDecls' <- convertTypeVarDecls Coq.Explicit typeVarDecls
    typeExpr' <- convertType' typeExpr
    return [ Coq.definitionSentence qualid
               (genericArgDecls Coq.Explicit ++ typeVarDecls')
               (Just Coq.sortType) typeExpr'
           ]
-- Data type declarations are not allowed in this function.
convertTypeSynDecl (IR.DataDecl _ _ _ _)
  = error "convertTypeSynDecl: Data type declaration not allowed."

-------------------------------------------------------------------------------
-- Data type declarations                                                    --
-------------------------------------------------------------------------------
-- | Converts multiple (mutually recursive) Haskell data type declaration
--   declarations.
--
--   Before the declarations are actually translated, their identifiers are
--   inserted into the current environment. Otherwise the data types would
--   not be able to depend on each other. The identifiers for the constructors
--   are inserted into the current environment as well. This makes the
--   constructors more likely to keep their original name if there is a type
--   variable with the same (lowercase) name.
--
--   After the @Inductive@ sentences for the data type declarations there
--   is one @Arguments@ sentence and several smart constructor @Notation@
--   declarations for each constructor declaration of the given data types.
--   Qualified smart constructor notations are packed into a separate list.
convertDataDecls :: [IR.TypeDecl] -> Converter ([Coq.Sentence], [Coq.Sentence])
convertDataDecls dataDecls = do
  (indBodies, extraSentences') <- mapAndUnzipM convertDataDecl dataDecls
  inductionSentences <- generateInductionSchemes dataDecls
  let (extraSentences, qualSmartConDecls) = concatUnzip extraSentences'
  instances <- generateTypeclassInstances dataDecls
  return
    ( Coq.comment ("Data type declarations for "
                   ++ showPretty (map IR.typeDeclName dataDecls))
        : Coq.InductiveSentence (Coq.Inductive (NonEmpty.fromList indBodies) [])
<<<<<<< HEAD
        : extraSentences ++ inductionSentences
=======
        : extraSentences ++ instances
>>>>>>> 94d0364e
    , qualSmartConDecls
    )

-- | Converts a Haskell data type declaration to the body of a Coq @Inductive@
--   sentence, the @Arguments@ sentences for it's constructors and the smart
--   constructor notations and creates an induction scheme.
--   Qualified smart constructor notations are packed into a separate list.
--
--   Type variables declared by the data type or the smart constructors are
--   not visible outside of this function.
convertDataDecl
  :: IR.TypeDecl -> Converter (Coq.IndBody, ([Coq.Sentence], [Coq.Sentence]))
<<<<<<< HEAD
convertDataDecl (IR.DataDecl _ (IR.DeclIdent _ name) typeVarDecls conDecls) = do
  (body, argumentsSentences) <- generateBodyAndArguments
  (smartConDecls, qualSmartConDecls)
    <- concatUnzip <$> mapM generateSmartConDecl conDecls
  return ( body
         , ( Coq.commentedSentences
               ("Arguments sentences for " ++ showPretty (IR.toUnQual name))
               argumentsSentences
               ++ Coq.commentedSentences
               ("Smart constructors for " ++ showPretty (IR.toUnQual name))
               smartConDecls
             , Coq.commentedSentences ("Qualified smart constructors for "
                                       ++ showPretty (IR.toUnQual name))
               qualSmartConDecls
             )
         )
=======
convertDataDecl
  dataDecl@(IR.DataDecl _ (IR.DeclIdent _ name) typeVarDecls conDecls) = do
    (body, argumentsSentences) <- generateBodyAndArguments
    (smartConDecls, qualSmartConDecls)
      <- concatUnzip <$> mapM generateSmartConDecl conDecls
    inductionScheme <- generateInductionScheme dataDecl
    return ( body
           , ( Coq.commentedSentences
                 ("Arguments sentences for " ++ showPretty (IR.toUnQual name))
                 argumentsSentences
                 ++ Coq.commentedSentences
                 ("Induction scheme for " ++ showPretty (IR.toUnQual name))
                 inductionScheme
                 ++ Coq.commentedSentences
                 ("Smart constructors for " ++ showPretty (IR.toUnQual name))
                 smartConDecls
               , Coq.commentedSentences ("Qualified smart constructors for "
                                         ++ showPretty (IR.toUnQual name))
                 qualSmartConDecls
               )
           )
>>>>>>> 94d0364e
 where
  -- | Generates the body of the @Inductive@ sentence and the @Arguments@
  --   sentences for the constructors but not the smart constructors
  --   of the data type.
  --
  --   Type variables declared by the data type declaration are visible to the
  --   constructor declarations and @Arguments@ sentences created by this
  --   function, but not outside this function. This allows the smart
  --   constructors to reuse the identifiers for their type arguments (see
  --   'generateSmartConDecl').
  generateBodyAndArguments :: Converter (Coq.IndBody, [Coq.Sentence])
  generateBodyAndArguments = localEnv $ do
    Just qualid <- inEnv $ lookupIdent IR.TypeScope name
    typeVarDecls' <- convertTypeVarDecls Coq.Explicit typeVarDecls
    conDecls' <- mapM convertConDecl conDecls
    argumentsSentences <- mapM generateArgumentsSentence conDecls
    return ( Coq.IndBody qualid (genericArgDecls Coq.Explicit ++ typeVarDecls')
               Coq.sortType conDecls'
           , argumentsSentences
           )

  -- | Converts a constructor of the data type.
  convertConDecl
    :: IR.ConDecl -> Converter (Coq.Qualid, [Coq.Binder], Maybe Coq.Term)
  convertConDecl (IR.ConDecl _ (IR.DeclIdent _ conName) args) = do
    Just conQualid <- inEnv $ lookupIdent IR.ValueScope conName
    Just returnType <- inEnv $ lookupReturnType IR.ValueScope conName
    args' <- mapM convertType args
    returnType' <- convertType' returnType
    return (conQualid, [], Just (args' `Coq.arrows` returnType'))

  -- | Generates the @Arguments@ sentence for the given constructor
  --   declaration.
  generateArgumentsSentence :: IR.ConDecl -> Converter Coq.Sentence
  generateArgumentsSentence (IR.ConDecl _ (IR.DeclIdent _ conName) _) = do
    Just qualid <- inEnv $ lookupIdent IR.ValueScope conName
    let typeVarNames = map IR.typeVarDeclQName typeVarDecls
    typeVarQualids <- mapM (inEnv . lookupIdent IR.TypeScope) typeVarNames
    return (Coq.ArgumentsSentence
            (Coq.Arguments Nothing qualid
             [Coq.ArgumentSpec Coq.ArgMaximal (Coq.Ident typeVarQualid) Nothing
             | typeVarQualid
             <- map fst Coq.Base.freeArgs ++ catMaybes typeVarQualids
             ]))

  -- | Generates the smart constructor notations for the given constructor
  --   declaration.
  --   There is a notation for normal application and explicit application of
  --   the smart constructor and for qualified and unqualified access. The
  --   unqualified notations form the first list and the qualified notations
  --   form the second list.
  generateSmartConDecl
    :: IR.ConDecl -> Converter ([Coq.Sentence], [Coq.Sentence])
  generateSmartConDecl (IR.ConDecl _ declIdent argTypes) = localEnv $ do
    let conName = IR.declIdentName declIdent
    mbModName <- inEnv $ lookupModName IR.ValueScope conName
    Just qualid <- inEnv $ lookupIdent IR.ValueScope conName
    Just smartQualid <- inEnv $ lookupSmartIdent conName
    Just returnType <- inEnv $ lookupReturnType IR.ValueScope conName
    constrArgIdents <- mapM (const $ freshCoqIdent freshArgPrefix) argTypes
    let Just unqualIdent = Coq.unpackQualid smartQualid
    typeVarQualids <- mapM
      (\(IR.TypeVarDecl srcSpan ident) -> renameAndDefineTypeVar srcSpan ident)
      typeVarDecls
    let typeVarIdents = map (fromJust . Coq.unpackQualid) typeVarQualids
    returnType' <- convertType' returnType
    -- Generate unqualified and qualified notation sentences for the smart
    -- constructor if possible.
    return
      ( generateSmartConDecl' unqualIdent qualid typeVarIdents constrArgIdents
          returnType'
      , case mbModName of
          Just modName -> generateSmartConDecl' (modName ++ '.' : unqualIdent)
            qualid typeVarIdents constrArgIdents returnType'
          Nothing      -> []
      )

  -- | Generates a notation sentence for the smart constructor and the
  --   explicit application of the smart constructor.
  generateSmartConDecl'
    :: String
    -> Coq.Qualid
    -> [String]
    -> [String]
    -> Coq.Term
    -> [Coq.Sentence]
  generateSmartConDecl' smartIdent constr typeVarIdents constrArgIdents
    expReturnType = [ Coq.notationSentence lhs rhs mods
                    , Coq.notationSentence expLhs expRhs expMods
                    ]
   where
    freeArgIdents = map (fromJust . Coq.unpackQualid . fst) Coq.Base.freeArgs

    freeArgs      = map (Coq.Qualid . fst) Coq.Base.freeArgs

    -- Default smart constructor with implicit type args.
    returnType    = case expReturnType of
      (Coq.App tcon (shape NonEmpty.:| pos : tvars))
        | length tvars == length typeVarIdents -> Coq.App tcon
          (shape NonEmpty.:| pos
           : map (Coq.PosArg . const Coq.Underscore) tvars)
      _ -> Coq.Underscore

    argIdents     = freeArgIdents ++ constrArgIdents

    args          = freeArgs
      ++ map (const Coq.Underscore) typeVarIdents
      ++ map (Coq.Qualid . Coq.bare) constrArgIdents

    lhs           = Coq.nSymbol smartIdent NonEmpty.:| map Coq.nIdent argIdents

    rhs           = Coq.explicitApp Coq.Base.freePureCon
      $ freeArgs ++ [returnType, Coq.explicitApp constr args]

    mods          = [ Coq.sModLevel 10
                    , Coq.sModIdentLevel (NonEmpty.fromList argIdents) (Just 9)
                    ]

    -- Explicit notation for the smart constructor.
    expArgIdents  = freeArgIdents ++ typeVarIdents ++ constrArgIdents

    expArgs       = map (Coq.Qualid . Coq.bare) expArgIdents

    expLhs        = Coq.nSymbol ('@' : smartIdent)
      NonEmpty.:| map Coq.nIdent expArgIdents

    expRhs        = Coq.explicitApp Coq.Base.freePureCon
      $ freeArgs ++ [expReturnType, Coq.explicitApp constr expArgs]

    expMods
      = [ Coq.SModOnlyParsing
        , Coq.sModLevel 10
        , Coq.sModIdentLevel (NonEmpty.fromList expArgIdents) (Just 9)
        ]
-- Type synonyms are not allowed in this function.
convertDataDecl (IR.TypeSynDecl _ _ _ _)
  = error "convertDataDecl: Type synonym not allowed."<|MERGE_RESOLUTION|>--- conflicted
+++ resolved
@@ -21,42 +21,25 @@
   ( partition )
 import           Data.List.Extra
   ( concatUnzip )
-<<<<<<< HEAD
-import qualified Data.List.NonEmpty                                   as NonEmpty
-import           Data.Maybe
-  ( catMaybes, fromJust )
-import qualified Data.Set                                             as Set
-
-import qualified FreeC.Backend.Coq.Base                               as Coq.Base
-=======
 import qualified Data.List.NonEmpty                                      as NonEmpty
 import           Data.Maybe
   ( catMaybes, fromJust )
 import qualified Data.Set                                                as Set
 
 import qualified FreeC.Backend.Coq.Base                                  as Coq.Base
->>>>>>> 94d0364e
 import           FreeC.Backend.Coq.Converter.Arg
 import           FreeC.Backend.Coq.Converter.Free
 import           FreeC.Backend.Coq.Converter.Type
 import           FreeC.Backend.Coq.Converter.TypeDecl.InductionScheme
-<<<<<<< HEAD
-import qualified FreeC.Backend.Coq.Syntax                             as Coq
-=======
 import           FreeC.Backend.Coq.Converter.TypeDecl.TypeclassInstances
 import qualified FreeC.Backend.Coq.Syntax                                as Coq
->>>>>>> 94d0364e
 import           FreeC.Environment
 import           FreeC.Environment.Fresh
   ( freshArgPrefix, freshCoqIdent )
 import           FreeC.Environment.Renamer
   ( renameAndDefineTypeVar )
 import           FreeC.IR.DependencyGraph
-<<<<<<< HEAD
-import qualified FreeC.IR.Syntax                                      as IR
-=======
 import qualified FreeC.IR.Syntax                                         as IR
->>>>>>> 94d0364e
 import           FreeC.IR.TypeSynExpansion
 import           FreeC.Monad.Converter
 import           FreeC.Monad.Reporter
@@ -157,11 +140,7 @@
     ( Coq.comment ("Data type declarations for "
                    ++ showPretty (map IR.typeDeclName dataDecls))
         : Coq.InductiveSentence (Coq.Inductive (NonEmpty.fromList indBodies) [])
-<<<<<<< HEAD
-        : extraSentences ++ inductionSentences
-=======
-        : extraSentences ++ instances
->>>>>>> 94d0364e
+        : extraSentences ++ inductionSentences ++ instances
     , qualSmartConDecls
     )
 
@@ -174,7 +153,6 @@
 --   not visible outside of this function.
 convertDataDecl
   :: IR.TypeDecl -> Converter (Coq.IndBody, ([Coq.Sentence], [Coq.Sentence]))
-<<<<<<< HEAD
 convertDataDecl (IR.DataDecl _ (IR.DeclIdent _ name) typeVarDecls conDecls) = do
   (body, argumentsSentences) <- generateBodyAndArguments
   (smartConDecls, qualSmartConDecls)
@@ -191,29 +169,6 @@
                qualSmartConDecls
              )
          )
-=======
-convertDataDecl
-  dataDecl@(IR.DataDecl _ (IR.DeclIdent _ name) typeVarDecls conDecls) = do
-    (body, argumentsSentences) <- generateBodyAndArguments
-    (smartConDecls, qualSmartConDecls)
-      <- concatUnzip <$> mapM generateSmartConDecl conDecls
-    inductionScheme <- generateInductionScheme dataDecl
-    return ( body
-           , ( Coq.commentedSentences
-                 ("Arguments sentences for " ++ showPretty (IR.toUnQual name))
-                 argumentsSentences
-                 ++ Coq.commentedSentences
-                 ("Induction scheme for " ++ showPretty (IR.toUnQual name))
-                 inductionScheme
-                 ++ Coq.commentedSentences
-                 ("Smart constructors for " ++ showPretty (IR.toUnQual name))
-                 smartConDecls
-               , Coq.commentedSentences ("Qualified smart constructors for "
-                                         ++ showPretty (IR.toUnQual name))
-                 qualSmartConDecls
-               )
-           )
->>>>>>> 94d0364e
  where
   -- | Generates the body of the @Inductive@ sentence and the @Arguments@
   --   sentences for the constructors but not the smart constructors
