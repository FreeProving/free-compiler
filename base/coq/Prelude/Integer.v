From Base Require Import Free.
From Base Require Import Free.Instance.Identity.
From Base Require Import Prelude.Bool.

(* We need to export this library (instead of just importing it) such that we
   can use the `%Z` suffix in the compiled modules. *)
Require Export ZArith.

(* We define [Integer] outside of the section even though we want [Integer] to
   take [Shape] and [Pos] as arguments because Coq will only add [Variable]s
   that are actually used on the right hand side.
   The reason for us to add the parameters in the first place is that we want
   to unify the translation of build-in and user defined data types. *)
Definition Integer (Shape : Type) (Pos : Shape -> Type) : Type := Z.

Section SecInteger.
  Variable Shape : Type.
  Variable Pos : Shape -> Type.
  Notation "'Free''" := (Free Shape Pos).
  Notation "'Integer''" := (Integer Shape Pos).
  Notation "'Bool''" := (Bool Shape Pos).

  (** * Unary operators *)

  (* unary minus *)
  Definition negate (n : Free' Integer') : Free' Integer' :=
    n >>= fun(n' : Integer') => pure (Z.opp n').

  (** * Binary operators *)

  (* addition *)
  Definition addInteger (n1 : Free' Integer') (n2 : Free' Integer') : Free' Integer' :=
    n1 >>= fun(n1' : Integer') =>
      n2 >>= fun(n2' : Integer') =>
        pure (Z.add n1' n2').

  (* subtraction *)
  Definition subInteger (n1 : Free' Integer') (n2 : Free' Integer') : Free' Integer' :=
    n1 >>= fun(n1' : Integer') =>
      n2 >>= fun(n2' : Integer') =>
        pure (Z.sub n1' n2').

  (* multiplication *)
  Definition mulInteger (n1 : Free' Integer') (n2 : Free' Integer') : Free' Integer' :=
    n1 >>= fun(n1' : Integer') =>
      n2 >>= fun(n2' : Integer') =>
        pure (Z.mul n1' n2').

  (* exponentiation *)
  Definition powInteger (P : Partial Shape Pos) (n1 : Free' Integer') (n2 : Free' Integer') : Free' Integer' :=
    n2 >>= fun(n2' : Integer') =>
      if Z.ltb n2' 0
        then error "Negative exponent"
        else if Z.eqb n2' 0
               then pure 1%Z
               else n1 >>= fun(n1' : Integer') =>
                 pure (Z.pow n1' n2').

  (** * Comparison operators *)

  (* less than or equal *)
  Definition leInteger (n1 : Free' Integer') (n2 : Free' Integer') : Free' Bool' :=
    n1 >>= fun(n1' : Integer') =>
      n2 >>= fun(n2' : Integer') =>
        pure (Z.leb n1' n2').

  (* less than *)
  Definition ltInteger (n1 : Free' Integer') (n2 : Free' Integer') : Free' Bool' :=
    n1 >>= fun(n1' : Integer') =>
      n2 >>= fun(n2' : Integer') =>
        pure (Z.ltb n1' n2').

  (* greater than or equal *)
  Definition eqInteger (n1 : Free' Integer') (n2 : Free' Integer') : Free' Bool' :=
    n1 >>= fun(n1' : Integer') =>
      n2 >>= fun(n2' : Integer') =>
        pure (Z.eqb n1' n2').

  (* greater than *)
  Definition neqInteger (n1 : Free' Integer') (n2 : Free' Integer') : Free' Bool' :=
    n1 >>= fun(n1' : Integer') =>
      n2 >>= fun(n2' : Integer') =>
        pure (negb (Z.eqb n1' n2')).

  (* greater than or equal *)
  Definition geInteger (n1 : Free' Integer') (n2 : Free' Integer') : Free' Bool' :=
    n1 >>= fun(n1' : Integer') =>
      n2 >>= fun(n2' : Integer') =>
        pure (Z.geb n1' n2').

  (* greater than *)
  Definition gtInteger (n1 : Free' Integer') (n2 : Free' Integer') : Free' Bool' :=
    n1 >>= fun(n1' : Integer') =>
      n2 >>= fun(n2' : Integer') =>
        pure (Z.gtb n1' n2').

End SecInteger.
<<<<<<< HEAD

Section SecNFInteger.

Variable Shape : Type.
Variable Pos : Shape -> Type.

(* Normalform instance *)

  Definition nfInteger (n : Free Shape Pos (Integer Shape Pos)) 
    := n >>= (fun n' => pure n').

  Lemma nf_impure_integer : forall s (pf : _ -> Free Shape Pos (Integer Shape Pos)),
      nfInteger (impure s pf) = impure s (fun p => nfInteger (pf p)).
  Proof. trivial. Qed.

  Lemma nf_pure_integer : forall (x : Integer Shape Pos),
      nfInteger (pure x) = pure x.
  Proof. trivial. Qed.

  Global Instance NormalformInteger : Normalform (Integer Shape Pos)
                                          (Integer Identity.Shape Identity.Pos)
   := {
      nf := nfInteger;
      nf_impure := nf_impure_integer;
      nf' := pure;
      nf_pure := nf_pure_integer
    }.

End SecNFInteger.

(* ShareableArgs instance for Integer *)

Instance ShareableArgsInteger (Shape : Type) (Pos : Shape -> Type)
  : ShareableArgs Shape Pos (Integer Shape Pos)
 := {
        shareArgs := pure
    }.
=======

(* Normalform instance for Integer *)

Instance NormalformInteger (Shape : Type) (Pos : Shape -> Type) 
  : Normalform Shape Pos (Integer Shape Pos) (Integer Identity.Shape Identity.Pos)
  := { nf' := pure }.
>>>>>>> a8ade66b
<|MERGE_RESOLUTION|>--- conflicted
+++ resolved
@@ -95,36 +95,12 @@
         pure (Z.gtb n1' n2').
 
 End SecInteger.
-<<<<<<< HEAD
 
-Section SecNFInteger.
+(* Normalform instance for Integer *)
 
-Variable Shape : Type.
-Variable Pos : Shape -> Type.
-
-(* Normalform instance *)
-
-  Definition nfInteger (n : Free Shape Pos (Integer Shape Pos)) 
-    := n >>= (fun n' => pure n').
-
-  Lemma nf_impure_integer : forall s (pf : _ -> Free Shape Pos (Integer Shape Pos)),
-      nfInteger (impure s pf) = impure s (fun p => nfInteger (pf p)).
-  Proof. trivial. Qed.
-
-  Lemma nf_pure_integer : forall (x : Integer Shape Pos),
-      nfInteger (pure x) = pure x.
-  Proof. trivial. Qed.
-
-  Global Instance NormalformInteger : Normalform (Integer Shape Pos)
-                                          (Integer Identity.Shape Identity.Pos)
-   := {
-      nf := nfInteger;
-      nf_impure := nf_impure_integer;
-      nf' := pure;
-      nf_pure := nf_pure_integer
-    }.
-
-End SecNFInteger.
+Instance NormalformInteger (Shape : Type) (Pos : Shape -> Type) 
+  : Normalform Shape Pos (Integer Shape Pos) (Integer Identity.Shape Identity.Pos)
+  := { nf' := pure }.
 
 (* ShareableArgs instance for Integer *)
 
@@ -132,12 +108,4 @@
   : ShareableArgs Shape Pos (Integer Shape Pos)
  := {
         shareArgs := pure
-    }.
-=======
-
-(* Normalform instance for Integer *)
-
-Instance NormalformInteger (Shape : Type) (Pos : Shape -> Type) 
-  : Normalform Shape Pos (Integer Shape Pos) (Integer Identity.Shape Identity.Pos)
-  := { nf' := pure }.
->>>>>>> a8ade66b
+    }.