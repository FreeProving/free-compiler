{-# LANGUAGE OverloadedStrings #-}
{-# OPTIONS_GHC -Wno-orphans #-}

-- | This module contains functions for loading and decoding 'ModuleInterface's
--   from TOML configuration files.
--
--   The module interface file contains the entries of a 'ModuleInterface'.
--   The file format is TOML (see <https://github.com/toml-lang/toml>).
--   JSON files can be decoded as well. The TOML format is preferred for
--   configuration files maintained by humans and JSON should be used to
--   read automatically generated (serialized) interfaces.
--
--   = File contents
--
--   The TOML document is expected to contain four arrays of tables @types@,
--   @type-synonyms@, @constructors@ and @functions@. Each table in these
--   arrays defines a data type, type synonym, constrcutor or function
--   respectively. The expected contents of each table is described below.
--   In addition, the module interface file contains meta information in the
--   top-level table.
--
--   == Top-Level
--
--   The top-level table must contain the following key/value pairs:
--
--     * @version@ (@Integer@) the version of the configuration file format.
--       The current version is 'moduleInterfaceFileFormatVersion'.
--       If there is a breaking change in the future, the module interface file
--       format version should be updated. The parser accepts module interface
--       files that use the most recent version only.
--     * @module-name@ (@String@) the name of the module that is described by
--       the module interface file.
--     * @library-name@ (@String@) the name of the Coq library that contains
--       the module.
--     * @exported-types@ (@Array@ of @String@) the names (@haskell-name@) of
--       the type-level entries exported by the module. All other entries in
--       the @types@ and @type-synonyms@ tables are "hidden" (i.e. cannot be
--       used by an importing module directly).
--     * @exported-values@ (@Array@ of @String@) the names (@haskell-name@) of
--       the value-level entries exported by the module. All other entries in
--       the @constructors@ and @functions@ tables are "hidden" (i.e. cannot be
--       used by an importing module directly).
--
--   == Data types
--
--   The tables in the @types@ array must contain the following key/value pairs:
--
--     * @haskell-name@ (@String@) the qualified Haskell name of the type
--       constructor in the module it has been defined in.
--     * @coq-name@ (@String@) the identifier of the corresponding Coq type
--       constructor.
--     * @arity@ (@Integer@) the number of type arguments expected by the
--       type constructor.
--
--   == Type synonyms
--
--   The tables in the @type-synonyms@ array must contain the following
--   key/value pairs:
--
--     * @haskell-name@ (@String@) the qualified Haskell name of the type
--       synonym in the module it has been defined in.
--     * @coq-name@ (@String@) the identifier of the corresponding Coq
--       definition.
--     * @arity@ (@Integer@) the number of type arguments expected by the
--       type synonym.
--     * @haskell-type@ (@String@) the Haskell type that is abbreviated by
--       the type synonym.
--     * @type-arguments@ (@Array@ of @String@) the Haskell identifiers of the
--       type arguments. Must be of length @arity@.
--
--   == Constructors
--
--   The tables in the @constructors@ array must contain the following
--   key/value pairs:
--
--     * @haskell-type@ (@String@) the Haskell type of the data constructor.
--     * @haskell-name@ (@String@) the qualified Haskell name of the data
--       constructor in the module it has been defined in.
--     * @coq-name@ (@String@) the identifier of the corresponding Coq data
--       constructor.
--     * @coq-smart-name@ (@String@) the identifier of the corresponding Coq
--       smart constructor.
--     * @arity@ (@Integer@) the number of arguments expected by the data
--       constructor.
--
--   == Functions
--
--   The tables in the @functions@ array must contain the following
--   key/value pairs:
--
--     * @haskell-type@ (@String@) the Haskell type of the function.
--     * @haskell-name@ (@String@) the qualified Haskell name of the function
--       in the module it has been defined in.
--     * @coq-name@ (@String@) the identifier of the corresponding Coq
--       function.
--     * @arity@ (@Integer@) the number of arguments expected by the function.
--     * @partial@ (@Boolean@) whether the function is partial (i.e., requires
--       an instance of the @Partial@ type class).
--     * @needs-free-args@ (@Boolean@) whether the arguments of the @Free@
--       monad need to be passed to the function.

module FreeC.Environment.ModuleInterface.Decoder
  ( loadModuleInterface
  )
where

import           Control.Monad                  ( when )
import           Control.Monad.IO.Class         ( MonadIO )
import           Data.Aeson                     ( (.!=)
                                                , (.:)
                                                , (.:?)
                                                )
import qualified Data.Aeson                    as Aeson
import qualified Data.Aeson.Types              as Aeson
import qualified Data.Set                      as Set
import           Data.Text                      ( Text )
import qualified Data.Text                     as Text
import qualified Data.Vector                   as Vector

import qualified FreeC.Backend.Coq.Syntax      as Coq
import           FreeC.Environment.ModuleInterface
import           FreeC.Environment.Entry
import           FreeC.Frontend.IR.Parser
import           FreeC.IR.Reference             ( freeTypeVars )
import           FreeC.IR.SrcSpan
import qualified FreeC.IR.Syntax               as IR
import           FreeC.Monad.Reporter
import           FreeC.Pretty
import           FreeC.Util.Config

-- | The version number of the module interface file format.
--
--   Remember to keep this in sync with the version number specified in
--   "FreeC.Environment.ModuleInterface.Encoder".
--
--   We specify the version number at two different places such that if
--   a breaking change is made to the encoder or decoder, it is less likely
--   that the implementation of the corresponding change in the other module
--   is forgotten.
moduleInterfaceFileFormatVersion :: Integer
moduleInterfaceFileFormatVersion = 2

-- | Parses an IR AST node from an Aeson string.
parseAesonIR :: Parseable a => Text -> Aeson.Parser a
parseAesonIR input = do
  let srcFile   = mkSrcFile "<config-input>" (Text.unpack input)
      (res, ms) = runReporter (parseIR srcFile)
  case res of
    Nothing -> Aeson.parserThrowError [] (showPretty ms)
    Just t  -> return t

-- | All Haskell names in the interface file are qualified.
instance Aeson.FromJSON IR.QName where
  parseJSON = Aeson.withText "IR.QName" parseAesonIR

-- | Restores a Coq identifier from the interface file.
instance Aeson.FromJSON Coq.Qualid where
  parseJSON = Aeson.withText "Coq.Qualid" $ return . Coq.bare . Text.unpack

-- | Restores a Haskell type from the interface file.
instance Aeson.FromJSON IR.Type where
  parseJSON = Aeson.withText "IR.Type" parseAesonIR

-- | Restores a 'ModuleInterface' from the configuration file.
instance Aeson.FromJSON ModuleInterface where
  parseJSON = Aeson.withObject "ModuleInterface" $ \env -> do
    version <- env .: "version"
    when (version /= moduleInterfaceFileFormatVersion)
      $  Aeson.parseFail
      $  "Expected version "
      ++ show moduleInterfaceFileFormatVersion
      ++ ", got version "
      ++ show version
      ++ ".\n"
      ++ "Try to recompile the module."
    modName        <- env .: "module-name"
    libName        <- env .: "library-name"
    exportedTypes  <- env .: "exported-types"
    exportedValues <- env .: "exported-values"
    types <- env .:? "types" .!= Aeson.Array Vector.empty >>= Aeson.withArray
      "Data types"
      (mapM parseConfigType)
    typeSyns <-
      env .:? "type-synonyms" .!= Aeson.Array Vector.empty >>= Aeson.withArray
        "Type Synonyms"
        (mapM parseConfigTypeSyn)
    cons <-
      env .:? "constructors" .!= Aeson.Array Vector.empty >>= Aeson.withArray
        "Constructors"
        (mapM parseConfigCon)
    funcs <-
      env .:? "functions" .!= Aeson.Array Vector.empty >>= Aeson.withArray
        "Functions"
        (mapM parseConfigFunc)
    return ModuleInterface
      { interfaceModName = modName
      , interfaceLibName = libName
      , interfaceExports = Set.fromList
                             (  map ((,) IR.TypeScope)  exportedTypes
                             ++ map ((,) IR.ValueScope) exportedValues
                             )
      , interfaceEntries = Set.fromList
                             (  Vector.toList types
                             ++ Vector.toList typeSyns
                             ++ Vector.toList cons
                             ++ Vector.toList funcs
                             )
      }
   where
    parseConfigType :: Aeson.Value -> Aeson.Parser EnvEntry
    parseConfigType = Aeson.withObject "Data type" $ \obj -> do
      arity       <- obj .: "arity"
      haskellName <- obj .: "haskell-name"
      coqName     <- obj .: "coq-name"
      return DataEntry { entrySrcSpan = NoSrcSpan
                       , entryArity   = arity
                       , entryIdent   = coqName
                       , entryName    = haskellName
                       }

    parseConfigTypeSyn :: Aeson.Value -> Aeson.Parser EnvEntry
    parseConfigTypeSyn = Aeson.withObject "Type synonym" $ \obj -> do
      arity       <- obj .: "arity"
      typeSyn     <- obj .: "haskell-type"
      typeArgs    <- obj .: "type-arguments"
      haskellName <- obj .: "haskell-name"
      coqName     <- obj .: "coq-name"
      return TypeSynEntry { entrySrcSpan  = NoSrcSpan
                          , entryArity    = arity
                          , entryTypeArgs = typeArgs
                          , entryTypeSyn  = typeSyn
                          , entryIdent    = coqName
                          , entryName     = haskellName
                          }

    parseConfigCon :: Aeson.Value -> Aeson.Parser EnvEntry
    parseConfigCon = Aeson.withObject "Constructor" $ \obj -> do
      arity        <- obj .: "arity"
      haskellName  <- obj .: "haskell-name"
      haskellType  <- obj .: "haskell-type"
      coqName      <- obj .: "coq-name"
      coqSmartName <- obj .: "coq-smart-name"
      let (argTypes, returnType) = IR.splitFuncType haskellType arity
<<<<<<< HEAD
      return ConEntry
        { entrySrcSpan    = NoSrcSpan
        , entryArity      = arity
        , entryTypeArgs   = mapMaybe IR.identFromQName (freeTypeVars returnType)
        , entryArgTypes   = argTypes
        , entryReturnType = returnType
        , entryIdent      = coqName
        , entrySmartIdent = coqSmartName
        , entryName       = haskellName
        }
=======
      return ConEntry { entrySrcSpan    = NoSrcSpan
                      , entryArity      = arity
                      , entryTypeArgs   = freeTypeVars returnType
                      , entryArgTypes   = map Just argTypes
                      , entryReturnType = Just returnType
                      , entryIdent      = coqName
                      , entrySmartIdent = coqSmartName
                      , entryName       = haskellName
                      }
>>>>>>> 744fb675

    parseConfigFunc :: Aeson.Value -> Aeson.Parser EnvEntry
    parseConfigFunc = Aeson.withObject "Function" $ \obj -> do
      arity          <- obj .: "arity"
      haskellName    <- obj .: "haskell-name"
      haskellType    <- obj .: "haskell-type"
      partial        <- obj .: "partial"
      freeArgsNeeded <- obj .: "needs-free-args"
      coqName        <- obj .: "coq-name"
      -- TODO this does not work with vanishing type arguments.
      let (argTypes, returnType) = IR.splitFuncType haskellType arity
          typeArgs               = freeTypeVars haskellType
      return FuncEntry { entrySrcSpan       = NoSrcSpan
                       , entryArity         = arity
                       , entryTypeArgs      = typeArgs
                       , entryArgTypes      = argTypes
                       , entryReturnType    = returnType
                       , entryNeedsFreeArgs = freeArgsNeeded
                       , entryIsPartial     = partial
                       , entryIdent         = coqName
                       , entryName          = haskellName
                       }

-- | Loads a module interface file from a @.toml@ or @.json@ file.
loadModuleInterface
  :: (MonadIO r, MonadReporter r) => FilePath -> r ModuleInterface
loadModuleInterface = loadConfig<|MERGE_RESOLUTION|>--- conflicted
+++ resolved
@@ -241,28 +241,15 @@
       coqName      <- obj .: "coq-name"
       coqSmartName <- obj .: "coq-smart-name"
       let (argTypes, returnType) = IR.splitFuncType haskellType arity
-<<<<<<< HEAD
-      return ConEntry
-        { entrySrcSpan    = NoSrcSpan
-        , entryArity      = arity
-        , entryTypeArgs   = mapMaybe IR.identFromQName (freeTypeVars returnType)
-        , entryArgTypes   = argTypes
-        , entryReturnType = returnType
-        , entryIdent      = coqName
-        , entrySmartIdent = coqSmartName
-        , entryName       = haskellName
-        }
-=======
       return ConEntry { entrySrcSpan    = NoSrcSpan
                       , entryArity      = arity
                       , entryTypeArgs   = freeTypeVars returnType
-                      , entryArgTypes   = map Just argTypes
-                      , entryReturnType = Just returnType
+                      , entryArgTypes   = argTypes
+                      , entryReturnType = returnType
                       , entryIdent      = coqName
                       , entrySmartIdent = coqSmartName
                       , entryName       = haskellName
                       }
->>>>>>> 744fb675
 
     parseConfigFunc :: Aeson.Value -> Aeson.Parser EnvEntry
     parseConfigFunc = Aeson.withObject "Function" $ \obj -> do
