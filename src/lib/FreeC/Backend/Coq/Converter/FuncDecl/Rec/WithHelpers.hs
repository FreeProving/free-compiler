-- | This module contains functions for converting mutually recursive
--   function declarations by spliting when into one or more recursive helper
--   function whose decreasing argument is not lifted to the @Free@ monad and
--   a non-recursive main function.

module FreeC.Backend.Coq.Converter.FuncDecl.Rec.WithHelpers
  ( convertRecFuncDeclsWithHelpers
  , convertRecFuncDeclsWithHelpers'
  )
where

import           Control.Monad                  ( forM
                                                , mapAndUnzipM
                                                , join
                                                )
import           Data.List                      ( delete
                                                , find
                                                )
import qualified Data.List.NonEmpty            as NonEmpty
import qualified Data.Map.Strict               as Map
import           Data.Maybe                     ( fromJust )
import qualified Data.Set                      as Set

import           FreeC.Backend.Coq.Analysis.DecreasingArguments
import           FreeC.Backend.Coq.Converter.Expr
import           FreeC.Backend.Coq.Converter.FuncDecl.Common
import           FreeC.Backend.Coq.Converter.FuncDecl.NonRec
import qualified FreeC.Backend.Coq.Syntax      as Coq
import           FreeC.Environment
import           FreeC.Environment.Entry
import           FreeC.Environment.Fresh
import           FreeC.Environment.Renamer
import           FreeC.IR.Inlining
import           FreeC.IR.Reference             ( freeVarSet )
import           FreeC.IR.SrcSpan
import qualified FreeC.IR.Syntax               as IR
import           FreeC.IR.Subterm
import           FreeC.Monad.Converter
import           FreeC.Pretty
import           FreeC.Util.Predicate

-- | Converts recursive function declarations into recursive helper and
--   non-recursive main functions.
convertRecFuncDeclsWithHelpers :: [IR.FuncDecl] -> Converter [Coq.Sentence]
convertRecFuncDeclsWithHelpers decls = do
  (helperDecls', mainDecls') <- convertRecFuncDeclsWithHelpers' decls
  return
    (  Coq.comment
        ("Helper functions for " ++ showPretty (map IR.funcDeclName decls))
    :  helperDecls'
    ++ mainDecls'
    )

-- | Like 'convertRecFuncDeclsWithHelpers' but does return the helper and
--   main functions separtly.
convertRecFuncDeclsWithHelpers'
  :: [IR.FuncDecl] -> Converter ([Coq.Sentence], [Coq.Sentence])
convertRecFuncDeclsWithHelpers' decls = do
  -- Split into helper and main functions.
  decArgs                  <- identifyDecArgs decls
  (helperDecls, mainDecls) <- mapAndUnzipM (uncurry transformRecFuncDecl)
                                           (zip decls decArgs)
  -- Convert helper and main functions.
  -- The right hand side of the main functions are inlined into helper the
  -- functions. Because inlining can produce fesh identifiers, we need to
  -- perform inlining and conversion of helper functions in a local environment.
  helperDecls' <- forM (concat helperDecls) $ \helperDecl -> localEnv $ do
    inlinedHelperDecl <- inlineFuncDecls mainDecls helperDecl
    convertRecHelperFuncDecl inlinedHelperDecl
  mainDecls' <- mapM convertNonRecFuncDecl mainDecls

  -- Create common fixpoint sentence for all helper functions.
  return
    ( [Coq.FixpointSentence (Coq.Fixpoint (NonEmpty.fromList helperDecls') [])]
    , mainDecls'
    )

-- | Transforms the given recursive function declaration with the specified
--   decreasing argument into recursive helper functions and a non recursive
--   main function.
transformRecFuncDecl
  :: IR.FuncDecl -> DecArgIndex -> Converter ([IR.FuncDecl], IR.FuncDecl)
transformRecFuncDecl (IR.FuncDecl srcSpan declIdent typeArgs args maybeRetType expr) decArgIndex
  = do
  -- Generate a helper function declaration and application for each case
  -- expression of the decreasing argument.
    (helperDecls, helperApps) <- mapAndUnzipM generateHelperDecl caseExprsPos

    -- Generate main function declaration. The main function's right hand side
    -- is constructed by replacing all case expressions of the decreasing
    -- argument by an invocation of the corresponding recursive helper function.
    let (Just mainExpr) = replaceSubterms expr (zip caseExprsPos helperApps)
        mainDecl =
          IR.FuncDecl srcSpan declIdent typeArgs args maybeRetType mainExpr

    return (helperDecls, mainDecl)
 where
  -- | The name of the function to transform.
  name :: IR.QName
  name = IR.declIdentName declIdent

  -- | The names of the function's arguments.
  argNames :: [IR.QName]
  argNames = map IR.varPatQName args

  -- | The name of the decreasing argument.
  decArg :: IR.QName
  decArg = argNames !! decArgIndex

  -- | The positions of @case@-expressions for the decreasing argument.
  caseExprsPos :: [Pos]
  caseExprsPos = [ p | p <- ps, not (any (below p) (delete p ps)) ]
   where
    ps :: [Pos]
    ps = filter decArgNotShadowed (findSubtermPos isCaseExpr expr)

  -- | Tests whether the given expression is a @case@-expression for the
  --   the decreasing argument.
  isCaseExpr :: IR.Expr -> Bool
  isCaseExpr (IR.Case _ (IR.Var _ varName _) _ _) = varName == decArg
  isCaseExpr _ = False

  -- | Ensures that the decreasing argument is not shadowed by the binding
  --   of a local variable at the given position.
  decArgNotShadowed :: Pos -> Bool
  decArgNotShadowed p = decArg `Set.notMember` boundVarsAt expr p

  -- | Generates the recursive helper function declaration for the @case@
  --   expression at the given position of the right hand side.
  --
  --   Returns the helper function declaration and an expression for the
  --   application of the helper function.
  generateHelperDecl :: Pos -> Converter (IR.FuncDecl, IR.Expr)
  generateHelperDecl caseExprPos = do
    -- Generate a fresh name for the helper function.
    helperName <- freshHaskellQName (IR.declIdentName declIdent)
    let helperDeclIdent = declIdent { IR.declIdentName = helperName }

    -- Pass all type arguments to the helper function.
    let helperTypeArgs  = typeArgs

    -- Pass used variables as additional arguments to the helper function
    -- but don't pass shadowed arguments to helper functions.
    let boundVarTypeMap = boundVarsWithTypeAt expr caseExprPos
        boundVars =
          Map.keysSet boundVarTypeMap `Set.union` Set.fromList argNames
        Just caseExpr  = selectSubterm expr caseExprPos
        usedVars       = freeVarSet caseExpr
        helperArgNames = Set.toList (usedVars `Set.intersection` boundVars)

    -- Determine the type of helper function's arguments and its return type.
    -- Additionally, the decreasing argument is marked as strict.
    let
      argTypes         = map IR.varPatType args
      argTypeMap       = Map.fromList (zip argNames argTypes)
      helperArgTypeMap = boundVarTypeMap `Map.union` argTypeMap
      helperArgTypes =
        map (join . (`Map.lookup` helperArgTypeMap)) helperArgNames
      argStrict       = map IR.varPatIsStrict args
      argStrictMap    = Map.fromList (zip argNames argStrict)
      helperArgStrict = map
        ((== decArg) .||. ((Just True ==) . (`Map.lookup` argStrictMap)))
        helperArgNames
      helperArgs = zipWith3
        (IR.VarPat NoSrcSpan . fromJust . IR.identFromQName)
        helperArgNames
        helperArgTypes
        helperArgStrict
      helperReturnType = IR.exprType caseExpr
      helperType =
        IR.funcType NoSrcSpan <$> sequence helperArgTypes <*> helperReturnType

    -- Register the helper function to the environment.
    -- Even though we know the type of the original and additional arguments
    -- the return type is unknown since @case@ the right-hand side of @case@
    -- expressions is not annotated.
    -- If the original function was partial, the helper function is partial as
    -- well.
    freeArgsNeeded <- inEnv $ needsFreeArgs name
    partial        <- inEnv $ isPartial name
    _entry         <- renameAndAddEntry $ FuncEntry
      { entrySrcSpan       = NoSrcSpan
      , entryArity         = length helperArgTypes
      , entryTypeArgs      = map IR.typeVarDeclIdent helperTypeArgs
<<<<<<< HEAD
      , entryArgTypes      = helperArgTypes
      , entryStrictArgs    = map IR.varPatIsStrict helperArgs
      , entryReturnType    = helperReturnType
=======
      , entryArgTypes      = map fromJust helperArgTypes
      , entryReturnType    = fromJust helperReturnType
>>>>>>> da173dd8
      , entryNeedsFreeArgs = freeArgsNeeded
      , entryIsPartial     = partial
      , entryName          = helperName
      , entryIdent         = undefined -- filled by renamer
      }

    -- Build helper function declaration and application.
    let helperTypeArgs' = map IR.typeVarDeclToType helperTypeArgs
        helperAppType   = IR.TypeSchema NoSrcSpan [] <$> helperType
        helperDecl      = IR.FuncDecl srcSpan
                                      helperDeclIdent
                                      helperTypeArgs
                                      helperArgs
                                      helperReturnType
                                      caseExpr
        helperApp = IR.app
          NoSrcSpan
          (IR.visibleTypeApp NoSrcSpan
                             (IR.Var NoSrcSpan helperName helperAppType)
                             helperTypeArgs'
          )
          (map IR.varPatToExpr helperArgs)

    return (helperDecl, helperApp)

-- | Converts a recursive helper function to the body of a Coq @Fixpoint@
--   sentence.
convertRecHelperFuncDecl :: IR.FuncDecl -> Converter Coq.FixBody
convertRecHelperFuncDecl helperDecl = localEnv $ do
  -- Convert left- and right-hand side of helper function.
  (qualid, binders, returnType') <- convertFuncHead helperDecl
  rhs'                           <- convertExpr (IR.funcDeclRhs helperDecl)
  -- Lookup name of decreasing argument.
  Just decArg'                   <-
    inEnv
    $ lookupIdent IR.ValueScope
    $ (IR.varPatQName . fromJust)
    $ find IR.varPatIsStrict
    $ IR.funcDeclArgs helperDecl
  -- Generate body of @Fixpoint@ sentence.
  return
    (Coq.FixBody qualid
                 (NonEmpty.fromList binders)
                 (Just (Coq.StructOrder decArg'))
                 returnType'
                 rhs'
    )<|MERGE_RESOLUTION|>--- conflicted
+++ resolved
@@ -182,14 +182,9 @@
       { entrySrcSpan       = NoSrcSpan
       , entryArity         = length helperArgTypes
       , entryTypeArgs      = map IR.typeVarDeclIdent helperTypeArgs
-<<<<<<< HEAD
-      , entryArgTypes      = helperArgTypes
+      , entryArgTypes      = map fromJust helperArgTypes
       , entryStrictArgs    = map IR.varPatIsStrict helperArgs
-      , entryReturnType    = helperReturnType
-=======
-      , entryArgTypes      = map fromJust helperArgTypes
       , entryReturnType    = fromJust helperReturnType
->>>>>>> da173dd8
       , entryNeedsFreeArgs = freeArgsNeeded
       , entryIsPartial     = partial
       , entryName          = helperName
