--- conflicted
+++ resolved
@@ -146,16 +146,9 @@
   \label{fig:translation:expr:sections}
 \end{figure}
 
-<<<<<<< HEAD
 \subsection{Lambda Abstractions} \label{sec:translation:expr:lambda}
-Lets first consider a lambda abstraction \haskell{\@$x$@ -> @$e$@} with a single argument.
+Let's first consider a lambda abstraction \haskell{\@$x$@ -> @$e$@} with a single argument.
 Such an unary lambda abstraction can be represented in Coq by the term \coq{fun @$x'$@ => @$\toCoq{e}$@}.
-=======
-\subsection{Translation of Lambda Abstractions} \label{sec:translation:expr:lambda}
-Let's first consider a lambda abstraction \haskell{\@$x$@ -> @$e$@} with a single argument.
-We have seen a Coq lambda abstraction on the right-hand side of \coq{>>=} in the previous subsection already.
-In Coq our unary lambda abstraction could be represented by the term \coq{fun @$x'$@ => @$\toCoq{e}$@}.
->>>>>>> 01f61bfa
 However, we still need to wrap the function with the \coq{pure} constructor of the free monad to make the \ref{eqn:translation:expr:invariant} hold.
 \[
   \toCoq{(\haskellM{\@$x$@ -> @$e$@})} = \coqM{pure (fun @$x'$@ => @$\toCoqX{e}$@)}
