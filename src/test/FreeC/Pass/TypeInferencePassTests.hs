-- | This module contains tests for "FreeC.Pass.TypeInferencePass".

module FreeC.Pass.TypeInferencePassTests
  ( testTypeInferencePass
  )
where

import           Test.Hspec

import           FreeC.IR.DependencyGraph
import           FreeC.IR.Strip
import           FreeC.Monad.Class.Testable
import           FreeC.Monad.Converter
import           FreeC.Pass.TypeInferencePass
import           FreeC.Test.Parser
import           FreeC.Test.Expectations
import           FreeC.Test.Environment

-- | Parses the given function declarations runs the 'typeInferencePass'
--   and sets the expectation that the resulting type annotated function
--   declarations are 'FreeC.IR.Similar.similar' to the expected output.
shouldInferType
  :: DependencyComponent String -> [String] -> Converter Expectation
shouldInferType inputStrs expectedOutputStrs = do
  input           <- parseTestComponent inputStrs
  expectedOutputs <- mapM parseTestFuncDecl expectedOutputStrs
  output          <- typeInferencePass input
  let outputs = map stripExprType (unwrapComponent output)
  return (outputs `shouldBeSimilarTo` expectedOutputs)

-- | Test group for 'typeInferencePass' tests.
testTypeInferencePass :: Spec
testTypeInferencePass = describe "FreeC.Analysis.TypeInference" $ do
  context "error terms" $ do
    it "infers the type of the error term 'undefined' correctly"
      $ shouldSucceedWith
      $ do
          shouldInferType (NonRecursive "f = undefined")
                          ["f @a :: a = undefined @a"]
    it "infers the type of the error term 'error \"...\"' correctly"
      $ shouldSucceedWith
      $ do
          shouldInferType (NonRecursive "f = error \"...\"")
                          ["f @a :: a = error @a \"...\""]

  context "constructors and literals" $ do
    it "infers the type of constant constructors correctly"
      $ shouldSucceedWith
      $ do
          _ <- defineTestTypeCon "Foo" 0
          _ <- defineTestCon "Bar" 0 "Foo"
          shouldInferType (NonRecursive "f = Bar") ["f :: Foo = Bar"]
    it "infers the type of constructors with arguments correctly"
      $ shouldSucceedWith
      $ do
          _ <- defineTestTypeCon "Prelude.Integer" 0
          _ <- defineTestTypeCon "Foo" 0
          _ <- defineTestCon "Bar" 2 "forall a. a -> Foo a"
          shouldInferType
            (NonRecursive "f = Bar 42")
            ["f :: Foo Prelude.Integer = Bar @Prelude.Integer 42"]
    it "infers the type of integer literals correctly" $ shouldSucceedWith $ do
      _ <- defineTestTypeCon "Prelude.Integer" 0
      shouldInferType (NonRecursive "f = 42") ["f :: Prelude.Integer = 42"]

  context "function applications" $ do
    it "infers the type of predefined operations correctly"
      $ shouldSucceedWith
      $ do
          _ <- defineTestTypeCon "Foo" 0
          _ <- defineTestTypeCon "Bar" 0
          _ <- defineTestFunc "foo" 1 "Bar -> Bar -> Foo"
          shouldInferType (NonRecursive "f = foo")
                          ["f :: Bar -> Bar -> Foo = foo"]
    it "infers the type of partially applied predefined operations correctly"
      $ shouldSucceedWith
      $ do
          _ <- defineTestTypeCon "Foo" 0
          _ <- defineTestTypeCon "Bar" 0
          _ <- defineTestFunc "foo" 1 "Bar -> Bar -> Foo"
          shouldInferType (NonRecursive "f x = foo x")
                          ["f (x :: Bar) :: Bar -> Foo = foo x"]
    it "infers the type of polymorphic function applications correctly"
      $ shouldSucceedWith
      $ do
          _ <- defineTestTypeCon "Foo" 0
          _ <- defineTestTypeCon "Bar" 1
          _ <- defineTestFunc "foo" 1 "forall a. Bar a -> Foo"
          _ <- defineTestFunc "foos" 0 "Foo -> Foo -> Foo"
          shouldInferType
            (NonRecursive "f x y = foos (foo x) (foo y)")
            [ "f @a @b (x :: Bar a) (y :: Bar b) :: Foo"
                ++ "= foos (foo @a x) (foo @b y)"
            ]

  context "lambda abstractions" $ do
    it "infer the type of arguments that shadow variables correctly"
      $ shouldSucceedWith
      $ do
          shouldInferType (NonRecursive "f x = \\x -> x")
                          ["f @a @b (x :: a) :: b -> b = \\(x :: b) -> x"]
    it "does not apply functions shadowed by lambda visibly"
      $ shouldSucceedWith
      $ do
          _ <- defineTestFunc "g" 1 "forall a. a -> a"
          shouldInferType
            (NonRecursive "f x = \\g -> g x")
            [ "f @a @b (x :: a) :: (a -> b) -> b"
                ++ "  = \\(g :: a -> b) -> g x"
            ]

  context "case expressions" $ do
    it "infers the same type for all alternatives of case expressions"
      $ shouldSucceedWith
      $ do
          _ <- defineTestTypeCon "Bit" 0
          _ <- defineTestCon "Zero" 0 "Bit"
          _ <- defineTestCon "One" 0 "Bit"
          shouldInferType
            (NonRecursive
              "f x = case x of { Zero -> undefined; One -> undefined }"
            )
            [ "f @a (x :: Bit) :: a = case x of {"
              ++ "    Zero -> undefined @a;"
              ++ "    One -> undefined @a"
              ++ "  }"
            ]
    it "does not apply functions shadowed by variable pattern visibly"
      $ shouldSucceedWith
      $ do
          _ <- defineTestTypeCon "Foo" 0
          _ <- defineTestCon "Foo" 0 "forall a b. (a -> b) -> Foo a b"
          _ <- defineTestFunc "g" 1 "forall a. a -> a"
          shouldInferType
            (NonRecursive "f foo x = case foo of { Foo g -> g x }")
            [ "f @a @b (foo :: Foo a b) (x :: a) :: b"
                ++ "= case foo of { Foo (g :: a -> b) -> g x }"
            ]

  context "if expressions" $ do
    it "infers the type of the condition of if expressions"
      $ shouldSucceedWith
      $ do
          _ <- defineTestTypeCon "Prelude.Bool" 0
          _ <- defineTestTypeCon "Prelude.Integer" 0
          shouldInferType
            (NonRecursive "f c = if c then 0 else 1")
            [ "f (c :: Prelude.Bool) :: Prelude.Integer"
                ++ " = if c then 0 else 1"
            ]
    it "infers the same type for both branches of if expressions"
      $ shouldSucceedWith
      $ do
          _ <- defineTestTypeCon "Prelude.Bool" 0
          _ <- defineTestCon "True" 0 "Prelude.Bool"
          shouldInferType
            (NonRecursive "f x = if x then undefined else undefined")
            [ "f @a (x :: Prelude.Bool) :: a = if x"
              ++ "  then undefined @a"
              ++ "  else undefined @a"
            ]

  context "expression type signatures" $ do
    it "infers the type of expressions with type annotation correctly"
      $ shouldSucceedWith
      $ do
          _ <- defineTestTypeCon "List" 1
          _ <- defineTestTypeCon "Char" 0
          _ <- defineTestCon "Nil" 0 "forall a. List a"
          shouldInferType (NonRecursive "f = Nil :: List Char")
                          ["f :: List Char = Nil @Char"]
    it "instantiates type variables in expression type signatures"
      $ shouldSucceedWith
      $ do
          _ <- defineTestTypeCon "Prelude.Bool" 0
          _ <- defineTestTypeCon "Either" 2
          shouldInferType
            (  NonRecursive
            $  "f b = if b"
            ++ "    then undefined :: forall a b. Either a b"
            ++ "    else undefined :: forall b a. Either b a"
            )
            [ "f @c @d (b :: Prelude.Bool) :: Either c d = if b"
              ++ "    then undefined @(Either c d)"
              ++ "    else undefined @(Either c d)"
            ]

  context "type synonyms" $ do
    it "can match types that contain type synonyms" $ shouldSucceedWith $ do
      _ <- defineTestTypeCon "Foo" 1
      _ <- defineTestTypeCon "Bar" 0
      _ <- defineTestTypeSyn "Baz" [] "Foo Bar"
      _ <- defineTestCon "Foo" 1 "forall a. Foo a"
      shouldInferType (NonRecursive "f = Foo :: Baz") ["f :: Baz = Foo @Bar"]
    it "expands type synonyms when necessary" $ shouldSucceedWith $ do
      _ <- defineTestTypeCon "Foo" 1
      _ <- defineTestTypeCon "Bar" 0
      _ <- defineTestTypeSyn "Baz" [] "Foo Bar"
      _ <- defineTestFunc "unfoo" 1 "forall a. Foo a -> a"
      _ <- defineTestCon "Foo" 1 "forall a. Foo a"
      shouldInferType (NonRecursive "f = unfoo (Foo :: Baz)")
                      ["f :: Bar = unfoo @Bar (Foo @Bar)"]

<<<<<<< HEAD
  context "non-recursive functions" $ do
    it "infers the types of simple non-recursive functions correctly"
      $ shouldSucceedWith
      $ do
          _ <- defineTestTypeCon "Bool" 0
          _ <- defineTestCon "True" 0 "Bool"
          _ <- defineTestCon "False" 0 "Bool"
          _ <- defineTestTypeCon "List" 1
          _ <- defineTestCon "Nil" 0 "forall a. List a"
          _ <- defineTestCon "Cons" 2 "forall a. a -> List a -> List a"
          shouldInferType
            (NonRecursive
              "null xs = case xs of { Nil -> True; Cons x xs' -> False }"
            )
            [ "null @a (xs :: List a) :: Bool = case xs of {"
              ++ "    Nil -> True;"
              ++ "    Cons (x :: a) (xs' :: List a) -> False"
              ++ "  }"
            ]
    it "infers vanishing type arguments correctly in non-recursive functions"
      $ shouldSucceedWith
      $ do
          _ <- defineTestTypeCon "Prelude.Bool" 0
          _ <- defineTestFunc "eq" 0 "forall a. a -> a -> Prelude.Bool"
          _ <- defineTestTypeCon "List" 1
          _ <- defineTestCon "Nil" 0 "forall a. List a"
          shouldInferType
            (NonRecursive "true = eq Nil Nil")
            ["true @a :: Prelude.Bool = eq @(List a) (Nil @a) (Nil @a)"]
    it
        (  "infers vanishing type arguments correctly in non-recursive "
        ++ "functions that use functions with vanishing type arguments"
        )
      $ shouldSucceedWith
      $ do
          _ <- defineTestTypeCon "Prelude.Bool" 0
          _ <- defineTestFunc "true" 0 "forall a. Prelude.Bool"
          shouldInferType
            (NonRecursive "true' = if true then true else true")
            [ "true' @a @b @c :: Prelude.Bool = if true @a"
              ++ "  then true @b"
              ++ "  else true @c"
            ]
=======
    context "non-recursive functions" $ do
      it "infers the types of simple simple non-recursive correctly"
        $ shouldSucceedWith
        $ do
            _ <- defineTestTypeCon "Bool" 0 ["True", "False"]
            _ <- defineTestCon "True" 0 "Bool"
            _ <- defineTestCon "False" 0 "Bool"
            _ <- defineTestTypeCon "List" 1 ["Nil", "Cons"]
            _ <- defineTestCon "Nil" 0 "forall a. List a"
            _ <- defineTestCon "Cons" 2 "forall a. a -> List a -> List a"
            shouldInferType
              (NonRecursive
                "null xs = case xs of { Nil -> True; Cons x xs' -> False }"
              )
              [ "null @a (xs :: List a) :: Bool = case xs of {"
                ++ "    Nil -> True;"
                ++ "    Cons (x :: a) (xs' :: List a) -> False"
                ++ "  }"
              ]
      it "infers vanishing type arguments correctly in non-recursive functions"
        $ shouldSucceedWith
        $ do
            _ <- defineTestTypeCon "Prelude.Bool" 0 []
            _ <- defineTestFunc "eq" 0 "forall a. a -> a -> Prelude.Bool"
            _ <- defineTestTypeCon "List" 1 ["Nil"]
            _ <- defineTestCon "Nil" 0 "forall a. List a"
            shouldInferType
              (NonRecursive "true = eq Nil Nil")
              ["true @a :: Prelude.Bool = eq @(List a) (Nil @a) (Nil @a)"]
      it
          (  "infers vanishing type arguments correctly in non-recursive "
          ++ "functions that use functions with vanishing type arguments"
          )
        $ shouldSucceedWith
        $ do
            _ <- defineTestTypeCon "Prelude.Bool" 0 []
            _ <- defineTestFunc "true" 0 "forall a. Prelude.Bool"
            shouldInferType
              (NonRecursive "true' = if true then true else true")
              [ "true' @a @b @c :: Prelude.Bool = if true @a"
                ++ "  then true @b"
                ++ "  else true @c"
              ]

    context "recursive functions" $ do
      it "infers the types of recursive functions correctly"
        $ shouldSucceedWith
        $ do
            _ <- defineTestTypeCon "Prelude.Integer" 0 []
            _ <- defineTestFunc "succ" 1 "Prelude.Integer -> Prelude.Integer"
            _ <- defineTestTypeCon "List" 1 ["Nil", "Cons"]
            _ <- defineTestCon "Nil" 0 "forall a. List a"
            _ <- defineTestCon "Cons" 2 "forall a. a -> List a -> List a"
            shouldInferType
              (Recursive
                [ "length xs = case xs of {"
                  ++ "    Nil        -> 0;"
                  ++ "    Cons x xs' -> succ (length xs')"
                  ++ "  }"
                ]
              )
              [ "length @a (xs :: List a) :: Prelude.Integer = case xs of {"
                ++ "    Nil -> 0;"
                ++ "    Cons (x :: a) (xs' :: List a) -> succ (length @a xs')"
                ++ "  }"
              ]
      it "infers vanishing type arguments correctly in recursive functions"
        $ shouldSucceedWith
        $ do
            _ <- defineTestTypeCon "Prelude.Integer" 0 []
            _ <- defineTestFunc "succ" 1 "Prelude.Integer -> Prelude.Integer"
            _ <- defineTestFunc "eq" 0 "forall a. a -> a -> Prelude.Bool"
            _ <- defineTestTypeCon "List" 1 ["Nil", "Cons"]
            _ <- defineTestCon "Nil" 0 "forall a. List a"
            _ <- defineTestCon "Cons" 2 "forall a. a -> List a -> List a"
            shouldInferType
              (Recursive
                [ "length xs = case xs of {"
                  ++ "    Nil        -> if eq Nil Nil then 0 else 1;"
                  ++ "    Cons x xs' -> succ (length xs')"
                  ++ "  }"
                ]
              )
              [ "length @a @b (xs :: List a) :: Prelude.Integer = case xs of {"
                ++ "    Nil -> if eq @(List b) (Nil @b) (Nil @b) then 0 else 1;"
                ++ "    Cons (x :: a) (xs' :: List a) ->"
                ++ "      succ (length @a @b xs')"
                ++ "  }"
              ]
      it
          (  "infers vanishing type arguments correctly in recursive functions "
          ++ "that use functions with vanishing type arguments"
          )
        $ shouldSucceedWith
        $ do
            _ <- defineTestTypeCon "Prelude.Integer" 0 []
            _ <- defineTestFunc "succ" 1 "Prelude.Integer -> Prelude.Integer"
            _ <- defineTestFunc "true" 0 "forall a. Prelude.Bool"
            _ <- defineTestTypeCon "List" 1 ["Nil", "Cons"]
            _ <- defineTestCon "Nil" 0 "forall a. List a"
            _ <- defineTestCon "Cons" 2 "forall a. a -> List a -> List a"
            shouldInferType
              (Recursive
                [ "length xs = case xs of {"
                  ++ "    Nil        -> if true then 0 else 1;"
                  ++ "    Cons x xs' -> succ (length xs')"
                  ++ "  }"
                ]
              )
              [ "length @a @b (xs :: List a) :: Prelude.Integer = case xs of {"
                ++ "    Nil -> if true @b then 0 else 1;"
                ++ "    Cons (x :: a) (xs' :: List a) ->"
                ++ "      succ (length @a @b xs')"
                ++ "  }"
              ]
>>>>>>> 3df4f9a8

  context "recursive functions" $ do
    it "infers the types of recursive functions correctly"
      $ shouldSucceedWith
      $ do
          _ <- defineTestTypeCon "Prelude.Integer" 0
          _ <- defineTestFunc "succ" 1 "Prelude.Integer -> Prelude.Integer"
          _ <- defineTestTypeCon "List" 1
          _ <- defineTestCon "Nil" 0 "forall a. List a"
          _ <- defineTestCon "Cons" 2 "forall a. a -> List a -> List a"
          shouldInferType
            (Recursive
              [ "length xs = case xs of {"
                ++ "    Nil        -> 0;"
                ++ "    Cons x xs' -> succ (length xs')"
                ++ "  }"
              ]
            )
            [ "length @a (xs :: List a) :: Prelude.Integer = case xs of {"
              ++ "    Nil -> 0;"
              ++ "    Cons (x :: a) (xs' :: List a) -> succ (length @a xs')"
              ++ "  }"
<<<<<<< HEAD
            ]
    it "infers vanishing type arguments correctly in recursive functions"
      $ shouldSucceedWith
      $ do
          _ <- defineTestTypeCon "Prelude.Integer" 0
          _ <- defineTestFunc "succ" 1 "Prelude.Integer -> Prelude.Integer"
          _ <- defineTestFunc "eq" 0 "forall a. a -> a -> Prelude.Bool"
          _ <- defineTestTypeCon "List" 1
=======
              ]
    it "infers vanishing type arguments correctly in recursive functions"
      $ shouldSucceedWith
      $ do
          _ <- defineTestTypeCon "Prelude.Integer" 0 []
          _ <- defineTestFunc "succ" 1 "Prelude.Integer -> Prelude.Integer"
          _ <- defineTestFunc "eq" 0 "forall a. a -> a -> Prelude.Bool"
          _ <- defineTestTypeCon "List" 1 ["Nil", "Cons"]
>>>>>>> 3df4f9a8
          _ <- defineTestCon "Nil" 0 "forall a. List a"
          _ <- defineTestCon "Cons" 2 "forall a. a -> List a -> List a"
          shouldInferType
            (Recursive
              [ "length xs = case xs of {"
                ++ "    Nil        -> if eq Nil Nil then 0 else 1;"
                ++ "    Cons x xs' -> succ (length xs')"
                ++ "  }"
              ]
            )
            [ "length @a @b (xs :: List a) :: Prelude.Integer = case xs of {"
              ++ "    Nil -> if eq @(List b) (Nil @b) (Nil @b) then 0 else 1;"
              ++ "    Cons (x :: a) (xs' :: List a) ->"
              ++ "      succ (length @a @b xs')"
              ++ "  }"
            ]
    it
        (  "infers vanishing type arguments correctly in recursive functions "
        ++ "that use functions with vanishing type arguments"
        )
      $ shouldSucceedWith
      $ do
<<<<<<< HEAD
          _ <- defineTestTypeCon "Prelude.Integer" 0
          _ <- defineTestFunc "succ" 1 "Prelude.Integer -> Prelude.Integer"
          _ <- defineTestFunc "true" 0 "forall a. Prelude.Bool"
          _ <- defineTestTypeCon "List" 1
=======
          _ <- defineTestTypeCon "Prelude.Integer" 0 []
          _ <- defineTestFunc "succ" 1 "Prelude.Integer -> Prelude.Integer"
          _ <- defineTestFunc "true" 0 "forall a. Prelude.Bool"
          _ <- defineTestTypeCon "List" 1 ["Nil", "Cons"]
>>>>>>> 3df4f9a8
          _ <- defineTestCon "Nil" 0 "forall a. List a"
          _ <- defineTestCon "Cons" 2 "forall a. a -> List a -> List a"
          shouldInferType
            (Recursive
              [ "length xs = case xs of {"
                ++ "    Nil        -> if true then 0 else 1;"
                ++ "    Cons x xs' -> succ (length xs')"
                ++ "  }"
              ]
            )
            [ "length @a @b (xs :: List a) :: Prelude.Integer = case xs of {"
              ++ "    Nil -> if true @b then 0 else 1;"
              ++ "    Cons (x :: a) (xs' :: List a) ->"
              ++ "      succ (length @a @b xs')"
              ++ "  }"
            ]

  context "mutually recursive functions" $ do
    it "infers the types of mutually recursive functions correctly"
      $ shouldSucceedWith
      $ do
<<<<<<< HEAD
          _ <- defineTestTypeCon "Prelude.Integer" 0
          _ <- defineTestFunc "succ" 1 "Prelude.Integer -> Prelude.Integer"
          _ <- defineTestTypeCon "List" 1
=======
          _ <- defineTestTypeCon "Prelude.Integer" 0 []
          _ <- defineTestFunc "succ" 1 "Prelude.Integer -> Prelude.Integer"
          _ <- defineTestTypeCon "List" 1 ["Nil", "Cons"]
>>>>>>> 3df4f9a8
          _ <- defineTestCon "Nil" 0 "forall a. List a"
          _ <- defineTestCon "Cons" 2 "forall a. a -> List a -> List a"
          shouldInferType
            (Recursive
              [ "length xs = case xs of {"
              ++ "    Nil        -> 0;"
              ++ "    Cons x xs' -> succ (length' xs')"
              ++ "  }"
              , "length' xs = case xs of {"
              ++ "    Nil        -> 0;"
              ++ "    Cons x xs' -> succ (length xs')"
              ++ "  }"
              ]
            )
            [ "length @a (xs :: List a) :: Prelude.Integer = case xs of {"
            ++ "    Nil -> 0;"
            ++ "    Cons (x :: a) (xs' :: List a) -> succ (length' @a xs')"
            ++ "  }"
            , "length' @a (xs :: List a) :: Prelude.Integer = case xs of {"
            ++ "    Nil -> 0;"
            ++ "    Cons (x :: a) (xs' :: List a) -> succ (length @a xs')"
            ++ "  }"
            ]
    it
        (  "infers vanishing type arguments correctly in mutually recursive "
        ++ "functions"
        )
      $ shouldSucceedWith
      $ do
<<<<<<< HEAD
          _ <- defineTestTypeCon "Prelude.Integer" 0
          _ <- defineTestFunc "succ" 1 "Prelude.Integer -> Prelude.Integer"
          _ <- defineTestFunc "eq" 0 "forall a. a -> a -> Prelude.Bool"
          _ <- defineTestTypeCon "List" 1
=======
          _ <- defineTestTypeCon "Prelude.Integer" 0 []
          _ <- defineTestFunc "succ" 1 "Prelude.Integer -> Prelude.Integer"
          _ <- defineTestFunc "eq" 0 "forall a. a -> a -> Prelude.Bool"
          _ <- defineTestTypeCon "List" 1 ["Nil", "Cons"]
>>>>>>> 3df4f9a8
          _ <- defineTestCon "Nil" 0 "forall a. List a"
          _ <- defineTestCon "Cons" 2 "forall a. a -> List a -> List a"
          shouldInferType
            (Recursive
              [ "length xs = case xs of {"
              ++ "    Nil        -> if eq Nil Nil then 0 else 1;"
              ++ "    Cons x xs' -> succ (length' xs')"
              ++ "  }"
              , "length' xs = case xs of {"
              ++ "    Nil        -> if eq Nil Nil then 0 else 1;"
              ++ "    Cons x xs' -> succ (length xs')"
              ++ "  }"
              ]
            )
            [ "length @a @b @c (xs :: List a) :: Prelude.Integer"
            ++ "  = case xs of {"
            ++ "      Nil -> if eq @(List b) (Nil @b) (Nil @b) then 0 else 1;"
            ++ "      Cons (x :: a) (xs' :: List a) ->"
            ++ "        succ (length' @a @b @c xs')"
            ++ "    }"
            , "length' @a @b @c (xs :: List a) :: Prelude.Integer"
            ++ "  = case xs of {"
            ++ "      Nil -> if eq @(List c) (Nil @c) (Nil @c) then 0 else 1;"
            ++ "      Cons (x :: a) (xs' :: List a) ->"
            ++ "        succ (length @a @b @c xs')"
            ++ "    }"
            ]
    it
        (  "infers vanishing type arguments correctly in mutually recursive "
        ++ "functions that use functions with vanishing type arguments"
        )
      $ shouldSucceedWith
      $ do
<<<<<<< HEAD
          _ <- defineTestTypeCon "Prelude.Integer" 0
          _ <- defineTestFunc "succ" 1 "Prelude.Integer -> Prelude.Integer"
          _ <- defineTestFunc "true" 0 "forall a. Prelude.Bool"
          _ <- defineTestTypeCon "List" 1
=======
          _ <- defineTestTypeCon "Prelude.Integer" 0 []
          _ <- defineTestFunc "succ" 1 "Prelude.Integer -> Prelude.Integer"
          _ <- defineTestFunc "true" 0 "forall a. Prelude.Bool"
          _ <- defineTestTypeCon "List" 1 ["Nil", "Cons"]
>>>>>>> 3df4f9a8
          _ <- defineTestCon "Nil" 0 "forall a. List a"
          _ <- defineTestCon "Cons" 2 "forall a. a -> List a -> List a"
          shouldInferType
            (Recursive
              [ "length xs = case xs of {"
              ++ "    Nil        -> if true then 0 else 1;"
              ++ "    Cons x xs' -> succ (length' xs')"
              ++ "  }"
              , "length' xs = case xs of {"
              ++ "    Nil        -> if true then 0 else 1;"
              ++ "    Cons x xs' -> succ (length xs')"
              ++ "  }"
              ]
            )
            [ "length @a @b @c (xs :: List a) :: Prelude.Integer"
            ++ "  = case xs of {"
            ++ "      Nil -> if true @b then 0 else 1;"
            ++ "      Cons (x :: a) (xs' :: List a) ->"
            ++ "        succ (length' @a @b @c xs')"
            ++ "    }"
            , "length' @a @b @c (xs :: List a) :: Prelude.Integer"
            ++ "  = case xs of {"
            ++ "      Nil -> if true @c then 0 else 1;"
            ++ "      Cons (x :: a) (xs' :: List a) ->"
            ++ "        succ (length @a @b @c xs')"
            ++ "    }"
            ]
<<<<<<< HEAD

  context "functions type signatures" $ do
    it "allows argument type annotation to make type more specific"
      $ shouldSucceedWith
      $ do
          _ <- defineTestTypeCon "Foo" 0
          shouldInferType (NonRecursive "fooId (x :: Foo) = x")
                          ["fooId (x :: Foo) :: Foo = x"]
    it "allows return type annotation to make type more specific"
      $ shouldSucceedWith
      $ do
          _ <- defineTestTypeCon "Foo" 0
          shouldInferType (NonRecursive "fooId x :: Foo = x")
                          ["fooId (x :: Foo) :: Foo = x"]

  context "rigid type variables" $ do
    it "cannot match rigid type variable with type constructor" $ do
      funcDecl <- expectParseTestFuncDecl "foo @a (x :: a) :: Foo = x"
      shouldFailPretty $ do
        _ <- defineTestTypeCon "Foo" 0
        typeInferencePass (NonRecursive funcDecl)

    it "cannot match type constructor with rigid type variable" $ do
      funcDecl <- expectParseTestFuncDecl "foo @a (x :: a) :: a = Foo"
      shouldFailPretty $ do
        _ <- defineTestTypeCon "Foo" 0
        _ <- defineTestCon "Foo" 0 "Foo"
        typeInferencePass (NonRecursive funcDecl)

=======

  context "functions type signatures" $ do
    it "allows argument type annotation to make type more specific"
      $ shouldSucceedWith
      $ do
          _ <- defineTestTypeCon "Foo" 0 []
          shouldInferType (NonRecursive "fooId (x :: Foo) = x")
                          ["fooId (x :: Foo) :: Foo = x"]
    it "allows return type annotation to make type more specific"
      $ shouldSucceedWith
      $ do
          _ <- defineTestTypeCon "Foo" 0 []
          shouldInferType (NonRecursive "fooId x :: Foo = x")
                          ["fooId (x :: Foo) :: Foo = x"]

  context "rigid type variables" $ do
    it "cannot match rigid type variable with type constructor" $ do
      funcDecl <- expectParseTestFuncDecl "foo @a (x :: a) :: Foo = x"
      shouldFailPretty $ do
        _ <- defineTestTypeCon "Foo" 0 []
        typeInferencePass (NonRecursive funcDecl)

    it "cannot match type constructor with rigid type variable" $ do
      funcDecl <- expectParseTestFuncDecl "foo @a (x :: a) :: a = Foo"
      shouldFailPretty $ do
        _ <- defineTestTypeCon "Foo" 0 ["Foo"]
        _ <- defineTestCon "Foo" 0 "Foo"
        typeInferencePass (NonRecursive funcDecl)

>>>>>>> 3df4f9a8
    it "cannot match two rigid type variables" $ do
      funcDecl <- expectParseTestFuncDecl
        "foo @a @b (x :: a) (y :: b) :: Foo a a = Foo x y"
      shouldFailPretty $ do
<<<<<<< HEAD
        _ <- defineTestTypeCon "Foo" 2
=======
        _ <- defineTestTypeCon "Foo" 2 ["Foo"]
>>>>>>> 3df4f9a8
        _ <- defineTestCon "Foo" 2 "forall a b. a -> b -> Foo a b"
        typeInferencePass (NonRecursive funcDecl)<|MERGE_RESOLUTION|>--- conflicted
+++ resolved
@@ -47,44 +47,44 @@
     it "infers the type of constant constructors correctly"
       $ shouldSucceedWith
       $ do
-          _ <- defineTestTypeCon "Foo" 0
+          _ <- defineTestTypeCon "Foo" 0 ["Bar"]
           _ <- defineTestCon "Bar" 0 "Foo"
           shouldInferType (NonRecursive "f = Bar") ["f :: Foo = Bar"]
     it "infers the type of constructors with arguments correctly"
       $ shouldSucceedWith
       $ do
-          _ <- defineTestTypeCon "Prelude.Integer" 0
-          _ <- defineTestTypeCon "Foo" 0
+          _ <- defineTestTypeCon "Prelude.Integer" 0 []
+          _ <- defineTestTypeCon "Foo" 0 ["Bar"]
           _ <- defineTestCon "Bar" 2 "forall a. a -> Foo a"
           shouldInferType
             (NonRecursive "f = Bar 42")
             ["f :: Foo Prelude.Integer = Bar @Prelude.Integer 42"]
     it "infers the type of integer literals correctly" $ shouldSucceedWith $ do
-      _ <- defineTestTypeCon "Prelude.Integer" 0
+      _ <- defineTestTypeCon "Prelude.Integer" 0 []
       shouldInferType (NonRecursive "f = 42") ["f :: Prelude.Integer = 42"]
 
   context "function applications" $ do
     it "infers the type of predefined operations correctly"
       $ shouldSucceedWith
       $ do
-          _ <- defineTestTypeCon "Foo" 0
-          _ <- defineTestTypeCon "Bar" 0
+          _ <- defineTestTypeCon "Foo" 0 []
+          _ <- defineTestTypeCon "Bar" 0 []
           _ <- defineTestFunc "foo" 1 "Bar -> Bar -> Foo"
           shouldInferType (NonRecursive "f = foo")
                           ["f :: Bar -> Bar -> Foo = foo"]
     it "infers the type of partially applied predefined operations correctly"
       $ shouldSucceedWith
       $ do
-          _ <- defineTestTypeCon "Foo" 0
-          _ <- defineTestTypeCon "Bar" 0
+          _ <- defineTestTypeCon "Foo" 0 []
+          _ <- defineTestTypeCon "Bar" 0 []
           _ <- defineTestFunc "foo" 1 "Bar -> Bar -> Foo"
           shouldInferType (NonRecursive "f x = foo x")
                           ["f (x :: Bar) :: Bar -> Foo = foo x"]
     it "infers the type of polymorphic function applications correctly"
       $ shouldSucceedWith
       $ do
-          _ <- defineTestTypeCon "Foo" 0
-          _ <- defineTestTypeCon "Bar" 1
+          _ <- defineTestTypeCon "Foo" 0 []
+          _ <- defineTestTypeCon "Bar" 1 []
           _ <- defineTestFunc "foo" 1 "forall a. Bar a -> Foo"
           _ <- defineTestFunc "foos" 0 "Foo -> Foo -> Foo"
           shouldInferType
@@ -113,7 +113,7 @@
     it "infers the same type for all alternatives of case expressions"
       $ shouldSucceedWith
       $ do
-          _ <- defineTestTypeCon "Bit" 0
+          _ <- defineTestTypeCon "Bit" 0 ["Zero", "One"]
           _ <- defineTestCon "Zero" 0 "Bit"
           _ <- defineTestCon "One" 0 "Bit"
           shouldInferType
@@ -128,7 +128,7 @@
     it "does not apply functions shadowed by variable pattern visibly"
       $ shouldSucceedWith
       $ do
-          _ <- defineTestTypeCon "Foo" 0
+          _ <- defineTestTypeCon "Foo" 0 ["Foo"]
           _ <- defineTestCon "Foo" 0 "forall a b. (a -> b) -> Foo a b"
           _ <- defineTestFunc "g" 1 "forall a. a -> a"
           shouldInferType
@@ -141,8 +141,8 @@
     it "infers the type of the condition of if expressions"
       $ shouldSucceedWith
       $ do
-          _ <- defineTestTypeCon "Prelude.Bool" 0
-          _ <- defineTestTypeCon "Prelude.Integer" 0
+          _ <- defineTestTypeCon "Prelude.Bool" 0 []
+          _ <- defineTestTypeCon "Prelude.Integer" 0 []
           shouldInferType
             (NonRecursive "f c = if c then 0 else 1")
             [ "f (c :: Prelude.Bool) :: Prelude.Integer"
@@ -151,7 +151,7 @@
     it "infers the same type for both branches of if expressions"
       $ shouldSucceedWith
       $ do
-          _ <- defineTestTypeCon "Prelude.Bool" 0
+          _ <- defineTestTypeCon "Prelude.Bool" 0 ["True"]
           _ <- defineTestCon "True" 0 "Prelude.Bool"
           shouldInferType
             (NonRecursive "f x = if x then undefined else undefined")
@@ -164,16 +164,16 @@
     it "infers the type of expressions with type annotation correctly"
       $ shouldSucceedWith
       $ do
-          _ <- defineTestTypeCon "List" 1
-          _ <- defineTestTypeCon "Char" 0
+          _ <- defineTestTypeCon "List" 1 ["Nil"]
+          _ <- defineTestTypeCon "Char" 0 []
           _ <- defineTestCon "Nil" 0 "forall a. List a"
           shouldInferType (NonRecursive "f = Nil :: List Char")
                           ["f :: List Char = Nil @Char"]
     it "instantiates type variables in expression type signatures"
       $ shouldSucceedWith
       $ do
-          _ <- defineTestTypeCon "Prelude.Bool" 0
-          _ <- defineTestTypeCon "Either" 2
+          _ <- defineTestTypeCon "Prelude.Bool" 0 []
+          _ <- defineTestTypeCon "Either" 2 []
           shouldInferType
             (  NonRecursive
             $  "f b = if b"
@@ -185,67 +185,22 @@
               ++ "    else undefined @(Either c d)"
             ]
 
-  context "type synonyms" $ do
-    it "can match types that contain type synonyms" $ shouldSucceedWith $ do
-      _ <- defineTestTypeCon "Foo" 1
-      _ <- defineTestTypeCon "Bar" 0
-      _ <- defineTestTypeSyn "Baz" [] "Foo Bar"
-      _ <- defineTestCon "Foo" 1 "forall a. Foo a"
-      shouldInferType (NonRecursive "f = Foo :: Baz") ["f :: Baz = Foo @Bar"]
-    it "expands type synonyms when necessary" $ shouldSucceedWith $ do
-      _ <- defineTestTypeCon "Foo" 1
-      _ <- defineTestTypeCon "Bar" 0
-      _ <- defineTestTypeSyn "Baz" [] "Foo Bar"
-      _ <- defineTestFunc "unfoo" 1 "forall a. Foo a -> a"
-      _ <- defineTestCon "Foo" 1 "forall a. Foo a"
-      shouldInferType (NonRecursive "f = unfoo (Foo :: Baz)")
-                      ["f :: Bar = unfoo @Bar (Foo @Bar)"]
-
-<<<<<<< HEAD
-  context "non-recursive functions" $ do
-    it "infers the types of simple non-recursive functions correctly"
-      $ shouldSucceedWith
-      $ do
-          _ <- defineTestTypeCon "Bool" 0
-          _ <- defineTestCon "True" 0 "Bool"
-          _ <- defineTestCon "False" 0 "Bool"
-          _ <- defineTestTypeCon "List" 1
-          _ <- defineTestCon "Nil" 0 "forall a. List a"
-          _ <- defineTestCon "Cons" 2 "forall a. a -> List a -> List a"
-          shouldInferType
-            (NonRecursive
-              "null xs = case xs of { Nil -> True; Cons x xs' -> False }"
-            )
-            [ "null @a (xs :: List a) :: Bool = case xs of {"
-              ++ "    Nil -> True;"
-              ++ "    Cons (x :: a) (xs' :: List a) -> False"
-              ++ "  }"
-            ]
-    it "infers vanishing type arguments correctly in non-recursive functions"
-      $ shouldSucceedWith
-      $ do
-          _ <- defineTestTypeCon "Prelude.Bool" 0
-          _ <- defineTestFunc "eq" 0 "forall a. a -> a -> Prelude.Bool"
-          _ <- defineTestTypeCon "List" 1
-          _ <- defineTestCon "Nil" 0 "forall a. List a"
-          shouldInferType
-            (NonRecursive "true = eq Nil Nil")
-            ["true @a :: Prelude.Bool = eq @(List a) (Nil @a) (Nil @a)"]
-    it
-        (  "infers vanishing type arguments correctly in non-recursive "
-        ++ "functions that use functions with vanishing type arguments"
-        )
-      $ shouldSucceedWith
-      $ do
-          _ <- defineTestTypeCon "Prelude.Bool" 0
-          _ <- defineTestFunc "true" 0 "forall a. Prelude.Bool"
-          shouldInferType
-            (NonRecursive "true' = if true then true else true")
-            [ "true' @a @b @c :: Prelude.Bool = if true @a"
-              ++ "  then true @b"
-              ++ "  else true @c"
-            ]
-=======
+    context "type synonyms" $ do
+      it "can match types that contain type synonyms" $ shouldSucceedWith $ do
+        _ <- defineTestTypeCon "Foo" 1 ["Foo"]
+        _ <- defineTestTypeCon "Bar" 0 []
+        _ <- defineTestTypeSyn "Baz" [] "Foo Bar"
+        _ <- defineTestCon "Foo" 1 "forall a. Foo a"
+        shouldInferType (NonRecursive "f = Foo :: Baz") ["f :: Baz = Foo @Bar"]
+      it "expands type synonyms when necessary" $ shouldSucceedWith $ do
+        _ <- defineTestTypeCon "Foo" 1 ["Foo"]
+        _ <- defineTestTypeCon "Bar" 0 []
+        _ <- defineTestTypeSyn "Baz" [] "Foo Bar"
+        _ <- defineTestFunc "unfoo" 1 "forall a. Foo a -> a"
+        _ <- defineTestCon "Foo" 1 "forall a. Foo a"
+        shouldInferType (NonRecursive "f = unfoo (Foo :: Baz)")
+                        ["f :: Bar = unfoo @Bar (Foo @Bar)"]
+
     context "non-recursive functions" $ do
       it "infers the types of simple simple non-recursive correctly"
         $ shouldSucceedWith
@@ -361,39 +316,36 @@
                 ++ "      succ (length @a @b xs')"
                 ++ "  }"
               ]
->>>>>>> 3df4f9a8
-
-  context "recursive functions" $ do
-    it "infers the types of recursive functions correctly"
-      $ shouldSucceedWith
-      $ do
-          _ <- defineTestTypeCon "Prelude.Integer" 0
-          _ <- defineTestFunc "succ" 1 "Prelude.Integer -> Prelude.Integer"
-          _ <- defineTestTypeCon "List" 1
-          _ <- defineTestCon "Nil" 0 "forall a. List a"
-          _ <- defineTestCon "Cons" 2 "forall a. a -> List a -> List a"
-          shouldInferType
-            (Recursive
-              [ "length xs = case xs of {"
+
+    context "mutually recursive functions" $ do
+      it "infers the types of mutually recursive functions correctly"
+        $ shouldSucceedWith
+        $ do
+            _ <- defineTestTypeCon "Prelude.Integer" 0 []
+            _ <- defineTestFunc "succ" 1 "Prelude.Integer -> Prelude.Integer"
+            _ <- defineTestTypeCon "List" 1 ["Nil", "Cons"]
+            _ <- defineTestCon "Nil" 0 "forall a. List a"
+            _ <- defineTestCon "Cons" 2 "forall a. a -> List a -> List a"
+            shouldInferType
+              (Recursive
+                [ "length xs = case xs of {"
+                ++ "    Nil        -> 0;"
+                ++ "    Cons x xs' -> succ (length' xs')"
+                ++ "  }"
+                , "length' xs = case xs of {"
                 ++ "    Nil        -> 0;"
                 ++ "    Cons x xs' -> succ (length xs')"
                 ++ "  }"
-              ]
-            )
-            [ "length @a (xs :: List a) :: Prelude.Integer = case xs of {"
+                ]
+              )
+              [ "length @a (xs :: List a) :: Prelude.Integer = case xs of {"
+              ++ "    Nil -> 0;"
+              ++ "    Cons (x :: a) (xs' :: List a) -> succ (length' @a xs')"
+              ++ "  }"
+              , "length' @a (xs :: List a) :: Prelude.Integer = case xs of {"
               ++ "    Nil -> 0;"
               ++ "    Cons (x :: a) (xs' :: List a) -> succ (length @a xs')"
               ++ "  }"
-<<<<<<< HEAD
-            ]
-    it "infers vanishing type arguments correctly in recursive functions"
-      $ shouldSucceedWith
-      $ do
-          _ <- defineTestTypeCon "Prelude.Integer" 0
-          _ <- defineTestFunc "succ" 1 "Prelude.Integer -> Prelude.Integer"
-          _ <- defineTestFunc "eq" 0 "forall a. a -> a -> Prelude.Bool"
-          _ <- defineTestTypeCon "List" 1
-=======
               ]
     it "infers vanishing type arguments correctly in recursive functions"
       $ shouldSucceedWith
@@ -402,7 +354,6 @@
           _ <- defineTestFunc "succ" 1 "Prelude.Integer -> Prelude.Integer"
           _ <- defineTestFunc "eq" 0 "forall a. a -> a -> Prelude.Bool"
           _ <- defineTestTypeCon "List" 1 ["Nil", "Cons"]
->>>>>>> 3df4f9a8
           _ <- defineTestCon "Nil" 0 "forall a. List a"
           _ <- defineTestCon "Cons" 2 "forall a. a -> List a -> List a"
           shouldInferType
@@ -425,17 +376,10 @@
         )
       $ shouldSucceedWith
       $ do
-<<<<<<< HEAD
-          _ <- defineTestTypeCon "Prelude.Integer" 0
-          _ <- defineTestFunc "succ" 1 "Prelude.Integer -> Prelude.Integer"
-          _ <- defineTestFunc "true" 0 "forall a. Prelude.Bool"
-          _ <- defineTestTypeCon "List" 1
-=======
           _ <- defineTestTypeCon "Prelude.Integer" 0 []
           _ <- defineTestFunc "succ" 1 "Prelude.Integer -> Prelude.Integer"
           _ <- defineTestFunc "true" 0 "forall a. Prelude.Bool"
           _ <- defineTestTypeCon "List" 1 ["Nil", "Cons"]
->>>>>>> 3df4f9a8
           _ <- defineTestCon "Nil" 0 "forall a. List a"
           _ <- defineTestCon "Cons" 2 "forall a. a -> List a -> List a"
           shouldInferType
@@ -457,15 +401,9 @@
     it "infers the types of mutually recursive functions correctly"
       $ shouldSucceedWith
       $ do
-<<<<<<< HEAD
-          _ <- defineTestTypeCon "Prelude.Integer" 0
-          _ <- defineTestFunc "succ" 1 "Prelude.Integer -> Prelude.Integer"
-          _ <- defineTestTypeCon "List" 1
-=======
           _ <- defineTestTypeCon "Prelude.Integer" 0 []
           _ <- defineTestFunc "succ" 1 "Prelude.Integer -> Prelude.Integer"
           _ <- defineTestTypeCon "List" 1 ["Nil", "Cons"]
->>>>>>> 3df4f9a8
           _ <- defineTestCon "Nil" 0 "forall a. List a"
           _ <- defineTestCon "Cons" 2 "forall a. a -> List a -> List a"
           shouldInferType
@@ -495,17 +433,10 @@
         )
       $ shouldSucceedWith
       $ do
-<<<<<<< HEAD
-          _ <- defineTestTypeCon "Prelude.Integer" 0
-          _ <- defineTestFunc "succ" 1 "Prelude.Integer -> Prelude.Integer"
-          _ <- defineTestFunc "eq" 0 "forall a. a -> a -> Prelude.Bool"
-          _ <- defineTestTypeCon "List" 1
-=======
           _ <- defineTestTypeCon "Prelude.Integer" 0 []
           _ <- defineTestFunc "succ" 1 "Prelude.Integer -> Prelude.Integer"
           _ <- defineTestFunc "eq" 0 "forall a. a -> a -> Prelude.Bool"
           _ <- defineTestTypeCon "List" 1 ["Nil", "Cons"]
->>>>>>> 3df4f9a8
           _ <- defineTestCon "Nil" 0 "forall a. List a"
           _ <- defineTestCon "Cons" 2 "forall a. a -> List a -> List a"
           shouldInferType
@@ -539,17 +470,10 @@
         )
       $ shouldSucceedWith
       $ do
-<<<<<<< HEAD
-          _ <- defineTestTypeCon "Prelude.Integer" 0
-          _ <- defineTestFunc "succ" 1 "Prelude.Integer -> Prelude.Integer"
-          _ <- defineTestFunc "true" 0 "forall a. Prelude.Bool"
-          _ <- defineTestTypeCon "List" 1
-=======
           _ <- defineTestTypeCon "Prelude.Integer" 0 []
           _ <- defineTestFunc "succ" 1 "Prelude.Integer -> Prelude.Integer"
           _ <- defineTestFunc "true" 0 "forall a. Prelude.Bool"
           _ <- defineTestTypeCon "List" 1 ["Nil", "Cons"]
->>>>>>> 3df4f9a8
           _ <- defineTestCon "Nil" 0 "forall a. List a"
           _ <- defineTestCon "Cons" 2 "forall a. a -> List a -> List a"
           shouldInferType
@@ -577,37 +501,6 @@
             ++ "        succ (length @a @b @c xs')"
             ++ "    }"
             ]
-<<<<<<< HEAD
-
-  context "functions type signatures" $ do
-    it "allows argument type annotation to make type more specific"
-      $ shouldSucceedWith
-      $ do
-          _ <- defineTestTypeCon "Foo" 0
-          shouldInferType (NonRecursive "fooId (x :: Foo) = x")
-                          ["fooId (x :: Foo) :: Foo = x"]
-    it "allows return type annotation to make type more specific"
-      $ shouldSucceedWith
-      $ do
-          _ <- defineTestTypeCon "Foo" 0
-          shouldInferType (NonRecursive "fooId x :: Foo = x")
-                          ["fooId (x :: Foo) :: Foo = x"]
-
-  context "rigid type variables" $ do
-    it "cannot match rigid type variable with type constructor" $ do
-      funcDecl <- expectParseTestFuncDecl "foo @a (x :: a) :: Foo = x"
-      shouldFailPretty $ do
-        _ <- defineTestTypeCon "Foo" 0
-        typeInferencePass (NonRecursive funcDecl)
-
-    it "cannot match type constructor with rigid type variable" $ do
-      funcDecl <- expectParseTestFuncDecl "foo @a (x :: a) :: a = Foo"
-      shouldFailPretty $ do
-        _ <- defineTestTypeCon "Foo" 0
-        _ <- defineTestCon "Foo" 0 "Foo"
-        typeInferencePass (NonRecursive funcDecl)
-
-=======
 
   context "functions type signatures" $ do
     it "allows argument type annotation to make type more specific"
@@ -637,15 +530,10 @@
         _ <- defineTestCon "Foo" 0 "Foo"
         typeInferencePass (NonRecursive funcDecl)
 
->>>>>>> 3df4f9a8
     it "cannot match two rigid type variables" $ do
       funcDecl <- expectParseTestFuncDecl
         "foo @a @b (x :: a) (y :: b) :: Foo a a = Foo x y"
       shouldFailPretty $ do
-<<<<<<< HEAD
-        _ <- defineTestTypeCon "Foo" 2
-=======
         _ <- defineTestTypeCon "Foo" 2 ["Foo"]
->>>>>>> 3df4f9a8
         _ <- defineTestCon "Foo" 2 "forall a b. a -> b -> Foo a b"
         typeInferencePass (NonRecursive funcDecl)