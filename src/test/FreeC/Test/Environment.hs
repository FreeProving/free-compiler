-- | This module contains utility functions for tests that have to setup
--   the environment of the converter monad.

module FreeC.Test.Environment
  ( renameAndAddTestEntry
  , defineTestTypeVar
  , defineTestTypeSyn
  , defineTestTypeCon
  , defineTestCon
  , defineTestVar
  , defineTestFunc
  , definePartialTestFunc
  , defineStrictTestFunc
  )
where

import           Data.Maybe                     ( fromJust )

import qualified FreeC.Backend.Coq.Syntax      as Coq
import           FreeC.Environment.Entry
import           FreeC.Environment.Renamer
import           FreeC.IR.Reference
import qualified FreeC.IR.Syntax               as IR
import           FreeC.IR.SrcSpan
import           FreeC.Monad.Converter
import           FreeC.Monad.Reporter
import           FreeC.Test.Parser

-------------------------------------------------------------------------------
-- Common                                                                    --
-------------------------------------------------------------------------------

-- | Adds the given entry to the current environment for testing purposes.
--
--   Returns the Coq identifier assigned to the entry by the renamer.
renameAndAddTestEntry :: EnvEntry -> Converter String
renameAndAddTestEntry entry = do
  entry' <- renameAndAddTestEntry' entry
  return (fromJust (Coq.unpackQualid (entryIdent entry')))

-- | Like 'renameAndAddTestEntry' but does return the renamed entry instead of
--   just its Coq identifier.
renameAndAddTestEntry' :: EnvEntry -> Converter EnvEntry
renameAndAddTestEntry' = renameAndAddEntry

-------------------------------------------------------------------------------
-- Type variable entries                                                     --
-------------------------------------------------------------------------------

-- | Adds an entry for a type variable to the current environment for
--   testing purposes.
--
--   Returns the Coq identifier assigned to the type variable.
defineTestTypeVar :: String -> Converter String
defineTestTypeVar nameStr = do
  name <- parseTestQName nameStr
  renameAndAddTestEntry TypeVarEntry { entrySrcSpan = NoSrcSpan
                                     , entryName    = name
                                     , entryIdent   = undefined -- filled by renamer
                                     }

-------------------------------------------------------------------------------
-- Type synonym entries                                                      --
-------------------------------------------------------------------------------

-- | Adds an entry for a type synonym to the current environment for
--   testing purposes.
--
--   Returns the Coq identifier assigned to the type synonym.
defineTestTypeSyn :: String -> [String] -> String -> Converter String
defineTestTypeSyn nameStr typeArgs typeStr = do
  name     <- parseTestQName nameStr
  typeExpr <- parseTestType typeStr
  renameAndAddTestEntry TypeSynEntry { entrySrcSpan  = NoSrcSpan
                                     , entryArity    = length typeArgs
                                     , entryTypeArgs = typeArgs
                                     , entryTypeSyn  = typeExpr
                                     , entryName     = name
                                     , entryIdent    = undefined -- filled by renamer
                                     }

-------------------------------------------------------------------------------
-- Data type entries                                                         --
-------------------------------------------------------------------------------

-- | Adds an entry for a type constructor to the current environment for
--   testing purposes.
--
--   Returns the Coq identifier assigned to the type constructor.
defineTestTypeCon :: String -> Int -> Converter String
defineTestTypeCon nameStr arity = do
  name <- parseTestQName nameStr
  renameAndAddTestEntry DataEntry { entrySrcSpan = NoSrcSpan
                                  , entryArity   = arity
                                  , entryName    = name
                                  , entryIdent   = undefined -- filled by renamer
                                  }

-------------------------------------------------------------------------------
-- Constructor entries                                                       --
-------------------------------------------------------------------------------

-- | Adds an entry for a data constructor to the current environment for
--   testing purposes.
--
--   The argument and return types are parsed from the given string.
--   Returns the Coq identifier assigned to the data constructor.
defineTestCon :: String -> Int -> String -> Converter (String, String)
defineTestCon nameStr arity typeStr = do
  name                              <- parseTestQName nameStr
  IR.TypeSchema _ typeArgs typeExpr <- parseExplicitTestTypeSchema typeStr
  let (argTypes, returnType) = IR.splitFuncType typeExpr arity
  entry <- renameAndAddTestEntry' ConEntry
    { entrySrcSpan    = NoSrcSpan
    , entryArity      = arity
    , entryTypeArgs   = map IR.typeVarDeclIdent typeArgs
    , entryArgTypes   = argTypes
    , entryReturnType = returnType
    , entryName       = name
    , entryIdent      = undefined -- filled by renamer
    , entrySmartIdent = undefined -- filled by renamer
    }
  let (Just ident'     ) = Coq.unpackQualid (entryIdent entry)
      (Just smartIdent') = Coq.unpackQualid (entrySmartIdent entry)
  return (ident', smartIdent')

-------------------------------------------------------------------------------
-- Variable entries                                                          --
-------------------------------------------------------------------------------

-- | Adds an entry for a local variable to the current environment for
--   testing purposes.

--   Returns the Coq identifier assigned to the variable.
defineTestVar :: String -> Converter String
defineTestVar nameStr = do
  name <- parseTestQName nameStr
  renameAndAddTestEntry VarEntry { entrySrcSpan = NoSrcSpan
                                 , entryIsPure  = False
                                 , entryName    = name
                                 , entryIdent   = undefined -- filled by renamer
                                 , entryType    = Nothing
                                 }

-------------------------------------------------------------------------------
-- Function entries                                                          --
-------------------------------------------------------------------------------

-- | Adds an entry for a function  to the current environment for
--   testing purposes.
--
--   The argument and return types are parsed from the given string.
--   Returns the Coq identifier assigned to the function.
defineTestFunc :: String -> Int -> String -> Converter String
defineTestFunc nameStr arity =
  defineTestFunc' False (replicate arity False) nameStr arity

-- | Like 'defineTestFunc' but the first argument controls whether the
--   defined function is partial or not. The second argument controls the
--   strictness of the function arguments.
defineTestFunc' :: Bool -> [Bool] -> String -> Int -> String -> Converter String
defineTestFunc' partial areStrict nameStr arity typeStr = do
  name                              <- parseTestQName nameStr
  IR.TypeSchema _ typeArgs typeExpr <- parseExplicitTestTypeSchema typeStr
  let (argTypes, returnType) = IR.splitFuncType typeExpr arity
  renameAndAddTestEntry FuncEntry
    { entrySrcSpan       = NoSrcSpan
    , entryArity         = arity
    , entryTypeArgs      = map IR.typeVarDeclIdent typeArgs
<<<<<<< HEAD
    , entryArgTypes      = map Just argTypes
    , entryStrictArgs    = areStrict
    , entryReturnType    = Just returnType
=======
    , entryArgTypes      = argTypes
    , entryReturnType    = returnType
>>>>>>> da173dd8
    , entryNeedsFreeArgs = True
    , entryIsPartial     = partial
    , entryName          = name
    , entryIdent         = undefined -- filled by renamer
    }

-- | Like 'defineTestFunc' but also marks the given function as partial.
--
--   Returns the Coq identifier assigned to the function.
definePartialTestFunc :: String -> Int -> String -> Converter String
definePartialTestFunc nameStr arity =
  defineTestFunc' True (replicate arity False) nameStr arity

-- | Like 'defineTestFunc' but also allows to mark arguments as strict in the
--   first argument.
defineStrictTestFunc :: [Bool] -> String -> String -> Converter String
defineStrictTestFunc areStrict nameStr =
  defineTestFunc' False areStrict nameStr (length areStrict)

-------------------------------------------------------------------------------
-- Utility functions                                                         --
-------------------------------------------------------------------------------

-- | Like 'parseTestTypeSchema' but makes sure that all type variables have
--   been introduced explicitly. A common error when writing tests is that the
--   tester forgets that in contrast to Haskell type variables must
--   be introduced explicitly.
parseExplicitTestTypeSchema :: String -> Converter IR.TypeSchema
parseExplicitTestTypeSchema input = do
  typeSchema <- parseTestTypeSchema input
  if not (null (freeTypeVars typeSchema)) && take 7 input /= "forall."
    then
      reportFatal
      $  Message NoSrcSpan Internal
      $  "Type signatures in environment entries should not contain any free"
      ++ "type variables, but got `"
      ++ input
      ++ "`. Write `forall. "
      ++ input
      ++ "` if you really intended to do this."
    else return typeSchema<|MERGE_RESOLUTION|>--- conflicted
+++ resolved
@@ -167,14 +167,9 @@
     { entrySrcSpan       = NoSrcSpan
     , entryArity         = arity
     , entryTypeArgs      = map IR.typeVarDeclIdent typeArgs
-<<<<<<< HEAD
-    , entryArgTypes      = map Just argTypes
+    , entryArgTypes      = argTypes
     , entryStrictArgs    = areStrict
-    , entryReturnType    = Just returnType
-=======
-    , entryArgTypes      = argTypes
     , entryReturnType    = returnType
->>>>>>> da173dd8
     , entryNeedsFreeArgs = True
     , entryIsPartial     = partial
     , entryName          = name
