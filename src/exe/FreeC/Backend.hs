--- conflicted
+++ resolved
@@ -26,14 +26,9 @@
                                                as Agda.Converter
 import           FreeC.Backend.Agda.Pretty      ( )
 import qualified FreeC.Backend.Coq.Base        as Coq.Base
-<<<<<<< HEAD
 import qualified FreeC.Backend.Coq.Converter.Module
                                                as Coq.Converter
 import           FreeC.Backend.Coq.Pretty       ( )
-=======
-import qualified FreeC.Backend.Coq.Converter   as Coq.Converter
-import           FreeC.Backend.Coq.Pretty
->>>>>>> 4872dd2a
 import qualified FreeC.IR.Syntax               as IR
 import           FreeC.Monad.Application
 import           FreeC.Pretty                   ( showPretty )
