#!/bin/bash

# This script can be used to simulate the CI pipeline locally.
# First it tests whether the required software (i.e., GHC, Cabal and Coq) is
# installed in the right version.
# Then, it executes all build steps locally and runs the unit tests.
# If this script reports an error, it is very likely that the CI pipeline
# would fail as well when the current state of the repository is pushed.
# If no error is reported, there is no guarantee that the CI pipeline will
# succeed. Local caches or configurations could distort the results.
# However, this script is much faster and more convenient than waiting
# for the CI pipeline to finish and should be executed before each commit.
# It is especially useful to spot mistakes in the documentation for example
# since building the documentation is not part of the usual workflow.

###############################################################################
# ANSI and Unicode                                                            #
###############################################################################

# ANSI escape sequence to go to start of line and clear the line.
go_home=$'\033[1G'
clear_line=$'\033[2K'
clear_rest_of_line=$'\033[0K'

# ANSI escape sequences to save and restore the cursor position.
save_cursor=$'\033[s'
restore_cursor=$'\033[u'

# ANSI escape sequences to move the cursor.
cursor_up=$'\033[1A'
cursor_down=$'\033[1B'

# ANSI escape sequences for colored output.
default=""
red=$'\033[31m'
green=$'\033[32m'
yellow=$'\033[33m'
gray=$'\033[90m'
reset=$'\033[0m'

# Makes text bold using ANSI escape sequences.
function bold() {
  local text=$1
  echo $'\033[1m'"$text"$'\033[22m'
}

# Unicode characters.
check_mark="✓"
cross_mark="✗"
question_mark="?"

# Selects a random emoji for error messages.
function fail_emoji() {
  local emojis=("🤔" "🤔" "😷" "🤒" "🤕" "🤢" "🤮" "😵" "🧐" "😕"
                "😟" "🙁" "😮" "😱" "😞" "😓" "😩" "😫" "🤬" "💩")
  echo "${emojis[$RANDOM % ${#emojis[@]} ]}"
}

# Selects a random emoji for success messages.
function success_emoji() {
  local emojis=("😊" "😇" "😌" "🥳" "😎" "🤓" "😤" "🤩" "🤯" "😁"
                "🙈" "👌" "👍" "👏" "💪" "🎉" "🎊" "🎈" "💥" "💯")
  echo "${emojis[$RANDOM % ${#emojis[@]} ]}"
}

# Selects a random emoji for to display when a command takes a long time.
function waiting_emoji() {
  local emojis=("🙄" "😪" "😴")
  echo "${emojis[$RANDOM % ${#emojis[@]} ]}"
}

###############################################################################
# Text processing                                                             #
###############################################################################

# Removes the given number of leading spaces from the input.
function trimN() {
  local n=$1
  sed -E 's/^[ ]{0,'"$n"'}//'
}

# Prepends every line of its input with the given string.
function indent() {
  local indentation=$1
  while IFS= read -r line; do
    echo "$indentation$line"
  done
}

###############################################################################
# Status messages                                                             #
###############################################################################

# Formats the status badge for a status message.
function status_badge() {
  local symbol_color=$1
  local message_color=$2
  local symbol=$3
  echo -n "${message_color} [ ${symbol_color}$symbol${message_color} ]${reset}"
}

# Replaces the current status badge.
function update_status_badge() {
  echo -n "${save_cursor}${go_home}"
  status_badge "$@"
  echo -n "${restore_cursor}"
}

# Formats a status message.
function status() {
  local symbol_color=$1
  local message_color=$2
  local symbol=$3
  local message=$4
  status_badge "$symbol_color" "$message_color" "$symbol"
  echo -n " ${message_color}$(bold "$message")${reset}"
}

# Replaces the current status message and starts a new line for the
# next status.
function update_status() {
  echo -n "${go_home}${clear_line}"
  status "$@"
  echo
}

# Selects a random set of characters to use in the progress indicator.
function random_spinner() {
  local spinners=(
    "⠋ ⠙ ⠹ ⠸ ⠼ ⠴ ⠦ ⠧ ⠇ ⠏"
    "⣾ ⣽ ⣻ ⢿ ⡿ ⣟ ⣯ ⣷"
    "⠋ ⠙ ⠚ ⠞ ⠖ ⠦ ⠴ ⠲ ⠳ ⠓"
    "⠄ ⠆ ⠇ ⠋ ⠙ ⠸ ⠰ ⠠ ⠰ ⠸ ⠙ ⠋ ⠇ ⠆"
    "⠋ ⠙ ⠚ ⠒ ⠂ ⠂ ⠒ ⠲ ⠴ ⠦ ⠖ ⠒ ⠐ ⠐ ⠒ ⠓ ⠋"
    "⠁ ⠉ ⠙ ⠚ ⠒ ⠂ ⠂ ⠒ ⠲ ⠴ ⠤ ⠄ ⠄ ⠤ ⠴ ⠲ ⠒ ⠂ ⠂ ⠒ ⠚ ⠙ ⠉ ⠁"
    "⠈ ⠉ ⠋ ⠓ ⠒ ⠐ ⠐ ⠒ ⠖ ⠦ ⠤ ⠠ ⠠ ⠤ ⠦ ⠖ ⠒ ⠐ ⠐ ⠒ ⠓ ⠋ ⠉ ⠈"
    "⠁ ⠁ ⠉ ⠙ ⠚ ⠒ ⠂ ⠂ ⠒ ⠲ ⠴ ⠤ ⠄ ⠄ ⠤ ⠠ ⠠ ⠤ ⠦ ⠖ ⠒ ⠐ ⠐ ⠒ ⠓ ⠋ ⠉ ⠈ ⠈"
    "⢹ ⢺ ⢼ ⣸ ⣇ ⡧ ⡗ ⡏"
    "⢄ ⢂ ⢁ ⡁ ⡈ ⡐ ⡠"
    "⠁ ⠂ ⠄ ⡀ ⢀ ⠠ ⠐ ⠈"
  )
  echo "${spinners[$RANDOM % ${#spinners[@]} ]}"
}

# Runs currently during `step` and displays a spinning progress indicator.
function progress_indicator() {
  local rounds=$1
  local spinner=$2

  # Write each character for short time into status badge.
  local delay=0.1
  local chars=($spinner)
  for char in ${chars[@]}; do
    update_status_badge "$default" "$default" "$char";  sleep $delay
  done

  # Print waiting emoji and hint to cancel the operation when the animation
  # played 30 or 60 times, respectively.
  if [ $rounds == "30" ]; then
    echo -n " $(waiting_emoji) "
  fi
  if [ $rounds == "60" ]; then
    echo -n " | $(bold "Hint:")" \
            "Press $(bold "CTRL + C") to cancel anytime"
  fi

  progress_indicator $(expr $rounds + 1) "$spinner"
}

# Prints a success or failure message.
function print_message() {
  local color=$1
  local title=$2
  local message=$3
  echo
  echo "${color}$(bold "$title")${reset}"
  echo -n "${color}"
  echo "$message" | trimN 6 | indent " | "
  echo -n "${reset}"
}

###############################################################################
# Testing required software                                                   #
###############################################################################

# Utility function to get the version of an installed program.
function version() {
  local $program=$1
  bash -c "$program --version" | grep -Po '\d+\.\d+\.\d+(\.\d+)?' | head -n 1
}

# Utility function to tests whether the given version of a program is installed.
#
# Returns `0` if the right version is installed.
# Returns `1` if an unsupported version is installed or the software
# is missing. In the latter case the `program_not_found_counter` variable is
# incremented.
function check_version() {
  local program_name=$1
  local program=$2
  local supported_versions=()
  IFS='|' read -r -a supported_versions <<< "$3"

  local supported_versions_text=""
  for i in "${!supported_versions[@]}"; do
    local supported_version="${supported_versions[$i]}"
    if ! [ -z "$supported_versions_text" ]; then
      if [ "$(expr "$i" + 1)" == "${#supported_versions[@]}" ]; then
        supported_versions_text+=" or "
      else
        supported_versions_text+=", "
      fi
    fi
    supported_versions_text+="$(bold "$supported_version")"
  done

  # Check whether the program is installed.
  if ! which $program >/dev/null; then
    echo \
      "• Expected $(bold "$program_name") in version $supported_versions_text" \
      "to be installed, but the command $(bold "$program") could not be"     \
      "found."
    program_not_found_counter=$(expr $program_not_found_counter + 1)
    return 1
  fi

  # Check whether a supported version is installed.
  local version=$(version $program)
  for supported_version in "${supported_versions[@]}"; do
    if [[ "$version" == $supported_version ]]; then
      # The installed version is supported.
      return 0
    fi
  done

  # The installed version is not supported.
  echo \
    "• Expected $(bold "$program_name") in version $supported_versions_text" \
    "to be installed, but found version $(bold "$version")."
  return 1
}

# Tests whether the required software versions are installed.
function check_required_software() {
  status "$default" "$default" "*" "Checking required software..."
  local temp_log=$(mktemp)
<<<<<<< HEAD
  check_version "GHC" ghc '8.6.5' '
      sudo add-apt-repository ppa:hvr/ghc
      sudo apt update
      sudo apt install ghc-8.6.5' >> "$temp_log"
  check_version "Cabal" cabal '2.4.1.*|3.*' '
      sudo add-apt-repository ppa:hvr/ghc
      sudo apt update
      sudo apt install cabal-install-2.4' >> "$temp_log"
  check_version "Coq" coqc '8.8.*|8.9.*|8.10.*|8.11.*' '
      sudo apt install opam
      opam init
      eval `opam config env`
      opam repo add coq-released https://coq.inria.fr/opam/released
      opam update
      opam install coq.8.11.0' >> "$temp_log"
  check_version "HLint" hlint '3.1.*' '
      cabal new-install hlint' >> "$temp_log"
  check_version "Brittany" brittany '0.12.*' '
      cabal new-install brittany' >> "$temp_log"
  check_version "Agda" agda '2.6.1' '
      cabal new-install Agda' >> "$temp_log"
=======
  local program_not_found_counter=0
  check_version "GHC" ghc '8.6.5' >> "$temp_log"
  check_version "Cabal" cabal '2.4.1.*|3.*' >> "$temp_log"
  check_version "Coq" coqc '8.8.*|8.9.*|8.10.*|8.11.*' >> "$temp_log"
  check_version "HLint" hlint '3.1.*' >> "$temp_log"
  check_version "Brittany" brittany '0.12.*'>> "$temp_log"
>>>>>>> ca4d54b8

  # Print reported messages.
  local log_text=$(cat "$temp_log")
  rm "$temp_log"
  if [ -z "$log_text" ]; then
    update_status "$green" "$gray" "$check_mark" "Found required software"
  elif [ "$program_not_found_counter" -gt 0 ]; then
    update_status "$red" "$gray" "$cross_mark" "Missing required software"
    print_message "$yellow" "Oops, something went wrong!" "$log_text"
    echo
    exit 1
  else
    update_status "$yellow" "$gray" "$question_mark" "Unsupported software versions"
    print_message "$yellow" "Something may go wrong!" "$log_text"
    echo
  fi
}

###############################################################################
# Pipeline tests                                                              #
###############################################################################

# Flag that is set to `0` is any step has been canceled using CTRL + C
canceled_any=1

# Runs a command in the background and display status information.
function step() {
  local pending_msg=$1
  local success_msg=$2
  local failure_msg=$3
  local cancel_message=$4
  local command=$5

  # Create error log.
  local error_log=$(mktemp)
  echo " [ $(date) ] Error log for:" >$error_log
  echo "    $command" >>$error_log
  echo "--------------------------------------------------------" >>$error_log
  echo >>$error_log

  # Show progress indicator.
  status "$default" "$default" "-" "$pending_msg..."
  progress_indicator 0 "$(random_spinner)" &
  local progress_indicator_pid=$!

  # Catch CTRL + C.
  local canceled=1
  function ctrl_c() {
    canceled=0
    canceled_any=0
  }
  trap ctrl_c INT

  # Run command.
  bash -c "$command" >>$error_log 2>&1
  local exit_code=$?

  # Handle CTRL + C.
  if [ "$canceled" == "0" ]; then
    trap - INT
    update_status "$yellow" "$gray" "$question_mark" "$cancel_message"

    # Ask whether to continue with remaining tests or exit.
    while true; do
      read -n 1 -p "Do you want to run the remaining tests? [y/N] " answer
      echo -n "${go_home}${clear_line}"
      case $answer in
        [Yy]* ) return;;
        * )     exit 0;;
      esac
    done
  fi

  # Stop progress indicator.
  kill $progress_indicator_pid
  wait $progress_indicator_pid >/dev/null 2>&1

  # Add exit code to error log.
  echo >>$error_log
  echo "--------------------------------------------------------" >>$error_log
  echo " [ $(date) ] Exit code: $exit_code" >>$error_log

  # Print error message when the command failed.
  if ! [ $exit_code == "0" ]; then
    update_status "$red" "$gray" "$cross_mark" "$failure_msg"
    print_message "$red" "Oops, something went wrong! $(fail_emoji)" "\
      Failed to run the following command

      $(bold "$command" | indent "    ")

      The command exited with $(bold "status code $exit_code")
      Output has been logged to $(bold "$error_log")"
    exit 1
  fi

  # Remove error log.
  rm $error_log

  # Print success message
  update_status "$green" "$gray" "$check_mark" "$success_msg"
}

# Change into the compiler's root directory.
script=$(realpath "$0")
script_dir=$(dirname "$script")
root_dir=$(dirname "$script_dir")
cd "$root_dir"

# Make sure that the required software is installed.
check_required_software

# Make sure that we are working with the latest version of all dependencies.
step "Downloading latest package list"          \
     "Downloaded latest package list"           \
     "Failed to download latest package list"   \
     "Canceled download of latest package list" \
     "cabal new-update"

# We don't want to rebuild dependencies every time but the modules in this
# repository should be recompiled. Otherwise, Cabal does not realize, that the
# previously compiled modules may have been compiled using `-Wwarn`.
cached_cabal_builds=$(find dist-newstyle/ -type d -name "freec-*" | head -n 1)
if [ -d "$cached_cabal_builds" ]; then
  step "Removing cached builds"          \
       "Removed cached builds"           \
       "Failed remove cached builds"     \
       "Canceled removing cached builds" \
       "rm -r '$cached_cabal_builds'"
fi

# Build the internal compiler library and its dependencies.
step "Installing compiler library dependencies"               \
     "Installed compiler library dependencies"                \
     "Failed to install compiler library dependencies"        \
     "Canceled installation of compiler library dependencies" \
     "cabal new-build freec-internal --only-dependencies"
step "Building the compiler library"        \
     "Built compiler library successfully"  \
     "Failed to build the compiler library" \
     "Canceled compiler library build"      \
     "cabal new-build freec-internal"

# Build the unit tests and their dependencies.
step "Installing test suite dependencies"               \
     "Installed test suite dependencies"                \
     "Failed to install test suite dependencies"        \
     "Canceled installation of test suite dependencies" \
     "cabal new-build freec-unit-tests --only-dependencies"
step "Building the test suite"        \
     "Built test suite successfully"  \
     "Failed to build the test suite" \
     "Canceled test suite build"      \
     "cabal new-build freec-unit-tests"

# Build the command line interface and its dependencies.
step "Installing command line interface dependencies"               \
     "Installed command line interface dependencies"                \
     "Failed to install command line interface dependencies"        \
     "Canceled installation of command line interface dependencies" \
     "cabal new-build freec --only-dependencies"
step "Building the command line interface"        \
     "Built command line interface successfully"  \
     "Failed to build the command line interface" \
     "Canceled command line interface build"      \
     "cabal new-build freec"

# Build the Coq base library.
step "Building the Coq base library"        \
     "Built Coq base library successfully"  \
     "Failed to build the Coq base library" \
     "Canceled Coq base library build"      \
     "./tool/compile-coq.sh --recompile base/coq"

# Build the Agda base library.
step "Building the Agda base library"        \
     "Built Agda base library successfully"  \
     "Failed to build the Agda base library" \
     "Canceled Agda base library build"      \
     "./tool/check-agda.sh --recompile base/agda"

# Generate Haddock documentation.
step "Generating Haddock documentation"              \
     "Generated Haddock documentation successfully"  \
     "Failed to generate Haddock documentation"      \
     "Canceled Haddock documentation generation"     \
     "./tool/make-docs.sh"

# Run tests.
step "Running unit tests"     \
     "All unit tests passed"  \
     "Some unit tests failed" \
     "Canceled unit tests"    \
     "cabal new-run freec-unit-tests"

step "Compiling examples"               \
     "Compiled examples successfully"   \
     "Failed to compile examples"       \
     "Canceled compilation of examples" \
     "cabal new-run freec --                           \\
        --transform-pattern-matching                   \\
        --dump-transformed-modules example/transformed \\
        -b ./base/coq                                  \\
        -o ./example/generated                         \\
        \$(find ./example -path ./example/transformed -prune -o -name \"*.hs\" -print)"

step "Testing generated Coq code"               \
     "Generated Coq code compiles successfully" \
     "Generated Coq code does not compile"      \
     "Canceled test of generated Coq code"      \
     "./tool/compile-coq.sh --recompile example"

# Check code style.
step "Checking code with HLint"          \
     "HLint had no suggestions"          \
     "HLint suggested changes"           \
     "Canceled checking code with HLint" \
     "hlint src"

step "Checking code style with Brittany"            \
     "All Haskell files have been formatted"        \
     "There are Haskell files that need formatting" \
     "Canceled checking code style with Brittany"   \
     "./tool/check-formatting.sh"

# Test whether the user canceled any of the steps above using CTRL + C.
if [ "$canceled_any" == "0" ]; then
  print_message "$yellow" \
    "Some steps were canceled, but the rest seems to work!" \
    "You can still push your local changes but there is
     a high risk that the CI pipeline fails in case the
     skipped steps are faulty."
else
  # All steps above were successful.
  print_message "$green" "Yay, everything seems to work! $(success_emoji)" "\
    It should be safe to push your local changes.
    The CI pipeline could still fail, but that is
    very unlikely."
fi<|MERGE_RESOLUTION|>--- conflicted
+++ resolved
@@ -244,36 +244,13 @@
 function check_required_software() {
   status "$default" "$default" "*" "Checking required software..."
   local temp_log=$(mktemp)
-<<<<<<< HEAD
-  check_version "GHC" ghc '8.6.5' '
-      sudo add-apt-repository ppa:hvr/ghc
-      sudo apt update
-      sudo apt install ghc-8.6.5' >> "$temp_log"
-  check_version "Cabal" cabal '2.4.1.*|3.*' '
-      sudo add-apt-repository ppa:hvr/ghc
-      sudo apt update
-      sudo apt install cabal-install-2.4' >> "$temp_log"
-  check_version "Coq" coqc '8.8.*|8.9.*|8.10.*|8.11.*' '
-      sudo apt install opam
-      opam init
-      eval `opam config env`
-      opam repo add coq-released https://coq.inria.fr/opam/released
-      opam update
-      opam install coq.8.11.0' >> "$temp_log"
-  check_version "HLint" hlint '3.1.*' '
-      cabal new-install hlint' >> "$temp_log"
-  check_version "Brittany" brittany '0.12.*' '
-      cabal new-install brittany' >> "$temp_log"
-  check_version "Agda" agda '2.6.1' '
-      cabal new-install Agda' >> "$temp_log"
-=======
   local program_not_found_counter=0
   check_version "GHC" ghc '8.6.5' >> "$temp_log"
   check_version "Cabal" cabal '2.4.1.*|3.*' >> "$temp_log"
   check_version "Coq" coqc '8.8.*|8.9.*|8.10.*|8.11.*' >> "$temp_log"
   check_version "HLint" hlint '3.1.*' >> "$temp_log"
   check_version "Brittany" brittany '0.12.*'>> "$temp_log"
->>>>>>> ca4d54b8
+  check_version "Agda" agda '2.6.1' >> "$temp_log"
 
   # Print reported messages.
   local log_text=$(cat "$temp_log")
