-- | This module contains functions for converting Haskell modules to Coq.

module Compiler.Converter.Module where

import           Control.Monad                  ( when )
import           Control.Monad.Extra            ( concatMapM )
import           Data.List                      ( find
                                                , findIndex
                                                )
import qualified Data.Map                      as Map
import           Data.Maybe                     ( catMaybes )
import qualified Data.Set                      as Set

import           Compiler.Analysis.DependencyAnalysis
import           Compiler.Analysis.DependencyGraph
import           Compiler.Converter.FuncDecl
import           Compiler.Converter.QuickCheck
import           Compiler.Converter.TypeDecl
import qualified Compiler.Coq.AST              as G
import qualified Compiler.Coq.Base             as CoqBase
import           Compiler.Environment
import           Compiler.Environment.Entry
import           Compiler.Environment.Importer
import           Compiler.Environment.Resolver
import qualified Compiler.Haskell.AST          as HS
import           Compiler.Monad.Converter
import           Compiler.Monad.Reporter
import           Compiler.Pretty

-------------------------------------------------------------------------------
-- Modules                                                                   --
-------------------------------------------------------------------------------

-- | Converts a Haskell module to a Gallina sentences.
convertModule :: HS.Module -> Converter [G.Sentence]
convertModule haskellAst = moduleEnv $ do
  -- Remember name of converted module.
  let modName = HS.modName haskellAst
  modifyEnv $ \env -> env { envModName = modName }
  -- Convert module contents.
  imports' <- convertImportDecls (HS.modImports haskellAst)
  mapM_ (addDecArgPragma (HS.modFuncDecls haskellAst))
        (HS.modPragmas haskellAst)
  decls' <- convertDecls (HS.modTypeDecls haskellAst)
                         (HS.modTypeSigs haskellAst)
                         (HS.modFuncDecls haskellAst)
  -- Export module interface.
  let coqAst = G.comment ("module " ++ modName) : imports' ++ decls'
  interface <- exportInterface
  return (coqAst, interface)

-------------------------------------------------------------------------------
-- Pragmas                                                                   --
-------------------------------------------------------------------------------

-- | Inserts the decreasing argument's index annotated by the given pragma
--   into the environment.
--
--   Decreasing arguments can be annotated for all function declarations
--   in the current module (first argument).
--
--   All other pragmas are ignored.
addDecArgPragma :: [HS.FuncDecl] -> HS.Pragma -> Converter ()
addDecArgPragma funcDecls (HS.DecArgPragma srcSpan funcIdent decArg) = do
  let funName = HS.UnQual (HS.Ident funcIdent)
  case find ((== funcIdent) . HS.fromDeclIdent . HS.getDeclIdent) funcDecls of
    Just (HS.FuncDecl _ _ args _) -> case decArg of
      Left decArgIdent ->
        case findIndex ((== decArgIdent) . HS.fromVarPat) args of
          Just decArgIndex ->
            modifyEnv $ defineDecArg funName decArgIndex decArgIdent
          Nothing ->
            reportFatal
              $  Message srcSpan Error
              $  "The function "
              ++ funcIdent
              ++ " does not have an argument pattern "
              ++ decArgIdent
              ++ "."
      Right decArgPosition
        | decArgPosition > 0 && decArgPosition <= length args
        -> do
          let decArgIndex = decArgPosition - 1
              decArgIdent = HS.fromVarPat (args !! decArgIndex)
          modifyEnv $ defineDecArg funName decArgIndex decArgIdent
        | otherwise
        -> reportFatal
          $  Message srcSpan Error
          $  "The function "
          ++ funcIdent
          ++ " does not have an argument at index "
          ++ show decArgPosition
          ++ "."
    Nothing -> do
      modName <- inEnv envModName
      reportFatal
        $  Message srcSpan Error
        $  "The module "
        ++ modName
        ++ " does not declare a function "
        ++ funcIdent
        ++ "."

-------------------------------------------------------------------------------
-- Declarations                                                              --
-------------------------------------------------------------------------------

-- | Converts the given declarations of a Haskell module.
convertDecls
  :: [HS.TypeDecl] -> [HS.TypeSig] -> [HS.FuncDecl] -> Converter [G.Sentence]
convertDecls typeDecls typeSigs funcDecls = do
  typeDecls' <- convertTypeDecls typeDecls
  mapM_ defineTypeSigDecl typeSigs
  funcDecls' <- convertFuncDecls funcDecls
  return (typeDecls' ++ funcDecls')

-- | Converts the given data type or type synonym declarations.
convertTypeDecls :: [HS.TypeDecl] -> Converter [G.Sentence]
convertTypeDecls typeDecls = do
  modName <- inEnv $ envModName
  let dependencyGraph = typeDependencyGraph modName typeDecls
      components      = groupDependencies dependencyGraph
  concatMapM convertTypeComponent components

-- | Converts the given function declarations.
convertFuncDecls :: [HS.FuncDecl] -> Converter [G.Sentence]
convertFuncDecls funcDecls = do
  modName <- inEnv $ envModName
  let dependencyGraph = funcDependencyGraph modName funcDecls
      components      = groupDependencies dependencyGraph

  -- Filter QuickCheck properties.
  (properties, funcComponents) <- filterQuickCheckProperties components

  -- Convert function declarations and QuickCheck properties.
  funcDecls' <- concatMapM convertFuncComponent funcComponents
  properties' <- concatMapM convertQuickCheckProperty properties
  return
    (  funcDecls'
    ++ [ G.comment "QuickCheck properties" | not (null properties') ]
    ++ properties'
    )

-------------------------------------------------------------------------------
-- Import declarations                                                       --
-------------------------------------------------------------------------------

-- | Converts the given
convertImportDecls :: [HS.ImportDecl] -> Converter [G.Sentence]
convertImportDecls imports = do
  preludeImport <- generatePreludeImport
  imports'      <- mapM convertImportDecl imports
  return (CoqBase.imports : catMaybes (preludeImport : imports'))
 where
  -- | Tests whether there is an explicit import for the @Prelude@ module.
  importsPrelude :: Bool
  importsPrelude = elem HS.preludeModuleName (map HS.importName imports)

  -- | Imports the @Prelude@ module implicitly.
  generatePreludeImport :: Converter (Maybe G.Sentence)
  generatePreludeImport
    | importsPrelude = return Nothing
    | otherwise = do
      Just preludeIface <- inEnv $ lookupAvailableModule HS.preludeModuleName
      modifyEnv $ importInterface preludeIface
      modifyEnv $ importInterfaceAs HS.preludeModuleName preludeIface
      generateImport HS.preludeModuleName

-- | Convert a import declaration.
--
--   Returns @Nothing@ if no Coq import sentence is needed (e.g., in case of
--   special imports like @Test.QuickCheck@).
convertImportDecl :: HS.ImportDecl -> Converter (Maybe G.Sentence)
convertImportDecl (HS.ImportDecl srcSpan modName) = do
  -- Enable QuickCheck.
  when (modName == quickCheckModuleName) $ modifyEnv enableQuickCheck
  -- Lookup and import module environment.
  maybeIface <- inEnv $ lookupAvailableModule modName
  case maybeIface of
    Just iface -> do
      modifyEnv $ importInterface iface
      modifyEnv $ importInterfaceAs modName iface
    Nothing ->
      reportFatal
        $  Message srcSpan Error
        $  "Could not find module '"
        ++ modName
        ++ "'"
  generateImport modName

-- | Generates a Coq import sentence for the module with the given name.
generateImport :: HS.ModName -> Converter (Maybe G.Sentence)
generateImport modName
  | modName == HS.preludeModuleName = return
  $ Just (G.requireImportFrom CoqBase.baseLibName [G.ident "Prelude"])
<<<<<<< HEAD
  | modName == quickCheckModuleName = return
  $ Just (G.requireImportFrom CoqBase.baseLibName [G.ident "Test.QuickCheck"])
=======
<<<<<<< Updated upstream
  | modName == quickCheckModuleName = return Nothing
=======
  | modName == quickCheckModuleName = return $ Just
    (G.requireImportFrom CoqBase.baseLibName [G.ident "Test.QuickCheck"])
>>>>>>> Stashed changes
>>>>>>> f0ff3b07
  | otherwise = return $ Just (G.requireImport [G.ident (showPretty modName)])

-------------------------------------------------------------------------------
-- Exports                                                                   --
-------------------------------------------------------------------------------

-- | Generates the module interface exported by the currently translated module.
--
--   The interface contains all (non-internal) top-level entries that are
--   currently in the environment. Only entries that are defined in the
--   currently translated module are listed as exported. All other entries
--   are "hidden". Hidden entries are included such that module interfaces
--   are self contained and type synonyms can be expanded properly.
--   All references in the entries are converted to fully qualified
--   identifiers before they are exported.
exportInterface :: Converter ModuleInterface
exportInterface = do
  modName <- inEnv envModName
  exports <-
    inEnv
    $ Set.filter (not . HS.isInternalQName . snd)
    . Set.unions
    . map (Set.map entryScopedName . fst)
    . filter ((== 0) . snd)
    . Map.elems
    . envEntries
  entries <-
    inEnv
    $ filter (not . HS.isInternalQName . entryName)
    . Set.toList
    . Set.unions
    . map fst
    . Map.elems
    . envEntries
  entries' <- mapM resolveReferences entries
  return ModuleInterface
    { interfaceModName = modName
    , interfaceExports = exports
    , interfaceEntries = Set.fromList entries'
    }

-------------------------------------------------------------------------------
-- Type signatures                                                           --
-------------------------------------------------------------------------------

-- | Inserts the given type signature into the current environment.
--
--   TODO error if there are multiple type signatures for the same function.
--   TODO warn if there are unused type signatures.
defineTypeSigDecl :: HS.TypeSig -> Converter ()
defineTypeSigDecl (HS.TypeSig _ idents typeSchema) = mapM_
  ( modifyEnv
  . flip defineTypeSig typeSchema
  . HS.UnQual
  . HS.Ident
  . HS.fromDeclIdent
  )
  idents<|MERGE_RESOLUTION|>--- conflicted
+++ resolved
@@ -193,17 +193,7 @@
 generateImport modName
   | modName == HS.preludeModuleName = return
   $ Just (G.requireImportFrom CoqBase.baseLibName [G.ident "Prelude"])
-<<<<<<< HEAD
-  | modName == quickCheckModuleName = return
-  $ Just (G.requireImportFrom CoqBase.baseLibName [G.ident "Test.QuickCheck"])
-=======
-<<<<<<< Updated upstream
   | modName == quickCheckModuleName = return Nothing
-=======
-  | modName == quickCheckModuleName = return $ Just
-    (G.requireImportFrom CoqBase.baseLibName [G.ident "Test.QuickCheck"])
->>>>>>> Stashed changes
->>>>>>> f0ff3b07
   | otherwise = return $ Just (G.requireImport [G.ident (showPretty modName)])
 
 -------------------------------------------------------------------------------
@@ -254,9 +244,9 @@
 --   TODO error if there are multiple type signatures for the same function.
 --   TODO warn if there are unused type signatures.
 defineTypeSigDecl :: HS.TypeSig -> Converter ()
-defineTypeSigDecl (HS.TypeSig _ idents typeSchema) = mapM_
+defineTypeSigDecl (HS.TypeSig _ idents typeExpr) = mapM_
   ( modifyEnv
-  . flip defineTypeSig typeSchema
+  . flip defineTypeSig typeExpr
   . HS.UnQual
   . HS.Ident
   . HS.fromDeclIdent
