-- | This module contains tests for "FreeC.Pass.TypeInferencePass".
module FreeC.Pass.TypeInferencePassTests ( testTypeInferencePass ) where

import           Test.Hspec

import           FreeC.IR.DependencyGraph
import           FreeC.IR.Strip
import           FreeC.Monad.Class.Testable
import           FreeC.Monad.Converter
import           FreeC.Pass.TypeInferencePass
import           FreeC.Test.Environment
import           FreeC.Test.Expectations
import           FreeC.Test.Parser

-- | Parses the given function declarations runs the 'typeInferencePass'
--   and sets the expectation that the resulting type annotated function
--   declarations are 'FreeC.IR.Similar.similar' to the expected output.
shouldInferType
  :: DependencyComponent String -> [String] -> Converter Expectation
shouldInferType inputStrs expectedOutputStrs = do
  input <- parseTestComponent inputStrs
  expectedOutputs <- mapM parseTestFuncDecl expectedOutputStrs
  output <- typeInferencePass input
  let outputs = map stripExprType (unwrapComponent output)
  return (outputs `shouldBeSimilarTo` expectedOutputs)

-- | Test group for 'typeInferencePass' tests.
testTypeInferencePass :: Spec
testTypeInferencePass = describe "FreeC.Analysis.TypeInference" $ do
  context "error terms" $ do
    it "infers the type of the error term 'undefined' correctly"
      $ shouldSucceedWith
      $ do
        shouldInferType (NonRecursive "f = undefined")
          ["f @a :: a = undefined @a"]
    it "infers the type of the error term 'error \"...\"' correctly"
      $ shouldSucceedWith
      $ do
        shouldInferType (NonRecursive "f = error \"...\"")
          ["f @a :: a = error @a \"...\""]
  context "constructors and literals" $ do
    it "infers the type of constant constructors correctly"
      $ shouldSucceedWith
      $ do
        _ <- defineTestTypeCon "Foo" 0 ["Bar"]
        _ <- defineTestCon "Bar" 0 "Foo"
        shouldInferType (NonRecursive "f = Bar") ["f :: Foo = Bar"]
    it "infers the type of constructors with arguments correctly"
      $ shouldSucceedWith
      $ do
        _ <- defineTestTypeCon "Prelude.Integer" 0 []
        _ <- defineTestTypeCon "Foo" 0 ["Bar"]
        _ <- defineTestCon "Bar" 2 "forall a. a -> Foo a"
        shouldInferType (NonRecursive "f = Bar 42")
          ["f :: Foo Prelude.Integer = Bar @Prelude.Integer 42"]
    it "infers the type of integer literals correctly" $ shouldSucceedWith $ do
      _ <- defineTestTypeCon "Prelude.Integer" 0 []
      shouldInferType (NonRecursive "f = 42") ["f :: Prelude.Integer = 42"]
  context "function applications" $ do
    it "infers the type of predefined operations correctly"
      $ shouldSucceedWith
      $ do
        _ <- defineTestTypeCon "Foo" 0 []
        _ <- defineTestTypeCon "Bar" 0 []
        _ <- defineTestFunc "foo" 1 "Bar -> Bar -> Foo"
        shouldInferType (NonRecursive "f = foo")
          ["f :: Bar -> Bar -> Foo = foo"]
    it "infers the type of partially applied predefined operations correctly"
      $ shouldSucceedWith
      $ do
        _ <- defineTestTypeCon "Foo" 0 []
        _ <- defineTestTypeCon "Bar" 0 []
        _ <- defineTestFunc "foo" 1 "Bar -> Bar -> Foo"
        shouldInferType (NonRecursive "f x = foo x")
          ["f (x :: Bar) :: Bar -> Foo = foo x"]
    it "infers the type of polymorphic function applications correctly"
      $ shouldSucceedWith
      $ do
        _ <- defineTestTypeCon "Foo" 0 []
        _ <- defineTestTypeCon "Bar" 1 []
        _ <- defineTestFunc "foo" 1 "forall a. Bar a -> Foo"
        _ <- defineTestFunc "foos" 0 "Foo -> Foo -> Foo"
        shouldInferType (NonRecursive "f x y = foos (foo x) (foo y)")
          [ "f @a @b (x :: Bar a) (y :: Bar b) :: Foo"
              ++ "= foos (foo @a x) (foo @b y)"
          ]
  context "lambda abstractions" $ do
    it "infers the type of arguments that shadow variables correctly"
      $ shouldSucceedWith
      $ do
        shouldInferType (NonRecursive "f x = \\x -> x")
          ["f @a @b (x :: a) :: b -> b = \\(x :: b) -> x"]
    it "does not apply functions shadowed by lambda visibly"
      $ shouldSucceedWith
      $ do
        _ <- defineTestFunc "g" 1 "forall a. a -> a"
        shouldInferType (NonRecursive "f x = \\g -> g x")
<<<<<<< HEAD
          ["f @a @b (x :: a) :: (a -> b) -> b" ++ "  = \\(g :: a -> b) -> g x"]
=======
          ["f @a @b (x :: a) :: (a -> b) -> b = \\(g :: a -> b) -> g x"]
>>>>>>> 617d4330
  context "case expressions" $ do
    it "infers the same type for all alternatives of case expressions"
      $ shouldSucceedWith
      $ do
        _ <- defineTestTypeCon "Bit" 0 ["Zero", "One"]
        _ <- defineTestCon "Zero" 0 "Bit"
        _ <- defineTestCon "One" 0 "Bit"
        shouldInferType
          (NonRecursive
           "f x = case x of { Zero -> undefined; One -> undefined }")
          [ "f @a (x :: Bit) :: a = case x of {"
              ++ "    Zero -> undefined @a;"
              ++ "    One -> undefined @a"
              ++ "  }"
          ]
    it "does not apply functions shadowed by variable pattern visibly"
      $ shouldSucceedWith
      $ do
        _ <- defineTestTypeCon "Foo" 0 ["Foo"]
        _ <- defineTestCon "Foo" 0 "forall a b. (a -> b) -> Foo a b"
        _ <- defineTestFunc "g" 1 "forall a. a -> a"
        shouldInferType (NonRecursive "f foo x = case foo of { Foo g -> g x }")
          [ "f @a @b (foo :: Foo a b) (x :: a) :: b"
              ++ "= case foo of { Foo (g :: a -> b) -> g x }"
          ]
  context "if expressions" $ do
    it "infers the type of the condition of if expressions"
      $ shouldSucceedWith
      $ do
        _ <- defineTestTypeCon "Prelude.Bool" 0 []
        _ <- defineTestTypeCon "Prelude.Integer" 0 []
        shouldInferType (NonRecursive "f c = if c then 0 else 1")
          [ "f (c :: Prelude.Bool) :: Prelude.Integer"
              ++ " = if c then 0 else 1"
          ]
    it "infers the same type for both branches of if expressions"
      $ shouldSucceedWith
      $ do
        _ <- defineTestTypeCon "Prelude.Bool" 0 ["True"]
        _ <- defineTestCon "True" 0 "Prelude.Bool"
        shouldInferType
          (NonRecursive "f x = if x then undefined else undefined")
          [ "f @a (x :: Prelude.Bool) :: a = if x"
              ++ "  then undefined @a"
              ++ "  else undefined @a"
          ]
  context "expression type signatures" $ do
    it "infers the type of expressions with type annotation correctly"
      $ shouldSucceedWith
      $ do
        _ <- defineTestTypeCon "List" 1 ["Nil"]
        _ <- defineTestTypeCon "Char" 0 []
        _ <- defineTestCon "Nil" 0 "forall a. List a"
        shouldInferType (NonRecursive "f = Nil :: List Char")
          ["f :: List Char = Nil @Char"]
    it "instantiates type variables in expression type signatures"
      $ shouldSucceedWith
      $ do
        _ <- defineTestTypeCon "Prelude.Bool" 0 []
        _ <- defineTestTypeCon "Either" 2 []
        shouldInferType (NonRecursive
                         $ "f b = if b"
                         ++ "    then undefined :: forall a b. Either a b"
                         ++ "    else undefined :: forall b a. Either b a")
          [ "f @c @d (b :: Prelude.Bool) :: Either c d = if b"
              ++ "    then undefined @(Either c d)"
              ++ "    else undefined @(Either c d)"
          ]
    context "type synonyms" $ do
      it "can match types that contain type synonyms" $ shouldSucceedWith $ do
        _ <- defineTestTypeCon "Foo" 1 ["Foo"]
        _ <- defineTestTypeCon "Bar" 0 []
        _ <- defineTestTypeSyn "Baz" [] "Foo Bar"
        _ <- defineTestCon "Foo" 1 "forall a. Foo a"
        shouldInferType (NonRecursive "f = Foo :: Baz") ["f :: Baz = Foo @Bar"]
      it "expands type synonyms when necessary" $ shouldSucceedWith $ do
        _ <- defineTestTypeCon "Foo" 1 ["Foo"]
        _ <- defineTestTypeCon "Bar" 0 []
        _ <- defineTestTypeSyn "Baz" [] "Foo Bar"
        _ <- defineTestFunc "unfoo" 1 "forall a. Foo a -> a"
        _ <- defineTestCon "Foo" 1 "forall a. Foo a"
        shouldInferType (NonRecursive "f = unfoo (Foo :: Baz)")
          ["f :: Bar = unfoo @Bar (Foo @Bar)"]
    context "non-recursive functions" $ do
      it "infers the types of simple simple non-recursive correctly"
        $ shouldSucceedWith
        $ do
          _ <- defineTestTypeCon "Bool" 0 ["True", "False"]
          _ <- defineTestCon "True" 0 "Bool"
          _ <- defineTestCon "False" 0 "Bool"
          _ <- defineTestTypeCon "List" 1 ["Nil", "Cons"]
          _ <- defineTestCon "Nil" 0 "forall a. List a"
          _ <- defineTestCon "Cons" 2 "forall a. a -> List a -> List a"
          shouldInferType
            (NonRecursive
             "null xs = case xs of { Nil -> True; Cons x xs' -> False }")
            [ "null @a (xs :: List a) :: Bool = case xs of {"
                ++ "    Nil -> True;"
                ++ "    Cons (x :: a) (xs' :: List a) -> False"
                ++ "  }"
            ]
      it ("infers vanishing type arguments correctly in non-recursive "
          ++ "functions")
        $ shouldSucceedWith
        $ do
          _ <- defineTestTypeCon "Prelude.Bool" 0 []
          _ <- defineTestFunc "eq" 0 "forall a. a -> a -> Prelude.Bool"
          _ <- defineTestTypeCon "List" 1 ["Nil"]
          _ <- defineTestCon "Nil" 0 "forall a. List a"
          shouldInferType (NonRecursive "true = eq Nil Nil")
            ["true @a :: Prelude.Bool = eq @(List a) (Nil @a) (Nil @a)"]
      it ("infers vanishing type arguments correctly in non-recursive "
          ++ "functions that use functions with vanishing type arguments")
        $ shouldSucceedWith
        $ do
          _ <- defineTestTypeCon "Prelude.Bool" 0 []
          _ <- defineTestFunc "true" 0 "forall a. Prelude.Bool"
          shouldInferType (NonRecursive "true' = if true then true else true")
            [ "true' @a @b @c :: Prelude.Bool = if true @a"
                ++ "  then true @b"
                ++ "  else true @c"
            ]
    context "recursive functions" $ do
      it "infers the types of recursive functions correctly"
        $ shouldSucceedWith
        $ do
          _ <- defineTestTypeCon "Prelude.Integer" 0 []
          _ <- defineTestFunc "succ" 1 "Prelude.Integer -> Prelude.Integer"
          _ <- defineTestTypeCon "List" 1 ["Nil", "Cons"]
          _ <- defineTestCon "Nil" 0 "forall a. List a"
          _ <- defineTestCon "Cons" 2 "forall a. a -> List a -> List a"
          shouldInferType
            (Recursive [ "length xs = case xs of {"
                           ++ "    Nil        -> 0;"
                           ++ "    Cons x xs' -> succ (length xs')"
                           ++ "  }"
                       ])
            [ "length @a (xs :: List a) :: Prelude.Integer = case xs of {"
                ++ "    Nil -> 0;"
                ++ "    Cons (x :: a) (xs' :: List a) ->"
                ++ "      succ (length @a xs')"
                ++ "  }"
            ]
      it "infers vanishing type arguments correctly in recursive functions"
        $ shouldSucceedWith
        $ do
          _ <- defineTestTypeCon "Prelude.Integer" 0 []
          _ <- defineTestFunc "succ" 1 "Prelude.Integer -> Prelude.Integer"
          _ <- defineTestFunc "eq" 0 "forall a. a -> a -> Prelude.Bool"
          _ <- defineTestTypeCon "List" 1 ["Nil", "Cons"]
          _ <- defineTestCon "Nil" 0 "forall a. List a"
          _ <- defineTestCon "Cons" 2 "forall a. a -> List a -> List a"
          shouldInferType
            (Recursive [ "length xs = case xs of {"
                           ++ "    Nil        -> if eq Nil Nil then 0 else 1;"
                           ++ "    Cons x xs' -> succ (length xs')"
                           ++ "  }"
                       ])
            [ "length @a @b (xs :: List a) :: Prelude.Integer"
                ++ "  = case xs of {"
                ++ "      Nil -> if eq @(List b) (Nil @b) (Nil @b)"
                ++ "        then 0"
                ++ "        else 1;"
                ++ "      Cons (x :: a) (xs' :: List a) ->"
                ++ "        succ (length @a @b xs')"
                ++ "    }"
            ]
      it ("infers vanishing type arguments correctly in recursive "
          ++ "functions that use functions with vanishing type arguments")
        $ shouldSucceedWith
        $ do
          _ <- defineTestTypeCon "Prelude.Integer" 0 []
          _ <- defineTestFunc "succ" 1 "Prelude.Integer -> Prelude.Integer"
          _ <- defineTestFunc "true" 0 "forall a. Prelude.Bool"
          _ <- defineTestTypeCon "List" 1 ["Nil", "Cons"]
          _ <- defineTestCon "Nil" 0 "forall a. List a"
          _ <- defineTestCon "Cons" 2 "forall a. a -> List a -> List a"
          shouldInferType
            (Recursive [ "length xs = case xs of {"
                           ++ "    Nil        -> if true then 0 else 1;"
                           ++ "    Cons x xs' -> succ (length xs')"
                           ++ "  }"
                       ]) [ "length @a @b (xs :: List a) :: Prelude.Integer"
                              ++ "      = case xs of {"
                              ++ "      Nil -> if true @b then 0 else 1;"
                              ++ "      Cons (x :: a) (xs' :: List a) ->"
                              ++ "        succ (length @a @b xs')"
                              ++ "    }"
                          ]
    context "mutually recursive functions" $ do
      it "infers the types of mutually recursive functions correctly"
        $ shouldSucceedWith
        $ do
          _ <- defineTestTypeCon "Prelude.Integer" 0 []
          _ <- defineTestFunc "succ" 1 "Prelude.Integer -> Prelude.Integer"
          _ <- defineTestTypeCon "List" 1 ["Nil", "Cons"]
          _ <- defineTestCon "Nil" 0 "forall a. List a"
          _ <- defineTestCon "Cons" 2 "forall a. a -> List a -> List a"
          shouldInferType
            (Recursive [ "length xs = case xs of {"
                           ++ "    Nil        -> 0;"
                           ++ "    Cons x xs' -> succ (length' xs')"
                           ++ "  }"
                       , "length' xs = case xs of {"
                           ++ "    Nil        -> 0;"
                           ++ "    Cons x xs' -> succ (length xs')"
                           ++ "  }"
                       ])
            [ "length @a (xs :: List a) :: Prelude.Integer = case xs of {"
                ++ "    Nil -> 0;"
                ++ "    Cons (x :: a) (xs' :: List a) ->"
                ++ "      succ (length' @a xs')"
                ++ "  }"
            , "length' @a (xs :: List a) :: Prelude.Integer"
                ++ "  = case xs of {"
                ++ "      Nil -> 0;"
                ++ "      Cons (x :: a) (xs' :: List a) ->"
                ++ "        succ (length @a xs')"
                ++ "    }"
            ]
    it "infers vanishing type arguments correctly in recursive functions"
      $ shouldSucceedWith
      $ do
        _ <- defineTestTypeCon "Prelude.Integer" 0 []
        _ <- defineTestFunc "succ" 1 "Prelude.Integer -> Prelude.Integer"
        _ <- defineTestFunc "eq" 0 "forall a. a -> a -> Prelude.Bool"
        _ <- defineTestTypeCon "List" 1 ["Nil", "Cons"]
        _ <- defineTestCon "Nil" 0 "forall a. List a"
        _ <- defineTestCon "Cons" 2 "forall a. a -> List a -> List a"
        shouldInferType
          (Recursive [ "length xs = case xs of {"
                         ++ "    Nil        -> if eq Nil Nil then 0 else 1;"
                         ++ "    Cons x xs' -> succ (length xs')"
                         ++ "  }"
                     ])
          [ "length @a @b (xs :: List a) :: Prelude.Integer = case xs of {"
              ++ "    Nil -> if eq @(List b) (Nil @b) (Nil @b)"
              ++ "      then 0"
              ++ "      else 1;"
              ++ "    Cons (x :: a) (xs' :: List a) ->"
              ++ "      succ (length @a @b xs')"
              ++ "  }"
          ]
    it ("infers vanishing type arguments correctly in recursive functions "
        ++ "that use functions with vanishing type arguments")
      $ shouldSucceedWith
      $ do
        _ <- defineTestTypeCon "Prelude.Integer" 0 []
        _ <- defineTestFunc "succ" 1 "Prelude.Integer -> Prelude.Integer"
        _ <- defineTestFunc "true" 0 "forall a. Prelude.Bool"
        _ <- defineTestTypeCon "List" 1 ["Nil", "Cons"]
        _ <- defineTestCon "Nil" 0 "forall a. List a"
        _ <- defineTestCon "Cons" 2 "forall a. a -> List a -> List a"
        shouldInferType
          (Recursive [ "length xs = case xs of {"
                         ++ "    Nil        -> if true then 0 else 1;"
                         ++ "    Cons x xs' -> succ (length xs')"
                         ++ "  }"
                     ])
          [ "length @a @b (xs :: List a) :: Prelude.Integer = case xs of {"
              ++ "    Nil -> if true @b then 0 else 1;"
              ++ "    Cons (x :: a) (xs' :: List a) ->"
              ++ "      succ (length @a @b xs')"
              ++ "  }"
          ]
  context "mutually recursive functions" $ do
    it "infers the types of mutually recursive functions correctly"
      $ shouldSucceedWith
      $ do
        _ <- defineTestTypeCon "Prelude.Integer" 0 []
        _ <- defineTestFunc "succ" 1 "Prelude.Integer -> Prelude.Integer"
        _ <- defineTestTypeCon "List" 1 ["Nil", "Cons"]
        _ <- defineTestCon "Nil" 0 "forall a. List a"
        _ <- defineTestCon "Cons" 2 "forall a. a -> List a -> List a"
        shouldInferType
          (Recursive [ "length xs = case xs of {"
                         ++ "    Nil        -> 0;"
                         ++ "    Cons x xs' -> succ (length' xs')"
                         ++ "  }"
                     , "length' xs = case xs of {"
                         ++ "    Nil        -> 0;"
                         ++ "    Cons x xs' -> succ (length xs')"
                         ++ "  }"
                     ])
          [ "length @a (xs :: List a) :: Prelude.Integer = case xs of {"
              ++ "    Nil -> 0;"
              ++ "    Cons (x :: a) (xs' :: List a) ->"
              ++ "      succ (length' @a xs')"
              ++ "  }"
          , "length' @a (xs :: List a) :: Prelude.Integer = case xs of {"
              ++ "    Nil -> 0;"
              ++ "    Cons (x :: a) (xs' :: List a) -> succ (length @a xs')"
              ++ "  }"
          ]
    it ("infers vanishing type arguments correctly in mutually recursive "
        ++ "functions")
      $ shouldSucceedWith
      $ do
        _ <- defineTestTypeCon "Prelude.Integer" 0 []
        _ <- defineTestFunc "succ" 1 "Prelude.Integer -> Prelude.Integer"
        _ <- defineTestFunc "eq" 0 "forall a. a -> a -> Prelude.Bool"
        _ <- defineTestTypeCon "List" 1 ["Nil", "Cons"]
        _ <- defineTestCon "Nil" 0 "forall a. List a"
        _ <- defineTestCon "Cons" 2 "forall a. a -> List a -> List a"
        shouldInferType
          (Recursive [ "length xs = case xs of {"
                         ++ "    Nil        -> if eq Nil Nil then 0 else 1;"
                         ++ "    Cons x xs' -> succ (length' xs')"
                         ++ "  }"
                     , "length' xs = case xs of {"
                         ++ "    Nil        -> if eq Nil Nil then 0 else 1;"
                         ++ "    Cons x xs' -> succ (length xs')"
                         ++ "  }"
                     ])
          [ "length @a @b @c (xs :: List a) :: Prelude.Integer"
              ++ "  = case xs of {"
              ++ "      Nil -> if eq @(List b) (Nil @b) (Nil @b)"
              ++ "        then 0"
              ++ "        else 1;"
              ++ "      Cons (x :: a) (xs' :: List a) ->"
              ++ "        succ (length' @a @b @c xs')"
              ++ "    }"
          , "length' @a @b @c (xs :: List a) :: Prelude.Integer"
              ++ "  = case xs of {"
              ++ "      Nil -> if eq @(List c) (Nil @c) (Nil @c)"
              ++ "        then 0"
              ++ "        else 1;"
              ++ "      Cons (x :: a) (xs' :: List a) ->"
              ++ "        succ (length @a @b @c xs')"
              ++ "    }"
          ]
    it ("infers vanishing type arguments correctly in mutually recursive "
        ++ "functions that use functions with vanishing type arguments")
      $ shouldSucceedWith
      $ do
        _ <- defineTestTypeCon "Prelude.Integer" 0 []
        _ <- defineTestFunc "succ" 1 "Prelude.Integer -> Prelude.Integer"
        _ <- defineTestFunc "true" 0 "forall a. Prelude.Bool"
        _ <- defineTestTypeCon "List" 1 ["Nil", "Cons"]
        _ <- defineTestCon "Nil" 0 "forall a. List a"
        _ <- defineTestCon "Cons" 2 "forall a. a -> List a -> List a"
        shouldInferType
          (Recursive [ "length xs = case xs of {"
                         ++ "    Nil        -> if true then 0 else 1;"
                         ++ "    Cons x xs' -> succ (length' xs')"
                         ++ "  }"
                     , "length' xs = case xs of {"
                         ++ "    Nil        -> if true then 0 else 1;"
                         ++ "    Cons x xs' -> succ (length xs')"
                         ++ "  }"
                     ])
          [ "length @a @b @c (xs :: List a) :: Prelude.Integer"
              ++ "  = case xs of {"
              ++ "      Nil -> if true @b then 0 else 1;"
              ++ "      Cons (x :: a) (xs' :: List a) ->"
              ++ "        succ (length' @a @b @c xs')"
              ++ "    }"
          , "length' @a @b @c (xs :: List a) :: Prelude.Integer"
              ++ "  = case xs of {"
              ++ "      Nil -> if true @c then 0 else 1;"
              ++ "      Cons (x :: a) (xs' :: List a) ->"
              ++ "        succ (length @a @b @c xs')"
              ++ "    }"
          ]
  context "functions type signatures" $ do
    it "allows argument type annotation to make type more specific"
      $ shouldSucceedWith
      $ do
        _ <- defineTestTypeCon "Foo" 0 []
        shouldInferType (NonRecursive "fooId (x :: Foo) = x")
          ["fooId (x :: Foo) :: Foo = x"]
    it "allows return type annotation to make type more specific"
      $ shouldSucceedWith
      $ do
        _ <- defineTestTypeCon "Foo" 0 []
        shouldInferType (NonRecursive "fooId x :: Foo = x")
          ["fooId (x :: Foo) :: Foo = x"]
  context "rigid type variables" $ do
    it "cannot match rigid type variable with type constructor" $ do
      funcDecl <- expectParseTestFuncDecl "foo @a (x :: a) :: Foo = x"
      shouldFailPretty $ do
        _ <- defineTestTypeCon "Foo" 0 []
        typeInferencePass (NonRecursive funcDecl)
    it "cannot match type constructor with rigid type variable" $ do
      funcDecl <- expectParseTestFuncDecl "foo @a (x :: a) :: a = Foo"
      shouldFailPretty $ do
        _ <- defineTestTypeCon "Foo" 0 ["Foo"]
        _ <- defineTestCon "Foo" 0 "Foo"
        typeInferencePass (NonRecursive funcDecl)
    it "cannot match two rigid type variables" $ do
      funcDecl <- expectParseTestFuncDecl
        "foo @a @b (x :: a) (y :: b) :: Foo a a = Foo x y"
      shouldFailPretty $ do
        _ <- defineTestTypeCon "Foo" 2 ["Foo"]
        _ <- defineTestCon "Foo" 2 "forall a b. a -> b -> Foo a b"
        typeInferencePass (NonRecursive funcDecl)<|MERGE_RESOLUTION|>--- conflicted
+++ resolved
@@ -95,11 +95,7 @@
       $ do
         _ <- defineTestFunc "g" 1 "forall a. a -> a"
         shouldInferType (NonRecursive "f x = \\g -> g x")
-<<<<<<< HEAD
-          ["f @a @b (x :: a) :: (a -> b) -> b" ++ "  = \\(g :: a -> b) -> g x"]
-=======
           ["f @a @b (x :: a) :: (a -> b) -> b = \\(g :: a -> b) -> g x"]
->>>>>>> 617d4330
   context "case expressions" $ do
     it "infers the same type for all alternatives of case expressions"
       $ shouldSucceedWith
