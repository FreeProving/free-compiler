--- conflicted
+++ resolved
@@ -35,24 +35,20 @@
   pure (BeginShare' (i,j) >>
       Put' (i,j+1) >>
       p >>= fun x =>
-<<<<<<< HEAD
-      Put _ _ (i+1,j) >>
-      EndShare _ _ (i,j) >>
-      pure x).
-
-Instance Cbneed (Shape : Type) (Pos : Shape -> Type)
-                `{I : Injectable Share.Shape Share.Pos Shape Pos}
- : Shareable Shape Pos | 1 := {
-    share A p := @cbneed A Shape Pos I p
-}.
-Instance Cbn (Shape : Type) (Pos : Shape -> Type)
- : Shareable Shape Pos | 2 := {
-    share A p := @cbn A Shape Pos p
-}.
-=======
       Put' (i+1,j) >>
       EndShare' (i,j) >>
       pure x).
 
 End SecCbneed.
->>>>>>> 401f90ba
+
+(* Shareable instances. *)
+
+Instance Cbneed (Shape : Type) (Pos : Shape -> Type)
+                `{I : Injectable Share.Shape Share.Pos Shape Pos}
+ : Shareable Shape Pos | 1 := {
+    share A p := @cbneed Shape Pos A I p
+}.
+Instance Cbn (Shape : Type) (Pos : Shape -> Type)
+ : Shareable Shape Pos | 2 := {
+    share A p := @cbn A Shape Pos p
+}.