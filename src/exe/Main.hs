--- conflicted
+++ resolved
@@ -6,6 +6,7 @@
 import           Control.Monad.IO.Class
 import           Data.List                      ( intercalate )
 import           Data.Maybe                     ( isJust )
+import qualified Language.Haskell.Exts.Syntax  as H
 import           System.Directory               ( createDirectoryIfMissing
                                                 , doesFileExist
                                                 , makeAbsolute
@@ -13,19 +14,12 @@
 import           System.Exit                    ( exitSuccess )
 import           System.FilePath
 
-<<<<<<< HEAD
 import           Compiler.Analysis.DependencyAnalysis
-import           Compiler.Monad.Application
 import           Compiler.Application.Options
 import           Compiler.Application.Debug
 import           Compiler.Converter             ( convertModule )
 import           Compiler.Converter.QuickCheck
 import qualified Compiler.Coq.AST              as G
-=======
-import qualified Language.Haskell.Exts.Syntax  as H
-
-import           Compiler.Converter             ( convertModuleWithPreamble )
->>>>>>> 6d13890c
 import           Compiler.Coq.Pretty            ( )
 import           Compiler.Environment
 import           Compiler.Environment.Encoder
@@ -36,166 +30,14 @@
                                                 ( transformPatternMatching )
 import           Compiler.Haskell.Simplifier
 import           Compiler.Haskell.SrcSpan
-<<<<<<< HEAD
+import           Compiler.Monad.Application
 import           Compiler.Monad.Converter
-=======
-import           Compiler.Monad.Converter       ( Converter
-                                                , evalConverter
-                                                , modifyEnv
-                                                )
->>>>>>> 6d13890c
 import           Compiler.Monad.Reporter
 import           Compiler.Pretty                ( putPrettyLn
                                                 , showPretty
                                                 , writePrettyFile
                                                 )
 
-<<<<<<< HEAD
-=======
-import           Paths_haskellToCoqCompiler     ( getDataFileName )
-
--------------------------------------------------------------------------------
--- Command line option parser                                                --
--------------------------------------------------------------------------------
-
--- | Data type that stores the command line options passed to the compiler.
-data Options = Options
-  { optShowHelp   :: Bool
-    -- ^ Flag that indicates whether to show the usage information.
-
-  , optInputFiles :: [FilePath]
-    -- ^ The input files passed to the compiler.
-    --   All non-option command line arguments are considered input files.
-
-  , optOutputDir  :: Maybe FilePath
-    -- ^ The output directory or 'Nothing' if the output should be printed
-    --   to @stdout@.
-
-  , optBaseLibDir :: FilePath
-    -- ^ The directory that contains the Coq Base library that accompanies
-    --   this compiler.
-
-  , optCreateCoqProject :: Bool
-    -- ^ Flag that indicates whether to generate a @_CoqProject@ file in the
-    --   ouput directory. This argument is ignored if 'optOutputDir' is not
-    --   specified.
-
-  , optTransformPatternMatching :: Bool
-    -- ^ Flag that indicates whether to transform pattern matching, perform
-    --   guard elimination and case completion.
-  }
-
--- | The default command line options.
---
---   By default output will be printed to the console.
-makeDefaultOptions :: IO Options
-makeDefaultOptions = do
-  defaultBaseLibDir <- getDataFileName "base"
-  return $ Options
-    { optShowHelp                 = False
-    , optInputFiles               = []
-    , optOutputDir                = Nothing
-    , optBaseLibDir               = defaultBaseLibDir
-    , optCreateCoqProject         = True
-    , optTransformPatternMatching = False
-    }
-
--- | Command line option descriptors from the @GetOpt@ library.
-options :: [OptDescr (Options -> Options)]
-options
-  = [ Option ['h']
-             ["help"]
-             (NoArg (\opts -> opts { optShowHelp = True }))
-             "Display this message."
-    , Option
-      ['o']
-      ["output"]
-      (ReqArg (\p opts -> opts { optOutputDir = Just p }) "DIR")
-      (  "Optional. Path to output directory.\n"
-      ++ "Prints to the console by default."
-      )
-    , Option
-      ['b']
-      ["base-library"]
-      (ReqArg (\p opts -> opts { optBaseLibDir = p }) "DIR")
-      (  "Optional. Path to directory that contains the compiler's Coq\n"
-      ++ "Base library. By default the compiler will look for the Base\n"
-      ++ "library in it's data directory."
-      )
-    , Option
-      []
-      ["no-coq-project"]
-      (NoArg (\opts -> opts { optCreateCoqProject = False }))
-      (  "Disables the creation of a `_CoqProject` file in the output\n"
-      ++ "directory. If the `--output` option is missing or the `_CoqProject`\n"
-      ++ "file exists already, no `_CoqProject` is created.\n"
-      )
-    , Option
-      []
-      ["transform-pattern-matching"]
-      (NoArg (\opts -> opts { optTransformPatternMatching = True }))
-      (  "Experimental. Enables the automatic transformation of pattern\n"
-      ++ "matching, including guard elimination and case completion.\n"
-      ++ "If this option is enabled, no location information will be\n"
-      ++ "available in error messages."
-      )
-    ]
-
--- | Parses the command line arguments.
---
---   If there are errors when parsing the command line arguments, a fatal
---   error message is reported.
---
---   All non-option arguments are considered as input files.
---
---   Returns the default options (see 'makeDefaultOptions') if no arguments are
---   specified.
-parseArgs
-  :: [String] -- ^ The command line arguments.
-  -> ReporterIO Options
-parseArgs args
-  | null errors = do
-    defaultOptions <- lift $ makeDefaultOptions
-    let opts = foldr ($) defaultOptions optSetters
-    return opts { optInputFiles = nonOpts }
-  | otherwise = do
-    mapM_ (report . Message NoSrcSpan Error) errors
-    reportFatal $ Message
-      NoSrcSpan
-      Error
-      (  "Failed to parse command line arguments.\n"
-      ++ "Use '--help' for usage information."
-      )
- where
-  optSetters :: [Options -> Options]
-  nonOpts :: [String]
-  errors :: [String]
-  (optSetters, nonOpts, errors) = getOpt Permute options args
-
--------------------------------------------------------------------------------
--- Help message                                                              --
--------------------------------------------------------------------------------
-
--- | The header of the help message.
---
---   This text is added before the description of the command line arguments.
-usageHeader :: FilePath -> String
-usageHeader progName =
-  "Usage: "
-    ++ progName
-    ++ " [options...] <input-files...>\n\n"
-    ++ "Command line options:"
-
--- | Prints the help message for the compiler.
---
---   The help message is displayed when the user specifies the "--help" option
---   or there are no input files.
-putUsageInfo :: IO ()
-putUsageInfo = do
-  progName <- getProgName
-  putStrLn (usageInfo (usageHeader progName) options)
-
->>>>>>> 6d13890c
 -------------------------------------------------------------------------------
 -- Main                                                                      --
 -------------------------------------------------------------------------------
@@ -244,11 +86,11 @@
 parseInputFile inputFile = do
   -- Parse and simplify input file.
   haskellAst <- liftReporterIO $ parseModuleFile inputFile
-  liftConverter (simplifyModule haskellAst)
+  haskellAst' <- transformInputModule haskellAst
+  liftConverter (simplifyModule haskellAst')
 
 -- | Sorts the given modules based on their dependencies.
 --
-<<<<<<< HEAD
 --   If the module dependencies form a cycle, a fatal error is reported.
 sortInputModules :: [HS.Module] -> Application [HS.Module]
 sortInputModules = mapM checkForCycle . groupModules
@@ -276,24 +118,16 @@
   loadRequiredModules haskellAst
   coqAst <- liftConverter $ convertModule haskellAst
   return (modName, coqAst)
-=======
---   The Haskell module is loaded and converted to Coq. The resulting Coq
---   AST is written to the console or output file.
-processInputFile :: Options -> Environment -> FilePath -> ReporterIO (IO ())
-processInputFile opts env inputFile = do
-  haskellAst <- parseModuleFile inputFile
-  proofs     <- locateAndLoadProofsFor inputFile
-  coqAst     <- hoist $ flip evalConverter env $ do
-    modifyEnv $ defineProofs proofs
-    haskellAst' <- transformInputModule opts haskellAst >>= simplifyModule
-    convertModuleWithPreamble haskellAst'
->>>>>>> 6d13890c
+
+-- | Applies Haskell source code transformations if they are enabled.
+transformInputModule
+  :: H.Module SrcSpan -> Application (H.Module SrcSpan)
+transformInputModule = when (inOpts optTransformPatternMatching) .  transformPatternMatching
 
 -------------------------------------------------------------------------------
 -- Output                                                                    --
 -------------------------------------------------------------------------------
 
-<<<<<<< HEAD
 -- | Output a Coq module that has been generated from a Haskell module
 --   with the given name.
 outputCoqModule :: HS.ModName -> [G.Sentence] -> Application ()
@@ -309,23 +143,6 @@
       liftIO $ createDirectoryIfMissing True (takeDirectory outputFile)
       liftReporterIO $ writeModuleInterface ifaceFile iface
       liftIO $ writePrettyFile outputFile coqAst
-=======
--- | Applies Haskell source code transformations if they are enabled.
-transformInputModule
-  :: Options -> H.Module SrcSpan -> Converter (H.Module SrcSpan)
-transformInputModule opts
-  | optTransformPatternMatching opts = transformPatternMatching
-  | otherwise                        = return
-
--- | Builds the file name of the output file for the given input file.
-outputFileNameFor
-  :: FilePath -- ^ The name of the input file.
-  -> FilePath -- ^ The path to the output directory.
-  -> String   -- ^ The extension of the output file.
-  -> FilePath
-outputFileNameFor inputFile outputDir extension =
-  outputDir </> takeBaseName inputFile <.> extension
->>>>>>> 6d13890c
 
 -------------------------------------------------------------------------------
 -- Imports                                                                   --
