--- conflicted
+++ resolved
@@ -35,12 +35,8 @@
 import qualified Language.Haskell.Exts.Syntax  as H
 
 import           FreeC.Environment.Fresh
-<<<<<<< HEAD
 import           FreeC.Frontend.IR.PragmaParser
-=======
-import           FreeC.Frontend.PragmaParser
 import qualified FreeC.IR.Base.Prelude         as HS.Prelude
->>>>>>> 1d1f501b
 import           FreeC.IR.Reference             ( freeTypeVars )
 import           FreeC.IR.SrcSpan
 import qualified FreeC.IR.Syntax               as HS
