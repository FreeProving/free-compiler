--- conflicted
+++ resolved
@@ -1,15 +1,7 @@
 module Base.Prelude where
 
-<<<<<<< HEAD
-open import Base.Free.Bool    public
-open import Base.Free.Integer public
-open import Base.Free.List    public
-open import Base.Free.Pair    public
-open import Base.Free.Unit    public
-=======
 open import Base.Prelude.Bool    public
 open import Base.Prelude.Integer public
 open import Base.Prelude.List    public
 open import Base.Prelude.Pair    public
-open import Base.Prelude.Unit    public
->>>>>>> 1c0cd160
+open import Base.Prelude.Unit    public