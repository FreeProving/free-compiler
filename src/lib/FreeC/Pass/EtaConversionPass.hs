-- | This module contains a compiler pass that applies η-conversions to
--   expressions such that all function and constructor applications are
--   fully applied.
--
--   An η-conversion is the conversion of a partially applied function
--   expression @f@ to a lambda expression @\\x -> f x@ that explicitly
--   applies the missing argument.
--
--  = Motivation
--
--   We have to perform η-conversions due to an optimization of the monadic
--   translation of function declarations.
--   An @n@-ary function declaration of type @τ₁ -> … -> τₙ -> τ@ is translated
--   to a function declaration of type @τ₁' -> … -> τₙ' -> τ'@ where @τᵢ'@ is
--   the translation of type @τᵢ@. However, an @n@-ary lambda abstraction of
--   the same type is translated to @m (τ₁' -> (τ₂ -> … -> τₙ -> τ)')@ where
--   @m@ is the target monad. That only the arguments but not the intermediate
--   results of function declarations are lifted to the monad, improves the
--   readability of generated function applications. Intermediate results don't
--   have to be bound since we know that partial applications cannot have an
--   effect.
--   This optimization does not work when functions are applied only partially.
--   Thus, we have to convert partial applications to full applications.
--
--   We differentiate between top-level partial applications (i.e. when a 
--   function is defined as the partial application of another defined function 
--   or constructor) and partial applications that occur in the arguments of 
--   the function declaration's right-hand side. 
-- 
--   We perform regular η-conversions on partial applications in proper 
--   subexpressions of a function declaration's right-hand side. 
-- 
--   However, on the top-level, we add the missing arguments to the left-hand and
--   right-hand sides of the function rule explicitly, without a lambda abstraction. 
--   This is an optimization that allows the compiler to avoid some unnecessary 
--   monadic lifting.
--
--   = Specification
--
--   == Preconditions
--
--   The arity of all constructors and functions must be known (i.e., there
--   must be corresponding environment entries) and all function declarations 
--   must be type annotated.
<<<<<<< HEAD
--   Additionally, the function declarations must be sorted in reverse topological order.
=======
>>>>>>> f6795b4e
--
--   == Translation
--
--   Assume that we have the following function declaration. 
--
--   > f e₁ … eₖ = g @α₁ … @αₚ e₁ … eₘ
--
--   where @g@ is the name of an @n@-ary constructor or function declaration and 
--   @m < n@. This declaration is then replaced by 
--   > f e₁ … eₖ x₍ₘ₊₁₎ … xₙ = g @α₁ … @αₚ e₁ … eₘ x₍ₘ₊₁₎ … xₙ
--   
--   where x₍ₘ₊₁₎ … xₙ are @n-m@ fresh variables. 
--
--   If a function rule has several alternatives for the right-hand side through 
--   -- possibly nested -- if or case expressions, the number of added arguments 
--   is determined by the minimum number of missing arguments for an alternative 
--   on the right-hand side.
--
--   Additionally, on the right-hand sides of function declarations, all of the largest
--   sub-expressions of the form
--
--   > h @α₁ … @αᵣ e₁ … eₗ
<<<<<<< HEAD
--
--   where @h@ is the name of an @p@-ary constructor or function declaration
--   and @l < p@ are replaced by a lambda abstraction
--
--   > \y₍ₗ₊₁₎ … yₚ -> f @α₁ … @αᵣ e₁ … eₘ y₍ₗ₊₁₎ … yₚ
--
--   where @y₍ₗ₊₁₎ … yₚ@ are @p-l@ fresh variables. 
-- 
--   Both types of η-conversion may also be applied to the same expression.
--   For example, the function 
--   
--  > f :: τ₁ -> τ₂ -> τ₃ > τ 
--  > f e₁ = case e₁ of
--  >           c₁ -> g 
--  >           c₂ -> h 
--
=======
--
--   where @h@ is the name of an @p@-ary constructor or function declaration
--   and @l < p@ are replaced by a lambda abstraction
--
--   > \y₍ₗ₊₁₎ … yₚ -> f @α₁ … @αᵣ e₁ … eₘ y₍ₗ₊₁₎ … yₚ
--
--   where @y₍ₗ₊₁₎ … yₚ@ are @p-l@ fresh variables. 
-- 
--   Both types of η-conversion may also be applied to the same expression.
--   For example, the function 
--   
--  > f :: τ₁ -> τ₂ -> τ₃ > τ 
--  > f e₁ = case e₁ of
--  >           c₁ -> g 
--  >           c₂ -> h 
--
>>>>>>> f6795b4e
--  where c₁ and c₂ are the constructors of τ₁, 
--  @g@ is a binary function of type @τ₂ -> τ₃ > τ@, and
--  @h@ is a unary function of type @τ₂ -> (τ₃ > τ)@, 
--  will be converted to 
-- 
--  > f e₁ x = case e₁ of
--  >           c₁ -> \y -> g x y
--  >           c₂ -> h x 
--
--   == Postconditions
--
--   All applications of @n@-ary functions or constructors have at least @n@
--   arguments.

module FreeC.Pass.EtaConversionPass
  ( etaConversionPass
    -- * Testing interface
  , etaConvertFuncDecl
  , etaConvertExpr
  )
where

import           Control.Monad                  ( replicateM )
<<<<<<< HEAD
=======

>>>>>>> f6795b4e
import           Data.Maybe                     ( fromMaybe
                                                , fromJust
                                                )

import           FreeC.Environment
import           FreeC.Environment.Fresh
import           FreeC.Environment.Entry
import           FreeC.IR.SrcSpan
import           FreeC.IR.Subterm
import qualified FreeC.IR.Syntax               as IR
import           FreeC.Monad.Converter
import           FreeC.Pass
<<<<<<< HEAD
-- temporary import; ideally, this pass should be moved before the TypeSignaturePass.
=======
-- temporary import; TODO: move this pass before the TypeSignaturePass.
>>>>>>> f6795b4e
import           FreeC.Pass.TypeSignaturePass   ( splitFuncType )


-- | Applies η-conversions to the right-hand sides of all function declarations
--   in the given module until all function and constructor applications are
--   fully applied.
etaConversionPass :: Pass IR.Module
etaConversionPass ast = do
  funcDecls' <- etaConvertFuncDecls (IR.modFuncDecls ast) []
  return ast { IR.modFuncDecls = funcDecls' }

-------------------------------------------------------------------------------
-- Function declarations                                                     --
-------------------------------------------------------------------------------

<<<<<<< HEAD
-- | Depending on the presence or absence of missing top-level arguments, applies 
--   'modifyTopLevel' or 'etaConvertExpr' to the right-hand side of the given 
--   function declaration to ensure all functions and constructors on the right-hand side 
--   are fully applied. 
--   The missing top-level arguments are also added to the left-hand side of the 
--   declaration and the function's type and the environment are updated accordingly. 
=======
-- | Makes sure that all occurring functions are fully applied
--   by calling 'etaConvertFuncDecl' on each of them.
-- 
--   If the type of a function declaration changes due to a top-level 
--   η-conversion, the procedure is performed recursively on all 
--   previously converted function declarations. 
--   This ensures that all functions, including mutually-recursive 
--   functions, are fully applied correctly. 

--   The function's first argument represents the function 
--   declarations yet to be converted.
--   The function's second argument is an accumulator for already 
--   converted functions that is needed in case they must be 
--   re-converted recursively. 
etaConvertFuncDecls :: [IR.FuncDecl] -> [IR.FuncDecl] -> Converter [IR.FuncDecl]
etaConvertFuncDecls []         newFuncDecls = return newFuncDecls
etaConvertFuncDecls (fd : fds) newFuncDecls = do
  newFuncDecl <- etaConvertFuncDecl fd
  if IR.funcDeclReturnType newFuncDecl /= IR.funcDeclReturnType fd
    then etaConvertFuncDecls (newFuncDecls ++ (newFuncDecl : fds)) []
    else etaConvertFuncDecls fds (newFuncDecls ++ [newFuncDecl])

-- | Applies appropriate η-conversions to a function declaration.
--
-- Depending on the presence or absence of missing top-level arguments,
-- the function uses 'etaConvertTopLevel' or 'etaConvertExpr' to ensure 
-- all functions and constructors on the right-hand side are fully applied. 
-- The missing top-level arguments are also added to the left-hand
-- side of the declaration and the function's type and the environment
-- are updated accordingly. 
>>>>>>> f6795b4e
etaConvertFuncDecl :: IR.FuncDecl -> Converter IR.FuncDecl
etaConvertFuncDecl funcDecl = do
  let rhs = IR.funcDeclRhs funcDecl
  newArgNumber <- findMinMissingArguments rhs
<<<<<<< HEAD
  -- Only perform top-level eta conversion when all alternatives for right-hand 
  -- sides are missing at least one argument.
  if newArgNumber == 0
    then do
      rhs' <- etaConvertExpr (IR.funcDeclRhs funcDecl)
      return funcDecl { IR.funcDeclRhs = rhs' }
    else do
      newFuncDecl <- localEnv $ do
        newArgIdents <- replicateM newArgNumber
          $ freshHaskellIdent freshArgPrefix
        modifyTopLevel funcDecl rhs newArgIdents
     -- Update the environment with the new type and arguments.
      Just entry <- inEnv
        $ lookupEntry IR.ValueScope (IR.funcDeclQName funcDecl)
      modifyEnv $ addEntry entry
        { entryArity      = length (IR.funcDeclArgs newFuncDecl)
        , entryArgTypes   = map IR.varPatType (IR.funcDeclArgs newFuncDecl)
        , entryReturnType = IR.funcDeclReturnType newFuncDecl
        }
      return newFuncDecl

-- | Compute the new function declaration where all missing top-level 
--   arguments have been added and all occurring functions are fully applied.  
=======
  newFuncDecl  <- localEnv $ do
    newArgIdents <- replicateM newArgNumber $ freshHaskellIdent freshArgPrefix
    modifyTopLevel funcDecl rhs newArgIdents
     -- Update the environment with the new type and arguments.
  Just entry <- inEnv $ lookupEntry IR.ValueScope (IR.funcDeclQName funcDecl)
  modifyEnv $ addEntry entry
    { entryArity      = length (IR.funcDeclArgs newFuncDecl)
    , entryArgTypes   = map (fromJust . IR.varPatType)
                            (IR.funcDeclArgs newFuncDecl)
    , entryReturnType = fromJust $ IR.funcDeclReturnType newFuncDecl
    }
  return newFuncDecl

-- | Computes a new function declaration with all missing top-level arguments.
>>>>>>> f6795b4e
modifyTopLevel :: IR.FuncDecl -> IR.Expr -> [String] -> Converter IR.FuncDecl
modifyTopLevel funcDecl rhs newArgIdents = do
  -- Compute the function's new (uncurried) type. Assumes that funcDecl's return type is known.
  (newArgTypes, returnType) <- splitFuncType
    (IR.funcDeclQName funcDecl)
    (map IR.toVarPat newArgIdents)
    (fromJust $ IR.funcDeclReturnType funcDecl)
  -- Compute the function's new arguments and add them to the argument list.
<<<<<<< HEAD
  let newArgs =
        zipWith (IR.VarPat NoSrcSpan) newArgIdents (map Just newArgTypes)
=======
  let newArgs = map ($ False)
        $ zipWith (IR.VarPat NoSrcSpan) newArgIdents (map Just newArgTypes)
>>>>>>> f6795b4e
  let vars' = IR.funcDeclArgs funcDecl ++ newArgs
  -- Compute the new right-hand side.
  rhs' <- etaConvertTopLevel newArgs rhs
  -- Update the function declaration's attributes.
  return funcDecl { IR.funcDeclArgs       = vars'
                  , IR.funcDeclReturnType = Just returnType
                  , IR.funcDeclRhs        = rhs'
                  }
<<<<<<< HEAD

=======
>>>>>>> f6795b4e

-------------------------------------------------------------------------------
-- Expressions                                                               --
-------------------------------------------------------------------------------

<<<<<<< HEAD
-- | Apply missing arguments to all top-level alternatives of an expression
--   and perform further necessary eta-conversions afterwards.
=======
-- | Applies all top-level alternatives of an expression to their missing 
-- arguments and calls 'etaConvertExpr' on the result to convert any occurring
--   lower-level partial applications. 
>>>>>>> f6795b4e
etaConvertTopLevel :: [IR.VarPat] -> IR.Expr -> Converter IR.Expr
-- If there is more than one alternative, apply the conversion to 
-- all alternatives. 
etaConvertTopLevel argPats expr@(IR.If _ _ _ _ _) =
<<<<<<< HEAD
  etaConvertTopLevel' argPats expr
etaConvertTopLevel argPats expr@(IR.Case _ _ _ _) =
  etaConvertTopLevel' argPats expr
=======
  etaConvertAlternatives argPats expr
etaConvertTopLevel argPats expr@(IR.Case _ _ _ _) =
  etaConvertAlternatives argPats expr
>>>>>>> f6795b4e
-- If there is only one alternative, apply it to the newly-added arguments, then 
-- apply @etaConvertExpr@ to it to make so the expression and its sub-expressions 
-- are fully applied.
etaConvertTopLevel argPats expr = localEnv $ do
  let argExprs = map IR.varPatToExpr argPats
  -- apply expression to missing arguments and perform eta-conversion on the 
  -- resulting expression 
  etaConvertExpr $ IR.app NoSrcSpan expr argExprs

-- | Calls @etaConvertTopLevel@ on all alternatives in an if or case expression. 
<<<<<<< HEAD
etaConvertTopLevel' :: [IR.VarPat] -> IR.Expr -> Converter IR.Expr
etaConvertTopLevel' argPats expr = do
=======
etaConvertAlternatives :: [IR.VarPat] -> IR.Expr -> Converter IR.Expr
etaConvertAlternatives argPats expr = do
>>>>>>> f6795b4e
  -- The first child term of an if or case expression is the condition/the scrutinee
  -- and should remain unchanged.
  let (e : subterms) = childTerms expr
  subterms' <- mapM (etaConvertTopLevel argPats) subterms
  let Just expr' = replaceChildTerms expr (e : subterms')
  return expr'

<<<<<<< HEAD

-- | Applies η-conversions to the given expression and its sub-expressions
=======
-- | Applies η-conversions to the given expression and its sub-expressions.
>>>>>>> f6795b4e
--   until all function and constructor applications are fully applied.
etaConvertExpr :: IR.Expr -> Converter IR.Expr
etaConvertExpr expr = localEnv $ do
  arity <- arityOf expr
  xs    <- replicateM arity $ freshHaskellIdent freshArgPrefix
  expr' <- etaConvertSubExprs expr
  return (etaAbstractWith xs expr')

-- | Creates a lambda abstraction with the given arguments that immediately
--   applies the given expression to the arguments.
etaAbstractWith :: [String] -> IR.Expr -> IR.Expr
etaAbstractWith xs expr | null xs   = expr
                        | otherwise = IR.Lambda NoSrcSpan argPats expr' Nothing
 where
  argPats  = map IR.toVarPat xs
  argExprs = map IR.varPatToExpr argPats
  expr'    = IR.app NoSrcSpan expr argExprs

-------------------------------------------------------------------------------
-- Sub-expressions                                                           --
-------------------------------------------------------------------------------

-- | Applies 'etaConvertExpr' to all sub-expressions of the given expression
--   except for the left-hand side of function applications.
etaConvertSubExprs :: IR.Expr -> Converter IR.Expr
-- If the expression is applied, it expects one argument less.
etaConvertSubExprs (IR.App srcSpan e1 e2 exprType) = do
  e1' <- etaConvertSubExprs e1
  e2' <- etaConvertExpr e2
  return (IR.App srcSpan e1' e2' exprType)

-- Apply η-conversion recursively.
etaConvertSubExprs expr@(IR.If _ _ _ _ _       ) = etaConvertSubExprs' expr
etaConvertSubExprs expr@(IR.Case   _ _ _ _     ) = etaConvertSubExprs' expr
etaConvertSubExprs expr@(IR.Lambda _ _ _ _     ) = etaConvertSubExprs' expr

-- Leave all other expressions unchanged.
etaConvertSubExprs expr@(IR.Con _ _ _          ) = return expr
etaConvertSubExprs expr@(IR.Var _ _ _          ) = return expr
etaConvertSubExprs expr@(IR.TypeAppExpr _ _ _ _) = return expr
etaConvertSubExprs expr@(IR.Undefined _ _      ) = return expr
etaConvertSubExprs expr@(IR.ErrorExpr  _ _ _   ) = return expr
etaConvertSubExprs expr@(IR.IntLiteral _ _ _   ) = return expr

-- | Applies 'etaConvertExpr' to all sub-expressions of the given expression.
etaConvertSubExprs' :: IR.Expr -> Converter IR.Expr
etaConvertSubExprs' expr = do
  let children = childTerms expr
  children' <- mapM etaConvertExpr children
  let Just expr' = replaceChildTerms expr children'
  return expr'


-------------------------------------------------------------------------------
-- Arity                                                                     --
-------------------------------------------------------------------------------

<<<<<<< HEAD
-- | Find the minimum number of missing arguments (the arity of the expressions) among the alternatives
--   for the right-hand side of a function declaration. 
--   All non-zero arities on the right-hand side of a function declaration 
--   have the same arity.
findMinMissingArguments :: IR.Expr -> Converter Int
findMinMissingArguments (IR.If _ _ e1 e2 _) =
  minM (findMinMissingArguments e1) (findMinMissingArguments e2)
findMinMissingArguments (IR.Case _ _ alts _) =
  minimumM $ map (findMinMissingArguments . IR.altRhs) alts
=======
-- | Find the minimum number of missing arguments among the alternatives
--   for the right-hand side of a function declaration. 
findMinMissingArguments :: IR.Expr -> Converter Int
findMinMissingArguments (IR.If _ _ e1 e2 _) =
  minimum <$> mapM findMinMissingArguments [e1, e2]
findMinMissingArguments (IR.Case _ _ alts _) =
  minimum <$> mapM (findMinMissingArguments . IR.altRhs) alts
>>>>>>> f6795b4e
-- Any expression that isn't an if or case expression only has one 
-- option for the number of missing arguments, namely the arity of the expression. 
findMinMissingArguments expr = arityOf expr

-- | Determines the number of arguments expected to be passed to the given
--   expression.
arityOf :: IR.Expr -> Converter Int
arityOf (IR.Con _ name _) = do
  arity <- inEnv $ lookupArity IR.ValueScope name
  return (fromMaybe 0 arity)
arityOf (IR.Var _ name _) = do
  arity <- inEnv $ lookupArity IR.ValueScope name
  return (fromMaybe 0 arity)
arityOf (IR.App _ e1 _ _) = do
  arity <- arityOf e1
  return (max 0 (arity - 1))

-- Visible type applications do not affect the function's arity.
arityOf (IR.TypeAppExpr _ e _ _) = arityOf e

-- All other expressions do not expect any arguments.
arityOf (IR.If _ _ _ _ _       ) = return 0
arityOf (IR.Case _ _ _ _       ) = return 0
arityOf (IR.Undefined _ _      ) = return 0
arityOf (IR.ErrorExpr  _ _ _   ) = return 0
arityOf (IR.IntLiteral _ _ _   ) = return 0
arityOf (IR.Lambda _ _ _ _     ) = return 0

-------------------------------------------------------------------------------
-- Helper functions                                                                     --
-------------------------------------------------------------------------------

-- Calculates the minimum in a list of integers lifted into the Converter monad.
-- The default minimum is 0.
minimumM :: [Converter Int] -> Converter Int
minimumM []         = return 0
minimumM (mx : mxs) = foldr minM mx mxs

-- Calculates the minimum of two integers lifted into the Converter monad.
minM :: Converter Int -> Converter Int -> Converter Int
minM m1 m2 = do
  i1 <- m1
  i2 <- m2
  return (if i1 <= i2 then i1 else i2)<|MERGE_RESOLUTION|>--- conflicted
+++ resolved
@@ -42,10 +42,6 @@
 --   The arity of all constructors and functions must be known (i.e., there
 --   must be corresponding environment entries) and all function declarations 
 --   must be type annotated.
-<<<<<<< HEAD
---   Additionally, the function declarations must be sorted in reverse topological order.
-=======
->>>>>>> f6795b4e
 --
 --   == Translation
 --
@@ -68,7 +64,6 @@
 --   sub-expressions of the form
 --
 --   > h @α₁ … @αᵣ e₁ … eₗ
-<<<<<<< HEAD
 --
 --   where @h@ is the name of an @p@-ary constructor or function declaration
 --   and @l < p@ are replaced by a lambda abstraction
@@ -85,24 +80,6 @@
 --  >           c₁ -> g 
 --  >           c₂ -> h 
 --
-=======
---
---   where @h@ is the name of an @p@-ary constructor or function declaration
---   and @l < p@ are replaced by a lambda abstraction
---
---   > \y₍ₗ₊₁₎ … yₚ -> f @α₁ … @αᵣ e₁ … eₘ y₍ₗ₊₁₎ … yₚ
---
---   where @y₍ₗ₊₁₎ … yₚ@ are @p-l@ fresh variables. 
--- 
---   Both types of η-conversion may also be applied to the same expression.
---   For example, the function 
---   
---  > f :: τ₁ -> τ₂ -> τ₃ > τ 
---  > f e₁ = case e₁ of
---  >           c₁ -> g 
---  >           c₂ -> h 
---
->>>>>>> f6795b4e
 --  where c₁ and c₂ are the constructors of τ₁, 
 --  @g@ is a binary function of type @τ₂ -> τ₃ > τ@, and
 --  @h@ is a unary function of type @τ₂ -> (τ₃ > τ)@, 
@@ -126,10 +103,7 @@
 where
 
 import           Control.Monad                  ( replicateM )
-<<<<<<< HEAD
-=======
-
->>>>>>> f6795b4e
+
 import           Data.Maybe                     ( fromMaybe
                                                 , fromJust
                                                 )
@@ -142,11 +116,7 @@
 import qualified FreeC.IR.Syntax               as IR
 import           FreeC.Monad.Converter
 import           FreeC.Pass
-<<<<<<< HEAD
--- temporary import; ideally, this pass should be moved before the TypeSignaturePass.
-=======
 -- temporary import; TODO: move this pass before the TypeSignaturePass.
->>>>>>> f6795b4e
 import           FreeC.Pass.TypeSignaturePass   ( splitFuncType )
 
 
@@ -162,14 +132,6 @@
 -- Function declarations                                                     --
 -------------------------------------------------------------------------------
 
-<<<<<<< HEAD
--- | Depending on the presence or absence of missing top-level arguments, applies 
---   'modifyTopLevel' or 'etaConvertExpr' to the right-hand side of the given 
---   function declaration to ensure all functions and constructors on the right-hand side 
---   are fully applied. 
---   The missing top-level arguments are also added to the left-hand side of the 
---   declaration and the function's type and the environment are updated accordingly. 
-=======
 -- | Makes sure that all occurring functions are fully applied
 --   by calling 'etaConvertFuncDecl' on each of them.
 -- 
@@ -200,36 +162,10 @@
 -- The missing top-level arguments are also added to the left-hand
 -- side of the declaration and the function's type and the environment
 -- are updated accordingly. 
->>>>>>> f6795b4e
 etaConvertFuncDecl :: IR.FuncDecl -> Converter IR.FuncDecl
 etaConvertFuncDecl funcDecl = do
   let rhs = IR.funcDeclRhs funcDecl
   newArgNumber <- findMinMissingArguments rhs
-<<<<<<< HEAD
-  -- Only perform top-level eta conversion when all alternatives for right-hand 
-  -- sides are missing at least one argument.
-  if newArgNumber == 0
-    then do
-      rhs' <- etaConvertExpr (IR.funcDeclRhs funcDecl)
-      return funcDecl { IR.funcDeclRhs = rhs' }
-    else do
-      newFuncDecl <- localEnv $ do
-        newArgIdents <- replicateM newArgNumber
-          $ freshHaskellIdent freshArgPrefix
-        modifyTopLevel funcDecl rhs newArgIdents
-     -- Update the environment with the new type and arguments.
-      Just entry <- inEnv
-        $ lookupEntry IR.ValueScope (IR.funcDeclQName funcDecl)
-      modifyEnv $ addEntry entry
-        { entryArity      = length (IR.funcDeclArgs newFuncDecl)
-        , entryArgTypes   = map IR.varPatType (IR.funcDeclArgs newFuncDecl)
-        , entryReturnType = IR.funcDeclReturnType newFuncDecl
-        }
-      return newFuncDecl
-
--- | Compute the new function declaration where all missing top-level 
---   arguments have been added and all occurring functions are fully applied.  
-=======
   newFuncDecl  <- localEnv $ do
     newArgIdents <- replicateM newArgNumber $ freshHaskellIdent freshArgPrefix
     modifyTopLevel funcDecl rhs newArgIdents
@@ -244,7 +180,6 @@
   return newFuncDecl
 
 -- | Computes a new function declaration with all missing top-level arguments.
->>>>>>> f6795b4e
 modifyTopLevel :: IR.FuncDecl -> IR.Expr -> [String] -> Converter IR.FuncDecl
 modifyTopLevel funcDecl rhs newArgIdents = do
   -- Compute the function's new (uncurried) type. Assumes that funcDecl's return type is known.
@@ -253,13 +188,8 @@
     (map IR.toVarPat newArgIdents)
     (fromJust $ IR.funcDeclReturnType funcDecl)
   -- Compute the function's new arguments and add them to the argument list.
-<<<<<<< HEAD
-  let newArgs =
-        zipWith (IR.VarPat NoSrcSpan) newArgIdents (map Just newArgTypes)
-=======
   let newArgs = map ($ False)
         $ zipWith (IR.VarPat NoSrcSpan) newArgIdents (map Just newArgTypes)
->>>>>>> f6795b4e
   let vars' = IR.funcDeclArgs funcDecl ++ newArgs
   -- Compute the new right-hand side.
   rhs' <- etaConvertTopLevel newArgs rhs
@@ -268,36 +198,21 @@
                   , IR.funcDeclReturnType = Just returnType
                   , IR.funcDeclRhs        = rhs'
                   }
-<<<<<<< HEAD
-
-=======
->>>>>>> f6795b4e
 
 -------------------------------------------------------------------------------
 -- Expressions                                                               --
 -------------------------------------------------------------------------------
 
-<<<<<<< HEAD
--- | Apply missing arguments to all top-level alternatives of an expression
---   and perform further necessary eta-conversions afterwards.
-=======
 -- | Applies all top-level alternatives of an expression to their missing 
 -- arguments and calls 'etaConvertExpr' on the result to convert any occurring
 --   lower-level partial applications. 
->>>>>>> f6795b4e
 etaConvertTopLevel :: [IR.VarPat] -> IR.Expr -> Converter IR.Expr
 -- If there is more than one alternative, apply the conversion to 
 -- all alternatives. 
 etaConvertTopLevel argPats expr@(IR.If _ _ _ _ _) =
-<<<<<<< HEAD
-  etaConvertTopLevel' argPats expr
-etaConvertTopLevel argPats expr@(IR.Case _ _ _ _) =
-  etaConvertTopLevel' argPats expr
-=======
   etaConvertAlternatives argPats expr
 etaConvertTopLevel argPats expr@(IR.Case _ _ _ _) =
   etaConvertAlternatives argPats expr
->>>>>>> f6795b4e
 -- If there is only one alternative, apply it to the newly-added arguments, then 
 -- apply @etaConvertExpr@ to it to make so the expression and its sub-expressions 
 -- are fully applied.
@@ -308,13 +223,8 @@
   etaConvertExpr $ IR.app NoSrcSpan expr argExprs
 
 -- | Calls @etaConvertTopLevel@ on all alternatives in an if or case expression. 
-<<<<<<< HEAD
-etaConvertTopLevel' :: [IR.VarPat] -> IR.Expr -> Converter IR.Expr
-etaConvertTopLevel' argPats expr = do
-=======
 etaConvertAlternatives :: [IR.VarPat] -> IR.Expr -> Converter IR.Expr
 etaConvertAlternatives argPats expr = do
->>>>>>> f6795b4e
   -- The first child term of an if or case expression is the condition/the scrutinee
   -- and should remain unchanged.
   let (e : subterms) = childTerms expr
@@ -322,12 +232,7 @@
   let Just expr' = replaceChildTerms expr (e : subterms')
   return expr'
 
-<<<<<<< HEAD
-
--- | Applies η-conversions to the given expression and its sub-expressions
-=======
 -- | Applies η-conversions to the given expression and its sub-expressions.
->>>>>>> f6795b4e
 --   until all function and constructor applications are fully applied.
 etaConvertExpr :: IR.Expr -> Converter IR.Expr
 etaConvertExpr expr = localEnv $ do
@@ -380,22 +285,10 @@
   let Just expr' = replaceChildTerms expr children'
   return expr'
 
-
 -------------------------------------------------------------------------------
 -- Arity                                                                     --
 -------------------------------------------------------------------------------
 
-<<<<<<< HEAD
--- | Find the minimum number of missing arguments (the arity of the expressions) among the alternatives
---   for the right-hand side of a function declaration. 
---   All non-zero arities on the right-hand side of a function declaration 
---   have the same arity.
-findMinMissingArguments :: IR.Expr -> Converter Int
-findMinMissingArguments (IR.If _ _ e1 e2 _) =
-  minM (findMinMissingArguments e1) (findMinMissingArguments e2)
-findMinMissingArguments (IR.Case _ _ alts _) =
-  minimumM $ map (findMinMissingArguments . IR.altRhs) alts
-=======
 -- | Find the minimum number of missing arguments among the alternatives
 --   for the right-hand side of a function declaration. 
 findMinMissingArguments :: IR.Expr -> Converter Int
@@ -403,7 +296,6 @@
   minimum <$> mapM findMinMissingArguments [e1, e2]
 findMinMissingArguments (IR.Case _ _ alts _) =
   minimum <$> mapM (findMinMissingArguments . IR.altRhs) alts
->>>>>>> f6795b4e
 -- Any expression that isn't an if or case expression only has one 
 -- option for the number of missing arguments, namely the arity of the expression. 
 findMinMissingArguments expr = arityOf expr
@@ -430,21 +322,4 @@
 arityOf (IR.Undefined _ _      ) = return 0
 arityOf (IR.ErrorExpr  _ _ _   ) = return 0
 arityOf (IR.IntLiteral _ _ _   ) = return 0
-arityOf (IR.Lambda _ _ _ _     ) = return 0
-
--------------------------------------------------------------------------------
--- Helper functions                                                                     --
--------------------------------------------------------------------------------
-
--- Calculates the minimum in a list of integers lifted into the Converter monad.
--- The default minimum is 0.
-minimumM :: [Converter Int] -> Converter Int
-minimumM []         = return 0
-minimumM (mx : mxs) = foldr minM mx mxs
-
--- Calculates the minimum of two integers lifted into the Converter monad.
-minM :: Converter Int -> Converter Int -> Converter Int
-minM m1 m2 = do
-  i1 <- m1
-  i2 <- m2
-  return (if i1 <= i2 then i1 else i2)+arityOf (IR.Lambda _ _ _ _     ) = return 0