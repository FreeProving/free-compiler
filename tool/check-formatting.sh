#!/bin/bash

###############################################################################
# Paths                                                                       #
###############################################################################

# Get path to the compiler's root directory.
script=$0
script_abs=$(realpath "$script")
script_dir=$(dirname "$script_abs")
script_dir_rel=$(realpath --relative-to . "$script_dir")
root_dir=$(dirname "$script_dir")
root_dir_rel=$(realpath --relative-to . "$root_dir")

# By default files in the `src` and `example` directory are formatted.
default_files=("$root_dir_rel/src" "$root_dir_rel/example")

###############################################################################
# Command Line Options                                                        #
###############################################################################

# Constants for the names of the two available modes of operation.
check_mode="check"
overwrite_mode="overwrite"

# Set default values for command line options.
help=false
enable_color=true
enable_skip=true
mode="$check_mode"

# By default all formatters and checks are enabled.
enable_brittany=true
enable_eol=true
enable_coulmn_check=true

# Parse command line options.
options=$(getopt         \
  --long help -o h       \
  --long no-brittany     \
  --long no-color        \
  --long no-coulmn-check \
  --long no-eol          \
  --long no-skip         \
  --long overwrite       \
  -- "$@")
if [ $? -ne 0 ]; then
  echo
  echo "Type '$script --help' for more information."
  exit 1
fi
eval set -- "$options"
while true; do
  case "$1" in
  -h | --help) help=true; shift ;;
  --no-brittany) enable_brittany=false; shift ;;
  --no-color) enable_color=false; shift ;;
  --no-coulmn-check) enable_column_check=false; shift ;;
  --no-eol) enable_eol=false; shift ;;
  --no-skip) enable_skip=false; shift ;;
  --overwrite) mode="$overwrite_mode"; shift ;;
  --) shift; break ;;
  *) break ;;
  esac
done

# The user can optionally specify files and directories to process.
# By default all Haskell files in the `src` and `example` directories are
# processed.
files=("$@")
if [ "${#files[@]}" -eq 0 ]; then
  files=("${default_files[@]}")
fi

###############################################################################
# Usage Message                                                               #
###############################################################################

# Print usage information if the `--help` flag is set.
if [ "$help" = true ]; then
  echo "Usage: $script [options...] [input-files...]"
  echo
  echo "This script can be used to check whether there are Haskell source"
  echo "files that have not been formatted using Brittany or that contain"
  echo "non-Unix line endings. It is used by the CI pipeline and the"
  echo "'$script_dir_rel/full-test.sh' scripts."
  echo
  echo "There are the following two modes of operation."
  echo
  echo " - In *check* mode, the formatted output is discarded. The script"
  echo "   prints for each file whether would have been modified and a summary"
  echo "   at the end. You have to apply the formatting manually or in a"
  echo "   second run of the script using the '--overwrite' option."
  echo "   Check mode is enabled by default."
  echo
  echo " - In *overwrite* mode, the input files are overwritten after"
  echo "   formatting. If you enable this mode, there is a chance that"
  echo "   uncommitted changes are lost. Thus, it is strongly recommended"
  echo "   to backup your files beforehand (e.g., by staging them using the"
  echo "   'git add' command)."
  echo
  echo "If no input files are specified, all source files in the following"
  echo "directories are processed by default: ${default_files[@]}."
  echo
  echo "Command line options:"
  echo "  -h    --help              Display this message."
  echo
  echo "        --no-brittany       Disable formatting using Brittany."
  echo "        --no-color          Disable colored output."
  echo "        --no-column-check   Disable colored output."
  echo "        --no-eol            Disable normalization of line endings."
  echo "        --no-skip           Disable skipping of untracked files."
  echo
  echo "        --overwrite         Enable overwrite mode"
  echo "                            (see above for details)."
  exit 0
fi

###############################################################################
# Colored Output                                                              #
###############################################################################

# Enable/disable colored output.
if [ "$enable_color" = false ]; then
  function tput {
    echo ""
  }
fi
red=$(tput setaf 1)
green=$(tput setaf 2)
yellow=$(tput setaf 3)
bold=$(tput bold)
reset=$(tput sgr0)

###############################################################################
# Dependencies                                                                #
###############################################################################

# Check whether brittany is installed if the Brittany formatter is enabled.
if [ "$enable_brittany" = true ] && ! which brittany >/dev/null 2>&1; then
  echo "${red}${bold}Error:${reset}" \
       "${bold}Could not find Brittany.${reset}"
  echo " |"
  echo " | Run the ${bold}cabal new-install brittany${reset} to install it."
  echo " | Also make sure that ${bold}brittany${reset} is in your" \
       "${bold}\$PATH${reset}!"
  exit 1
fi

###############################################################################
# Utility Functions                                                           #
###############################################################################

# Utility function that returns either its first argument in check mode or
# its second argument in overwrite mode.
function select_by_mode() {
  case "$mode" in
    "$check_mode")     echo "$1" ;;
    "$overwrite_mode") echo "$2" ;;
  esac
}

# Utility function that writes its `stdin` to a temporary file and copies
# the contents to the given file afterwards. This is intened to be used
# instead of an redirect if the file to redirect to is also used by the
# command whose output to redirect.
function write_to_file() {
  local file="$1"
  local temp_file=$(mktemp)
  cat - >"$temp_file"
  mv "$temp_file" "$file"
}

###############################################################################
# Statistics                                                                  #
###############################################################################

# Counters for statistics.
okay_counter=0
error_counter=0
skipped_counter=0
processed_counter=0

# Counters for error statistics.
eol_counter=0
format_counter=0
<<<<<<< HEAD
column_counter=0

###############################################################################
# Formatter and Check Runners                                                 #
###############################################################################
=======
line_ending_counter=0
for file in $(find "${files[@]}" -name '*.hs' -type f); do
  # Skip files that are not tracked by git.
  if ! git rev-parse --is-inside-work-tree >/dev/null 2>&1 ||
       git ls-files --error-unmatch "$file" >/dev/null 2>&1; then
    echo -n "Checking ${bold}$file${reset} ... "
    is_okay=0

    # Test whether the file uses Windows line endings (CRLF) or mixed line
    # endings instead of Unix line endings (LF) by deleting all carriage
    # return (CR) characters and comparing the output to the original file.
    if ! tr -d '\r' <"$file" | cmp -s "$file"; then
      echo -n "${yellow}${bold}HAS WRONG LINE ENDINGS${reset}"
      line_ending_counter=$(expr $line_ending_counter + 1)
      is_okay=1
    fi
>>>>>>> 6c5392e6

# Applies the given command (first argument) to the given contents of the file
# with them given name (second argument).
#
# Prints the given message (fourth argument) and increments the variable with
# the given name (third argument) if the file has been changed.
#
# Sets the `is_okay` environment variable to `false` if the file has been
# changed or there was an error executing the command. Returns the exit code
# of the command.
#
# The last argument indicates whether the formatter is enabled or not. Returns
# status code `0` without modifying the file if the formatter is not enabled.
function run_formatter() {
  local command="$1"
  local file="$2"
  local counter_var="$3"
  local msg="$4"
  local enabled="$5"

  # Test whether the formatter is enabled or not.
  if [ "$enabled" = false ]; then
    return 0
  fi

  # Save hash of file before the command such that we can test whether the
  # command changed the file.
  hash_before=$(sha256sum "$file")

  # Run the command on the file.
  "$command" "$file" >/dev/null 2>&1
  local exit_code=$?

  # Test whether the command was successful.
  if [ "$exit_code" -eq 0 ]; then
    # Test whether the file has changed.
    hash_after=$(sha256sum "$temp_file")
    if [ "$hash_before" != "$hash_after" ]; then
      # The file has changed. Print the message and increment the counter.
      if [ "$is_okay" = false ]; then
        echo -n " and "
      fi
      echo -n "$msg"
      eval $counter_var=$(expr ${!counter_var} + 1)
      is_okay=false
    fi
  else
    echo "${red}${bold}ERROR${reset}"
    error_counter=$(expr $error_counter + 1)
    is_okay=false
  fi
  return "$exit_code"
}

# A check is like a formatter (see `run_formatter`), but it never changes the
# file. Whether a check was successful or not is determined from the status
# code returned by the command instead of the hash of the checked file.
#
# Always returns status code `0`.
function run_check() {
  local command="$1"
  local file="$2"
  local counter_var="$3"
  local msg="$4"
  local enabled="$5"

  # Test whether the check is enabled or not.
  if [ "$enabled" = true ]; then
    # Run the command on the file.
    "$command" "$file" >/dev/null 2>&1
    local exit_code=$?

    # Test whether the command was sucessful or not.
    if [ "$exit_code" -ne 0 ]; then
      echo -n "$msg"
      eval $counter_var=$(expr ${!counter_var} + 1)
      is_okay=false
    fi
  fi

  # Always return `0` such that subsequent checks still run.
  return 0
}

###############################################################################
# Formatters                                                                  #
###############################################################################

# Formatter that converts Windows line endings (CRLF) to Unix line endings (LF)
# by removing all carriage return (CR) bytes.
function eol_formatter() {
  local file="$1"
  cat "$file" | tr -d '\r' | write_to_file "$file"
}
eol_formatter_msg=$(select_by_mode                      \
    "${yellow}${bold}HAS WRONG LINE ENDINGS${reset}"  \
    "${yellow}${bold}NORMALIZED LINE ENDINGS${reset}" \
  )

# Formatter that formats code with Brittany.
function brittany_formatter() {
  local file="$1"
  brittany --write-mode=inplace "$file"
}
brittany_formatter_msg=$(select_by_mode           \
    "${red}${bold}NEEDS FORMATTING${reset}"     \
    "${green}${bold}HAS BEEN FORMATTED${reset}" \
  )

###############################################################################
# Checks                                                                      #
###############################################################################

# Check that tests whether a file contains lines that exceed the 80 character
# line length limit.
function coulmn_check() {
  local file="$1"
  ! grep -Pq '^.{81,}$' "$file"
}
coulmn_check_msg="${yellow}${bold}EXCEEDS COLUMN LIMIT${reset}"

###############################################################################
# Run All Enabled Formatters and Checks                                       #
###############################################################################

# Process all given Haskell files that are tracked by `git` and count how
# many files are not formatted or encoded correctly.
for file in $(find "${files[@]}" -name '*.hs' -type f); do
  # Skip files that are not tracked by Git unless the `--no-skip` command
  # line flag has been specified.
  if [ "$enable_skip" = false ] ||
     git ls-files --error-unmatch "$file" >/dev/null 2>&1; then
    # Print which file is processed.
    echo -n "$(select_by_mode "Checking" "Formatting")" \
            "${bold}$file${reset} ... "
    processed_counter=$(expr $processed_counter + 1)
    is_okay=true

    # Create temporary file for formatting.
    temp_file=$(mktemp)
    cp "$file" "$temp_file"

    # Run formatters.
    run_formatter eol_formatter "$temp_file" \
                  "eol_counter"              \
                  "$eol_formatter_msg"       \
                  "$enable_eol" &&
    run_formatter brittany_formatter "$temp_file" \
                  "format_counter"                \
                  "$brittany_formatter_msg"       \
                  "$enable_brittany" &&
    run_check coulmn_check "$temp_file" \
              "coulmn_counter"          \
              "$coulmn_check_msg"       \
              "$enable_coulmn_check"

    # Stop processing the current file if any formatter or check failed.
    error_code="$?"
    if [ "$error_code" -ne 0 ]; then
      continue
    fi

    # Test whether all checks where successful.
    if [ "$is_okay" = true ]; then
      select_by_mode "${green}${bold}OK${reset}" \
                     "${bold}UNCHANGED${reset}"
      okay_counter=$(expr $okay_counter + 1)

      # Clean up.
      rm "$temp_file"
    else
      # Error messages have been printed above after the file name.
      # Move to new line.
      echo

      # Overwrite input file if overwrite mode is enabled.
      # Otherwise clean up the temporary file.
      if [ "$mode" = "$overwrite_mode" ]; then
        mv "$temp_file" "$file"
      else
        rm "$temp_file"
      fi
    fi
  else
<<<<<<< HEAD
    # The file is not tracked by Git.
    echo "Skipping ${bold}$file${reset} ... ${bold}NOT TRACKED${reset}"
    skipped_counter=$(expr $skipped_counter + 1)
=======
    echo "Skipping ${bold}$file${reset} ... ${bold}NOT TRACKED${reset}"
>>>>>>> 6c5392e6
  fi
done

###############################################################################
# Summary                                                                     #
###############################################################################

# Print statistics.
echo "${bold}"
echo "----------------------------------------------------------------------"
echo "${reset}"
echo "Processed ${bold}$processed_counter${reset} and" \
     "skipped ${bold}$skipped_counter${reset} files."

# Test whether all processed files were okay.
if [ "$okay_counter" -eq "$processed_counter" ]; then
  echo "${green}${bold}All processed files are formatted correctly.${reset}"
else
  # Print command error statistics.
  if [ "$error_counter" -ne 0 ]; then
    echo "${red}${bold}Error:${reset}"                                     \
         "There were ${bold}$error_counter${reset} errors when processing" \
         "files."
  fi

  # Print line ending error statistics.
  if [ "$eol_counter" -ne 0 ]; then
    echo $(select_by_mode "${yellow}${bold}Warning:${reset}"          \
                          "${bold}Info:${reset}")                     \
         "There were ${bold}$eol_counter${reset} files with non-Unix" \
         "line endings."
  fi

  # Print formatting error statistics.
  if [ "$format_counter" -ne 0 ]; then
    echo $(select_by_mode "${red}${bold}Error:${reset}"                  \
                          "${bold}Info:${reset}")                        \
         "There were ${bold}$format_counter${reset} files that were not" \
         "formatted correctly."
  fi

  # Print line length limit error statistics.
  if [ "$column_counter" -ne 0 ]; then
    echo "${yellow}${bold}Warning:${reset}"                                \
         "There were ${bold}$column_counter${reset} files that exceed the" \
         "line length limit of 80 characters."
  fi

  # Exit with status code `1` in check mode if any check failed.
  if [ "$mode" = "$check_mode" ]; then
    exit 1
  fi
fi<|MERGE_RESOLUTION|>--- conflicted
+++ resolved
@@ -184,30 +184,11 @@
 # Counters for error statistics.
 eol_counter=0
 format_counter=0
-<<<<<<< HEAD
 column_counter=0
 
 ###############################################################################
 # Formatter and Check Runners                                                 #
 ###############################################################################
-=======
-line_ending_counter=0
-for file in $(find "${files[@]}" -name '*.hs' -type f); do
-  # Skip files that are not tracked by git.
-  if ! git rev-parse --is-inside-work-tree >/dev/null 2>&1 ||
-       git ls-files --error-unmatch "$file" >/dev/null 2>&1; then
-    echo -n "Checking ${bold}$file${reset} ... "
-    is_okay=0
-
-    # Test whether the file uses Windows line endings (CRLF) or mixed line
-    # endings instead of Unix line endings (LF) by deleting all carriage
-    # return (CR) characters and comparing the output to the original file.
-    if ! tr -d '\r' <"$file" | cmp -s "$file"; then
-      echo -n "${yellow}${bold}HAS WRONG LINE ENDINGS${reset}"
-      line_ending_counter=$(expr $line_ending_counter + 1)
-      is_okay=1
-    fi
->>>>>>> 6c5392e6
 
 # Applies the given command (first argument) to the given contents of the file
 # with them given name (second argument).
@@ -339,6 +320,7 @@
   # Skip files that are not tracked by Git unless the `--no-skip` command
   # line flag has been specified.
   if [ "$enable_skip" = false ] ||
+     ! git rev-parse --is-inside-work-tree >/dev/null 2>&1 ||
      git ls-files --error-unmatch "$file" >/dev/null 2>&1; then
     # Print which file is processed.
     echo -n "$(select_by_mode "Checking" "Formatting")" \
@@ -392,13 +374,9 @@
       fi
     fi
   else
-<<<<<<< HEAD
     # The file is not tracked by Git.
     echo "Skipping ${bold}$file${reset} ... ${bold}NOT TRACKED${reset}"
     skipped_counter=$(expr $skipped_counter + 1)
-=======
-    echo "Skipping ${bold}$file${reset} ... ${bold}NOT TRACKED${reset}"
->>>>>>> 6c5392e6
   fi
 done
 
