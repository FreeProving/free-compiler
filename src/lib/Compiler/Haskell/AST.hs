--- conflicted
+++ resolved
@@ -45,15 +45,10 @@
 
 -- | Pretty instance for qualifed Haskell identifiers and symbols.
 instance Pretty QName where
-<<<<<<< HEAD
   pretty (Qual modid name)
     | null modid = pretty name
     | otherwise = prettyString modid <> dot <> pretty name
   pretty (UnQual name) = pretty name
-=======
-  pretty (Qual modid name) = prettyString modid <> dot <> pretty name
-  pretty (UnQual name)     = pretty name
->>>>>>> c9f4a48f
 
 -- | The name of a module.
 type ModName = String
