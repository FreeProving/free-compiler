--- conflicted
+++ resolved
@@ -12,26 +12,15 @@
   (* Type synonym and smart constructors for the identity monad. *)
   Module Import Monad.
     Definition Identity (A : Type) : Type := Free Shape Pos A.
-<<<<<<< HEAD
     (* Smart constructor that embeds the Identity effect in an effect stack. *)
-    Definition Id {A : Type}
-                  (Shape' : Type)
+    Definition Id (Shape' : Type)
                   (Pos' : Shape' -> Type)
                   `{Injectable Shape Pos Shape' Pos'}
+                  {A : Type}
                   (x : A)
-=======
-    Definition Id {A : Type} (x : A) : Identity A := pure x.
-
-    (* Version of the smart constructor that automatically embeds values in an effect stack *)
-    Definition Id_inj (Shape' : Type)
-                      (Pos' : Shape' -> Type)
-                      {A : Type}
-                      `{Injectable Shape Pos Shape' Pos'}
-                      (x : A)
->>>>>>> 1dd8f62e
     : Free Shape' Pos' A := pure x.
   End Monad.
- 
+
   (* Handler for an effect-free program. *)
   Module Import Handler.
     Definition run {A : Type} (fz : Free Identity.Shape Identity.Pos A) : A
