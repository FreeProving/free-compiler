-- | This module contains the Coq identifiers of types, constructors and
--   functions defined in the Base library that accompanies the compiler.
module FreeC.Backend.Coq.Base
  ( -- * Base Library Import
    imports
  , baseLibName
  , generatedLibName
    -- * Free Monad
  , free
  , shape
  , pos
  , idShape
  , idPos
  , freePureCon
  , freeImpureCon
  , freeBind
  , freeArgs
  , shapeIdent
  , posIdent
  , forFree
    -- * Partiality
  , partial
  , partialArg
  , partialUndefined
  , partialError
    -- * Modules
  , qualifiedSmartConstructorModule
    -- * Sharing
  , injectable
  , injectableBinder
  , strategy
  , strategyArg
  , shareableArgs
  , shareableArgsBinder
  , shareArgs
  , normalform
  , normalformBinder
  , nf'
  , nf
  , nType
  , implicitArg
  , share
<<<<<<< HEAD
  , cbneed
=======
  , call
>>>>>>> 0d7f4892
    -- * Effect Selection
  , selectExplicitArgs
  , selectImplicitArgs
  , selectTypedImplicitArgs
  , selectBinders
  , selectTypedBinders
    -- * Literal Scopes
  , integerScope
  , stringScope
    -- * Tactics
  , proveInd
    -- * Reserved Identifiers
  , reservedIdents
  ) where

import qualified FreeC.Backend.Coq.Syntax as Coq
import           FreeC.LiftedIR.Effect

-------------------------------------------------------------------------------
-- Base Library Import                                                       --
-------------------------------------------------------------------------------
-- | Import sentence for the @Free@ module from the Base Coq library.
imports :: Coq.Sentence
imports = Coq.requireImportFrom baseLibName [Coq.ident "Free"]

-- | The name of the Base Coq library.
baseLibName :: Coq.ModuleIdent
baseLibName = Coq.ident "Base"

-- | The name of the Coq library where generated Coq files are placed.
generatedLibName :: Coq.ModuleIdent
generatedLibName = Coq.ident "Generated"

-------------------------------------------------------------------------------
-- Free Monad                                                                --
-------------------------------------------------------------------------------
-- | The Coq identifier for the @Free@ monad.
free :: Coq.Qualid
free = Coq.bare "Free"

-- | The Coq identifier for the @Shape@ argument of the @Free@ monad.
shape :: Coq.Qualid
shape = Coq.Bare shapeIdent

-- | Like 'shape' but not wrapped in a 'Coq.Bare' constructor.
shapeIdent :: Coq.Ident
shapeIdent = Coq.ident "Shape"

-- | The Coq identifier for the @Pos@ argument of the @Free@ monad.
pos :: Coq.Qualid
pos = Coq.Bare posIdent

-- | Like 'pos' but not wrapped in a 'Coq.Bare' constructor.
posIdent :: Coq.Ident
posIdent = Coq.ident "Pos"

-- | The Coq identifier for the @Identity@ shape.
idShape :: Coq.Qualid
idShape = Coq.Qualified (Coq.ident "Identity") shapeIdent

-- | The Coq identifier for the @Identity@ position function.
idPos :: Coq.Qualid
idPos = Coq.Qualified (Coq.ident "Identity") posIdent

-- | The Coq identifier for the @pure@ constructor of the @Free@ monad.
freePureCon :: Coq.Qualid
freePureCon = Coq.bare "pure"

-- | The Coq identifier for the @impure@ constructor of the @Free@ monad.
freeImpureCon :: Coq.Qualid
freeImpureCon = Coq.bare "impure"

-- | The Coq identifier for the @>>=@ operator of the @Free@ monad.
freeBind :: Coq.Qualid
freeBind = Coq.bare "op_>>=__"

-- | The names and types of the parameters that must be passed to the @Free@
--   monad. These parameters are added automatically to every defined type and
--   function.
freeArgs :: [(Coq.Qualid, Coq.Term)]
freeArgs = [ (shape, Coq.Sort Coq.Type)
           , (pos, Coq.Arrow (Coq.Qualid shape) (Coq.Sort Coq.Type))
           ]

-- | The Coq identifier for the @ForFree@ property.
forFree :: Coq.Qualid
forFree = Coq.bare "ForFree"

-------------------------------------------------------------------------------
-- Partiality                                                                --
-------------------------------------------------------------------------------
-- | The Coq identifier for the @Partial@ type class.
partial :: Coq.Qualid
partial = Coq.bare "Partial"

-- | The Coq identifier for the argument of the @Partial@ type class.
partialArg :: Coq.Qualid
partialArg = Coq.bare "P"

-- | The Coq binder for the @Partial@ type class.
partialBinder :: Coq.Binder
partialBinder = Coq.typedBinder' Coq.Ungeneralizable Coq.Explicit partialArg
  $ Coq.app (Coq.Qualid partial) [Coq.Qualid shape, Coq.Qualid pos]

-- | The identifier for the error term @undefined@.
partialUndefined :: Coq.Qualid
partialUndefined = Coq.bare "undefined"

-- | The identifier for the error term @error@.
partialError :: Coq.Qualid
partialError = Coq.bare "error"

-------------------------------------------------------------------------------
-- Modules                                                                   --
-------------------------------------------------------------------------------
-- | The name of the local module, where qualified smart constructor notations
--   are defined.
qualifiedSmartConstructorModule :: Coq.Ident
qualifiedSmartConstructorModule = Coq.ident "QualifiedSmartConstructorModule"

-------------------------------------------------------------------------------
-- Sharing                                                                   --
-------------------------------------------------------------------------------
-- | The Coq identifier for the @Share@ module.
shareModuleIdent :: Coq.Ident
shareModuleIdent = Coq.ident "Share"

-- | The Coq identifier for the @Injectable@ type class.
injectable :: Coq.Qualid
injectable = Coq.bare "Injectable"

-- | The Coq binder for the @Injectable@ type class.
injectableBinder :: Coq.Binder
injectableBinder = Coq.Generalized Coq.Implicit
  $ Coq.app (Coq.Qualid injectable)
  $ map Coq.Qualid [ Coq.Qualified shareModuleIdent shapeIdent
                   , Coq.Qualified shareModuleIdent posIdent
                   , shape
                   , pos
                   ]

-- | The Coq identifier for the @Strategy@ type class.
strategy :: Coq.Qualid
strategy = Coq.bare "Strategy"

-- | The Coq identifier for the argument of the @Strategy@ type class.
strategyArg :: Coq.Qualid
strategyArg = Coq.bare "S"

-- | The Coq binder for the @Strategy@ type class.
strategyBinder :: Coq.Binder
strategyBinder = Coq.typedBinder' Coq.Ungeneralizable Coq.Explicit strategyArg
  $ Coq.app (Coq.Qualid strategy) [Coq.Qualid shape, Coq.Qualid pos]

-- | The Coq identifier for the @ShareableArgs@ type class.
shareableArgs :: Coq.Qualid
shareableArgs = Coq.bare "ShareableArgs"

-- | The Coq binder for the @ShareableArgs@ type class with the type variable
--   with the given name.
shareableArgsBinder :: Coq.Qualid -> Coq.Binder
shareableArgsBinder typeArg = Coq.Generalized Coq.Implicit
  $ Coq.app (Coq.Qualid shareableArgs)
  $ map Coq.Qualid [shape, pos, typeArg]

-- | The Coq identifier of the @ShareableArgs@ class function.
shareArgs :: Coq.Qualid
shareArgs = Coq.bare "shareArgs"

-- | The Coq identifier for an implicit argument.
implicitArg :: Coq.Term
implicitArg = Coq.Underscore

-- | The Coq identifier for the @share@ operator.
share :: Coq.Qualid
share = Coq.bare "share"

<<<<<<< HEAD
-- | The Coq identifier for the @cbneed@ operator.
cbneed :: Coq.Qualid
cbneed = Coq.bare "cbneed"

-------------------------------------------------------------------------------
-- Handling                                                                  --
-------------------------------------------------------------------------------
-- | The Coq identifier for the @Normalform@ type class.
normalform :: Coq.Qualid
normalform = Coq.bare "Normalform"

-- | The Coq binder for the @Normalform@ type class with the source and target
--   type variable with the given names.
normalformBinder :: Coq.Qualid -> Coq.Binder
normalformBinder sourceType = Coq.Generalized Coq.Implicit
  $ Coq.app (Coq.Qualid normalform)
  $ map Coq.Qualid [shape, pos, sourceType]

-- | The Coq identifier of the @Normalform@ class function.
nf' :: Coq.Qualid
nf' = Coq.bare "nf'"

-- | The Coq identifier of the function @nf@.
nf :: Coq.Qualid
nf = Coq.bare "nf"

-- | The Coq identifier for a normalized type.
nType :: Coq.Qualid
nType = Coq.bare "nType"
=======
-- | The Coq identifier for the @call@ operator.
call :: Coq.Qualid
call = Coq.bare "call"
>>>>>>> 0d7f4892

-------------------------------------------------------------------------------
-- Effect selection                                                          --
-------------------------------------------------------------------------------
-- | Selects the correct explicit function arguments for the given effect.
selectExplicitArgs :: Effect -> [Coq.Term]
selectExplicitArgs Partiality = [Coq.Qualid partialArg]
selectExplicitArgs Sharing    = [Coq.Qualid strategyArg]

-- | Selects the correct implicit function arguments for the given effect.
selectImplicitArgs :: Effect -> [Coq.Term]
selectImplicitArgs Partiality = []
selectImplicitArgs Sharing    = [implicitArg]

-- | Like 'selectImplicitArgs' but the arguments have to be inserted after
--   the type arguments the specified number of times.
selectTypedImplicitArgs :: Effect -> Int -> [Coq.Term]
selectTypedImplicitArgs Partiality = const []
selectTypedImplicitArgs Sharing    = flip replicate implicitArg

-- | Selects the correct binder for the given effect.
selectBinders :: Effect -> [Coq.Binder]
selectBinders Partiality = [partialBinder]
selectBinders Sharing    = [injectableBinder, strategyBinder]

-- | Like 'selectBinders' but the binders are dependent on the type variables
--   with the given names.
selectTypedBinders :: Effect -> [Coq.Qualid] -> [Coq.Binder]
selectTypedBinders Partiality = const []
selectTypedBinders Sharing    = map shareableArgsBinder

-------------------------------------------------------------------------------
-- Literal Scopes                                                            --
-------------------------------------------------------------------------------
-- | The scope of integer literals.
integerScope :: Coq.Ident
integerScope = Coq.ident "Z"

-- | The scope of string literals used in @error@ terms.
stringScope :: Coq.Ident
stringScope = Coq.ident "string"

-------------------------------------------------------------------------------
-- Tactics                                                                   --
-------------------------------------------------------------------------------
-- | The tactic that is needed to prove induction schemes.
proveInd :: Coq.Qualid
proveInd = Coq.bare "prove_ind"

-------------------------------------------------------------------------------
-- Reserved Identifiers                                                      --
-------------------------------------------------------------------------------
-- | All Coq identifiers that are reserved for the Base library.
--
--   This does only include identifiers without corresponding Haskell name.
reservedIdents :: [Coq.Qualid]
reservedIdents
  = [ -- Free monad
      free
    , freePureCon
    , freeImpureCon
    , forFree
      -- Partiality
    , partial
    , partialArg
    , partialUndefined
    , partialError
      -- Notations
    , Coq.Bare qualifiedSmartConstructorModule
      -- Sharing
    , injectable
    , strategy
    , strategyArg
    , shareableArgs
    , shareArgs
    , normalform
    , nf'
    , nf
    , share
<<<<<<< HEAD
    , cbneed
=======
    , call
>>>>>>> 0d7f4892
    ]
  ++ map fst freeArgs<|MERGE_RESOLUTION|>--- conflicted
+++ resolved
@@ -40,11 +40,8 @@
   , nType
   , implicitArg
   , share
-<<<<<<< HEAD
   , cbneed
-=======
   , call
->>>>>>> 0d7f4892
     -- * Effect Selection
   , selectExplicitArgs
   , selectImplicitArgs
@@ -222,7 +219,10 @@
 share :: Coq.Qualid
 share = Coq.bare "share"
 
-<<<<<<< HEAD
+-- | The Coq identifier for the @call@ operator.
+call :: Coq.Qualid
+call = Coq.bare "call"
+
 -- | The Coq identifier for the @cbneed@ operator.
 cbneed :: Coq.Qualid
 cbneed = Coq.bare "cbneed"
@@ -252,11 +252,6 @@
 -- | The Coq identifier for a normalized type.
 nType :: Coq.Qualid
 nType = Coq.bare "nType"
-=======
--- | The Coq identifier for the @call@ operator.
-call :: Coq.Qualid
-call = Coq.bare "call"
->>>>>>> 0d7f4892
 
 -------------------------------------------------------------------------------
 -- Effect selection                                                          --
@@ -336,10 +331,7 @@
     , nf'
     , nf
     , share
-<<<<<<< HEAD
+    , call
     , cbneed
-=======
-    , call
->>>>>>> 0d7f4892
     ]
   ++ map fst freeArgs