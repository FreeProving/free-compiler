-- | This module contains functions for converting type synonym and data type
--   declarations and their constructors.
module FreeC.Backend.Coq.Converter.TypeDecl where

<<<<<<< HEAD
import           Control.Monad
  ( foldM, mapAndUnzipM, replicateM )
import           Control.Monad.Extra              ( concatMapM )
import           Data.List                        ( nub, partition )
import qualified Data.List.NonEmpty               as NonEmpty
import qualified Data.Map                         as Map
import           Data.Maybe                       ( catMaybes, fromJust )
=======
import           Control.Monad                    ( mapAndUnzipM )
import           Control.Monad.Extra              ( concatMapM )
import           Data.List                        ( partition )
import qualified Data.List.NonEmpty               as NonEmpty
import           Data.Maybe                       ( catMaybes )
>>>>>>> 86cbbfb7
import qualified Data.Set                         as Set

import qualified FreeC.Backend.Coq.Base           as Coq.Base
import           FreeC.Backend.Coq.Converter.Arg
import           FreeC.Backend.Coq.Converter.Free
import           FreeC.Backend.Coq.Converter.Type
import qualified FreeC.Backend.Coq.Syntax         as Coq
import           FreeC.Environment
import           FreeC.Environment.Entry
import           FreeC.Environment.Fresh
import           FreeC.Environment.LookupOrFail
import           FreeC.IR.DependencyGraph
<<<<<<< HEAD
import           FreeC.IR.SrcSpan                 ( SrcSpan(NoSrcSpan) )
import           FreeC.IR.Subst
=======
>>>>>>> 86cbbfb7
import qualified FreeC.IR.Syntax                  as IR
import           FreeC.IR.TypeSynExpansion
import           FreeC.IR.Unification
import           FreeC.Monad.Converter
import           FreeC.Monad.Reporter
import           FreeC.Pretty

-------------------------------------------------------------------------------
-- Strongly Connected Components                                             --
-------------------------------------------------------------------------------
-- | Converts a strongly connected component of the type dependency graph.
convertTypeComponent
  :: DependencyComponent IR.TypeDecl -> Converter [Coq.Sentence]
convertTypeComponent (NonRecursive decl)
  | isTypeSynDecl decl = convertTypeSynDecl decl
  | otherwise = convertDataDecls [decl]
convertTypeComponent (Recursive decls)   = do
  let (typeSynDecls, dataDecls) = partition isTypeSynDecl decls
      typeSynDeclQNames         = Set.fromList
        (map IR.typeDeclQName typeSynDecls)
  sortedTypeSynDecls <- sortTypeSynDecls typeSynDecls
  expandedDataDecls <- mapM
    (expandAllTypeSynonymsInDeclWhere (`Set.member` typeSynDeclQNames))
    dataDecls
  dataDecls' <- convertDataDecls expandedDataDecls
  typeSynDecls' <- concatMapM convertTypeSynDecl sortedTypeSynDecls
  return (dataDecls' ++ typeSynDecls')

-- | Sorts type synonym declarations topologically.
--
--   After filtering type synonym declarations from the a strongly connected
--   component, they are not mutually dependent on each other anymore (expect
--   if they form a cycle). However, type synonyms may still depend on other
--   type synonyms from the same strongly connected component. Therefore we
--   have to sort the declarations in reverse topological order.
sortTypeSynDecls :: [IR.TypeDecl] -> Converter [IR.TypeDecl]
sortTypeSynDecls = mapM fromNonRecursive . groupTypeDecls

-- | Extracts the single type synonym declaration from a strongly connected
--   component of the type dependency graph.
--
--   Reports a fatal error if the component contains mutually recursive
--   declarations (i.e. type synonyms form a cycle).
fromNonRecursive :: DependencyComponent IR.TypeDecl -> Converter IR.TypeDecl
fromNonRecursive (NonRecursive decl) = return decl
fromNonRecursive (Recursive decls)   = reportFatal
  $ Message (IR.typeDeclSrcSpan (head decls)) Error
  $ "Type synonym declarations form a cycle: "
  ++ showPretty (map IR.typeDeclIdent decls)

-------------------------------------------------------------------------------
-- Type Synonym Declarations                                                 --
-------------------------------------------------------------------------------
-- | Tests whether the given declaration is a type synonym declaration.
isTypeSynDecl :: IR.TypeDecl -> Bool
isTypeSynDecl (IR.TypeSynDecl _ _ _ _) = True
isTypeSynDecl (IR.DataDecl _ _ _ _)    = False

-- | Converts a Haskell type synonym declaration to Coq.
convertTypeSynDecl :: IR.TypeDecl -> Converter [Coq.Sentence]
convertTypeSynDecl decl@(IR.TypeSynDecl _ _ typeVarDecls typeExpr)
  = localEnv $ do
    let name = IR.typeDeclQName decl
    Just qualid <- inEnv $ lookupIdent IR.TypeScope name
    typeVarDecls' <- convertTypeVarDecls Coq.Explicit typeVarDecls
    typeExpr' <- convertType' typeExpr
    return [ Coq.definitionSentence qualid
               (genericArgDecls Coq.Explicit ++ typeVarDecls')
               (Just Coq.sortType) typeExpr'
           ]
-- Data type declarations are not allowed in this function.
convertTypeSynDecl (IR.DataDecl _ _ _ _)
  = error "convertTypeSynDecl: Data type declaration not allowed."

-------------------------------------------------------------------------------
-- Data type declarations                                                    --
-------------------------------------------------------------------------------
-- | Converts multiple (mutually recursive) Haskell data type declaration
--   declarations.
--
--   Before the declarations are actually translated, their identifiers are
--   inserted into the current environment. Otherwise the data types would
--   not be able to depend on each other. The identifiers for the constructors
--   are inserted into the current environment as well. This makes the
--   constructors more likely to keep their original name if there is a type
--   variable with the same (lowercase) name.
--
--   After the @Inductive@ sentences for the data type declarations there
--   is one @Arguments@ sentence and one smart constructor declaration for
--   each constructor declaration of the given data types.
convertDataDecls :: [IR.TypeDecl] -> Converter [Coq.Sentence]
convertDataDecls dataDecls = do
  (indBodies, extraSentences) <- mapAndUnzipM convertDataDecl dataDecls
  instances <- generateInstances dataDecls
  return
    (Coq.comment ("Data type declarations for "
                  ++ showPretty (map IR.typeDeclName dataDecls))
     : Coq.InductiveSentence (Coq.Inductive (NonEmpty.fromList indBodies) [])
<<<<<<< HEAD
     : concat extraSentences ++ instances)
=======
     : concat extraSentences)
>>>>>>> 86cbbfb7

-- | Converts a Haskell data type declaration to the body of a Coq @Inductive@
--   sentence, the @Arguments@ sentences for it's constructors and the smart
--   constructor declarations.
--
--   Type variables declared by the data type or the smart constructors are
--   not visible outside of this function.
convertDataDecl :: IR.TypeDecl -> Converter (Coq.IndBody, [Coq.Sentence])
convertDataDecl (IR.DataDecl _ (IR.DeclIdent _ name) typeVarDecls conDecls) = do
  (body, argumentsSentences) <- generateBodyAndArguments
  smartConDecls <- mapM generateSmartConDecl conDecls
  return
    ( body
    , Coq.comment ("Arguments sentences for " ++ showPretty (IR.toUnQual name))
        : argumentsSentences
        ++ Coq.comment
        ("Smart constructors for " ++ showPretty (IR.toUnQual name))
        : smartConDecls
    )
 where
  -- | Generates the body of the @Inductive@ sentence and the @Arguments@
  --   sentences for the constructors but not the smart constructors
  --   of the data type.
  --
  --   Type variables declared by the data type declaration are visible to the
  --   constructor declarations and @Arguments@ sentences created by this
  --   function, but not outside this function. This allows the smart
  --   constructors to reuse the identifiers for their type arguments (see
  --   'generateSmartConDecl').
  generateBodyAndArguments :: Converter (Coq.IndBody, [Coq.Sentence])
  generateBodyAndArguments = localEnv $ do
    Just qualid <- inEnv $ lookupIdent IR.TypeScope name
    typeVarDecls' <- convertTypeVarDecls Coq.Explicit typeVarDecls
    conDecls' <- mapM convertConDecl conDecls
    argumentsSentences <- mapM generateArgumentsSentence conDecls
    return ( Coq.IndBody qualid (genericArgDecls Coq.Explicit ++ typeVarDecls')
               Coq.sortType conDecls'
           , argumentsSentences
           )

  -- | Converts a constructor of the data type.
  convertConDecl
    :: IR.ConDecl -> Converter (Coq.Qualid, [Coq.Binder], Maybe Coq.Term)
  convertConDecl (IR.ConDecl _ (IR.DeclIdent _ conName) args) = do
    Just conQualid <- inEnv $ lookupIdent IR.ValueScope conName
    Just returnType <- inEnv $ lookupReturnType IR.ValueScope conName
    args' <- mapM convertType args
    returnType' <- convertType' returnType
    return (conQualid, [], Just (args' `Coq.arrows` returnType'))

  -- | Generates the @Arguments@ sentence for the given constructor
  --   declaration.
  generateArgumentsSentence :: IR.ConDecl -> Converter Coq.Sentence
  generateArgumentsSentence (IR.ConDecl _ (IR.DeclIdent _ conName) _) = do
    Just qualid <- inEnv $ lookupIdent IR.ValueScope conName
    let typeVarNames = map IR.typeVarDeclQName typeVarDecls
    typeVarQualids <- mapM (inEnv . lookupIdent IR.TypeScope) typeVarNames
    return (Coq.ArgumentsSentence
            (Coq.Arguments Nothing qualid
             [Coq.ArgumentSpec Coq.ArgMaximal (Coq.Ident typeVarQualid) Nothing
             | typeVarQualid
             <- map fst Coq.Base.freeArgs ++ catMaybes typeVarQualids
             ]))

  -- | Generates the smart constructor declaration for the given constructor
  --   declaration.
  generateSmartConDecl :: IR.ConDecl -> Converter Coq.Sentence
  generateSmartConDecl (IR.ConDecl _ declIdent argTypes) = localEnv $ do
    let conName = IR.declIdentName declIdent
    Just qualid <- inEnv $ lookupIdent IR.ValueScope conName
    Just smartQualid <- inEnv $ lookupSmartIdent conName
    Just returnType <- inEnv $ lookupReturnType IR.ValueScope conName
    typeVarDecls' <- convertTypeVarDecls Coq.Implicit typeVarDecls
    (argIdents', argDecls') <- mapAndUnzipM convertAnonymousArg
      (map Just argTypes)
    returnType' <- convertType returnType
    rhs <- generatePure
      (Coq.app (Coq.Qualid qualid) (map Coq.Qualid argIdents'))
    return (Coq.definitionSentence smartQualid
            (genericArgDecls Coq.Explicit ++ typeVarDecls' ++ argDecls')
            (Just returnType') rhs)
-- Type synonyms are not allowed in this function.
convertDataDecl (IR.TypeSynDecl _ _ _ _)
<<<<<<< HEAD
  = error "convertDataDecl: Type synonym not allowed."

------ Instance generation -------
generateInstances :: [IR.TypeDecl] -> Converter [Coq.Sentence]
generateInstances dataDecls = do
  nfInstances <- generateNormalformInstances
  return nfInstances
 where
  declTypes = map dataDeclToType dataDecls

  conNames = map IR.typeDeclQName dataDecls

  generateNormalformInstances :: Converter [Coq.Sentence]
  generateNormalformInstances = do
    topLevelMap <- nameFunctionsAndInsert "nf'" emptyTypeMap declTypes
    topLevelVars <- map Coq.bare
      <$> mapM freshCoqIdent (replicate (length declTypes) "x")
    nf' <- generateNf' topLevelMap dataDecls declTypes topLevelVars
    instances <- mapM (buildInstance topLevelMap) declTypes
    return (nf' : instances)

  buildInstance :: TypeMap -> IR.Type -> Converter Coq.Sentence
  buildInstance m t = localEnv $ do
    -- @nf' := nf'T@
    let instanceBody = (Coq.bare "nf'", Coq.Qualid (fromJust (lookupType t m)))
    -- Get the binders and return type for the instance declaration
    (binders, retType) <- makeNFInstanceBindersAndReturnType t
    instanceName <- Coq.bare <$> nameFunction "Normalform" t
    return
      $ Coq.InstanceSentence (Coq.InstanceDefinition instanceName binders
                              retType [instanceBody] Nothing)

  generateNf' :: TypeMap
              -> [IR.TypeDecl]
              -> [IR.Type]
              -> [Coq.Qualid]
              -> Converter Coq.Sentence
  generateNf' topLevelMap dataDecls declTypes topLevelVars = localEnv $ do
    fixBodies <- mapM (uncurry (uncurry (makeFixBody topLevelMap)))
      (zip (zip topLevelVars declTypes) dataDecls)
    return
      $ Coq.FixpointSentence (Coq.Fixpoint (NonEmpty.fromList fixBodies) [])
   where
    makeFixBody :: TypeMap
                -> Coq.Qualid
                -> IR.Type
                -> IR.TypeDecl
                -> Converter Coq.FixBody
    makeFixBody m var t decl = do
      rhs <- generateBody m var decl t
      (binders, retType) <- makeNFBindersAndReturnType' t var
      return
        $ Coq.FixBody (fromJust (lookupType t m)) (NonEmpty.fromList binders)
        Nothing (Just retType) rhs

    generateBody
      :: TypeMap
      -> Coq.Qualid
      -> IR.TypeDecl
      -> IR.Type
      -> Converter Coq.Term -- TODO: don't do that. Sort these functions properly.

    generateBody topLevelMap ident tDecl t = do
      let ts = nub
            (reverse (concatMap (collectSubTypes conNames)
                      (concatMap IR.conDeclFields (IR.dataDeclCons tDecl))))
      let recTypes = filter (\t -> not (t `elem` declTypes || isTypeVar t)) ts
      let typeVars = map (Coq.bare . IR.typeVarDeclIdent)
            (IR.typeDeclArgs tDecl)
      targetVars <- (map Coq.bare)
        <$> replicateM (length typeVars) (freshCoqIdent "b")
      let freeQualids = map fst Coq.Base.freeArgs
      normalformFuncMap <- nameFunctionsAndInsert "nf'" topLevelMap recTypes
      nf'Body <- generateNf'Body normalformFuncMap ident t recTypes
      return nf'Body

    -- letfix distinction
    generateNf'Body
      :: TypeMap -> Coq.Qualid -> IR.Type -> [IR.Type] -> Converter Coq.Term
    generateNf'Body m ident t []                   = matchConstructors m ident t
    generateNf'Body m ident t (recType : recTypes) = do
      inBody <- generateNf'Body m ident t recTypes
      var <- Coq.bare <$> freshCoqIdent "x"
      letBody <- matchConstructors m var recType
      (binders, retType) <- makeNFBindersAndReturnType' recType var
      let Just localFuncName = lookupType recType m
      return
        $ Coq.Let localFuncName [] Nothing
        (Coq.Fix (Coq.FixOne
                  (Coq.FixBody localFuncName (NonEmpty.fromList binders) Nothing
                   (Just retType) letBody))) inBody

    matchConstructors :: TypeMap -> Coq.Qualid -> IR.Type -> Converter Coq.Term
    matchConstructors m ident t = do
      let Just conName = getTypeConName t
      entry <- lookupEntryOrFail NoSrcSpan IR.TypeScope conName
      equations <- mapM (buildEquation m t) (entryConsNames entry)
      return $ Coq.match (Coq.Qualid ident) equations

    -- type: type expression for unification
    -- consName : data constructor name of type
    buildEquation
      :: TypeMap
      -> IR.Type
      -> IR.ConName
      -> Converter Coq.Equation -- TODO: rename type args before unification

    buildEquation m t conName = do
      conEntry <- lookupEntryOrFail NoSrcSpan IR.ValueScope conName
      let retType = entryReturnType conEntry
      let conIdent = entryIdent conEntry -- :: Qualid
      conArgIdents <- (map Coq.bare)
        <$> replicateM (entryArity conEntry) (freshCoqIdent "fx")
      subst <- unifyOrFail NoSrcSpan t retType
      let modArgTypes = map ((stripType conNames) . (applySubst subst))
            (entryArgTypes conEntry)
      let lhs = Coq.ArgsPat conIdent (map Coq.QualidPat conArgIdents)
      rhs <- buildNormalformValue m conIdent [] (zip modArgTypes conArgIdents)
      return $ Coq.equation lhs rhs

    -- TODO: Split into normal function and helper function because of the accumulator.
    buildNormalformValue :: TypeMap
                         -> Coq.Qualid
                         -> [Coq.Qualid]
                         -> [(IR.Type, Coq.Qualid)]
                         -> Converter Coq.Term
    buildNormalformValue nameMap consName vals [] = return
      $ applyPure (Coq.app (Coq.Qualid consName)
                   (map (applyPure . Coq.Qualid) (reverse vals)))
    buildNormalformValue nameMap consName vals ((t, varName) : consVars)
      = case lookupType t nameMap of
        Just funcName -> do
          x <- Coq.bare <$> freshCoqIdent "x"
          nx <- Coq.bare <$> freshCoqIdent "nx"
          rhs <- buildNormalformValue nameMap consName (nx : vals) consVars
          let c = Coq.fun [nx] [Nothing] rhs
          let c'' = applyBind (Coq.app (Coq.Qualid funcName) [(Coq.Qualid x)]) c
          return $ applyBind (Coq.Qualid varName) (Coq.fun [x] [Nothing] c'')
        Nothing       -> do
          nx <- Coq.bare <$> freshCoqIdent "nx"
          rhs <- buildNormalformValue nameMap consName (nx : vals) consVars
          let cont = Coq.fun [nx] [Nothing] rhs
          return
            $ applyBind (Coq.app (Coq.Qualid (Coq.bare "nf"))
                         [(Coq.Qualid varName)]) cont

showPrettyType :: IR.Type -> Converter String
showPrettyType (IR.TypeVar _ varName)       = return (showPretty varName)
showPrettyType (IR.TypeCon srcSpan conName) = do
  entry <- lookupEntryOrFail srcSpan IR.TypeScope conName
  let Just coqIdent = Coq.unpackQualid (entryIdent entry)
  return coqIdent
showPrettyType (IR.TypeApp _ l r)           = do
  lPretty <- showPrettyType l
  rPretty <- showPrettyType r
  return (lPretty ++ rPretty)

collectSubTypes :: [IR.ConName] -> IR.Type -> [IR.Type]
collectSubTypes = collectFullyAppliedTypes True

collectFullyAppliedTypes :: Bool -> [IR.ConName] -> IR.Type -> [IR.Type]
collectFullyAppliedTypes fullApplication conNames t@(IR.TypeApp _ l r)
  | fullApplication = stripType conNames t
    : collectFullyAppliedTypes False conNames l
    ++ collectFullyAppliedTypes True conNames r
  | otherwise = collectFullyAppliedTypes False conNames l
    ++ collectFullyAppliedTypes True conNames r
collectFullyAppliedTypes _ conNames t = []

-- returns the same type with all 'don't care' types replaced by the variable "_"
stripType cs t = stripType' t cs False

stripType' :: IR.Type -> [IR.ConName] -> Bool -> IR.Type
stripType' (IR.TypeVar _ _) names flag       = IR.TypeVar NoSrcSpan "_"
stripType' (IR.TypeCon _ conName) names flag
  | flag || conName `elem` names = IR.TypeCon NoSrcSpan conName
  | otherwise = IR.TypeVar NoSrcSpan "_"
stripType' (IR.TypeApp _ l r) names flag     = case stripType' r names False of
  r'@(IR.TypeVar _ _) -> IR.TypeApp NoSrcSpan (stripType' l names flag) r'
  r'                  -> IR.TypeApp NoSrcSpan (stripType' l names True) r'

nameFunctionsAndInsert :: String -> TypeMap -> [IR.Type] -> Converter TypeMap
nameFunctionsAndInsert prefix m ts = localEnv
  $ foldM (nameFunctionAndInsert prefix) m ts

nameFunctionAndInsert :: String -> TypeMap -> IR.Type -> Converter TypeMap
nameFunctionAndInsert prefix m t = do
  name <- nameFunction prefix t
  return (insertType t (Coq.bare name) m)

-- Names a function based on a type while avoiding name clashes with other
-- identifiers.
nameFunction :: String -> IR.Type -> Converter String
nameFunction prefix t = do
  prettyType <- showPrettyType t
  freshCoqIdent (prefix ++ prettyType)

dataDeclToType :: IR.TypeDecl -> IR.Type
dataDeclToType dataDecl = IR.typeConApp NoSrcSpan (IR.typeDeclQName dataDecl)
  (replicate (length (IR.typeDeclArgs dataDecl)) (IR.TypeVar NoSrcSpan "_"))

isTypeVar :: IR.Type -> Bool
isTypeVar (IR.TypeVar _ _) = True
isTypeVar _                = False

-- duplicate of CompletePatternPass
getTypeConName :: IR.Type -> Maybe IR.ConName
getTypeConName (IR.TypeCon _ conName) = Just conName
getTypeConName (IR.TypeApp _ l r) = getTypeConName l
getTypeConName _ = Nothing

buildConstraint :: String -> [Coq.Qualid] -> Coq.Binder
buildConstraint ident args = Coq.Generalized Coq.Implicit
  (Coq.app (Coq.Qualid (Coq.bare ident))
   ((map (Coq.Qualid . fst) Coq.Base.freeArgs) ++ (map Coq.Qualid args)))

-- Coq AST helper functions 
freeArgsBinders :: [Coq.Binder]
freeArgsBinders = map (uncurry (Coq.typedBinder' Coq.Implicit))
  Coq.Base.freeArgs

typeBinder :: [Coq.Qualid] -> Coq.Binder
typeBinder typeVars = Coq.typedBinder Coq.Implicit typeVars Coq.sortType

-- TODO: Does this exist somewhere?
applyPure :: Coq.Term -> Coq.Term
applyPure t = Coq.app (Coq.Qualid Coq.Base.freePureCon) [t]

applyBind :: Coq.Term -> Coq.Term -> Coq.Term
applyBind mx f = Coq.app (Coq.Qualid Coq.Base.freeBind) [mx, f]

-- Given an A, returns Free Shape Pos A
applyFree :: Coq.Term -> Coq.Term
applyFree a = Coq.app (Coq.Qualid Coq.Base.free)
  ((map (Coq.Qualid . fst) Coq.Base.freeArgs) ++ [a])

shapeAndPos :: [Coq.Term]
shapeAndPos = map (Coq.Qualid . fst) Coq.Base.freeArgs

idShapeAndPos :: [Coq.Term]
idShapeAndPos = (map (Coq.Qualid . Coq.bare) ["Identity.Shape", "Identity.Pos"])

-- converts our type into a Coq type (a term) with new variables for all don't care values
toCoqType
  :: String -> [Coq.Term] -> IR.Type -> Converter (Coq.Term, [Coq.Qualid])
toCoqType varPrefix _ (IR.TypeVar _ _)                 = do
  x <- Coq.bare <$> freshCoqIdent varPrefix
  return (Coq.Qualid x, [x])
toCoqType varPrefix shapeAndPos (IR.TypeCon _ conName) = do
  entry <- lookupEntryOrFail NoSrcSpan IR.TypeScope conName
  return (Coq.app (Coq.Qualid (entryIdent entry)) shapeAndPos, [])
toCoqType varPrefix shapeAndPos (IR.TypeApp _ l r)     = do
  (l', varsl) <- toCoqType varPrefix shapeAndPos l
  (r', varsr) <- toCoqType varPrefix shapeAndPos r
  return (Coq.app l' [r'], varsl ++ varsr)

makeNFBindersAndReturnType'
  :: IR.Type -> Coq.Qualid -> Converter ([Coq.Binder], Coq.Term)
makeNFBindersAndReturnType' t varName = do
  (binders, sourceType, targetType) <- makeNFBindersAndReturnType t
  let binders' = binders
        ++ [(Coq.typedBinder' Coq.Explicit varName sourceType)]
  let retType = applyFree targetType
  return (binders', retType)

makeNFInstanceBindersAndReturnType
  :: IR.Type -> Converter ([Coq.Binder], Coq.Term)
makeNFInstanceBindersAndReturnType t = do
  (binders, sourceType, targetType) <- makeNFBindersAndReturnType t
  let retType = Coq.app (Coq.Qualid (Coq.bare "Normalform"))
        (shapeAndPos ++ [sourceType, targetType])
  return (binders, retType)

-- makes appropriate binders and return type for a (possibly local) nf' function
makeNFBindersAndReturnType
  :: IR.Type -> Converter ([Coq.Binder], Coq.Term, Coq.Term)
makeNFBindersAndReturnType t = do
  (sourceType, sourceVars) <- toCoqType "a" shapeAndPos t
  (targetType, targetVars) <- toCoqType "b" idShapeAndPos t
  let constraints = map (buildConstraint "Normalform")
        (zipWith (\v1 v2 -> [v1] ++ [v2]) sourceVars targetVars)
  let binders = freeArgsBinders
        ++ [typeBinder (sourceVars ++ targetVars)]
        ++ constraints
  return (binders, sourceType, targetType)

type TypeMap = IR.Type -> Maybe Coq.Qualid

emptyTypeMap :: TypeMap
emptyTypeMap = const Nothing

lookupType :: IR.Type -> TypeMap -> Maybe Coq.Qualid
lookupType = flip ($)

insertType :: IR.Type -> Coq.Qualid -> TypeMap -> TypeMap
insertType k v m = \t -> if k == t then Just v else m t
=======
  = error "convertDataDecl: Type synonym not allowed."
>>>>>>> 86cbbfb7
<|MERGE_RESOLUTION|>--- conflicted
+++ resolved
@@ -2,7 +2,6 @@
 --   declarations and their constructors.
 module FreeC.Backend.Coq.Converter.TypeDecl where
 
-<<<<<<< HEAD
 import           Control.Monad
   ( foldM, mapAndUnzipM, replicateM )
 import           Control.Monad.Extra              ( concatMapM )
@@ -10,13 +9,6 @@
 import qualified Data.List.NonEmpty               as NonEmpty
 import qualified Data.Map                         as Map
 import           Data.Maybe                       ( catMaybes, fromJust )
-=======
-import           Control.Monad                    ( mapAndUnzipM )
-import           Control.Monad.Extra              ( concatMapM )
-import           Data.List                        ( partition )
-import qualified Data.List.NonEmpty               as NonEmpty
-import           Data.Maybe                       ( catMaybes )
->>>>>>> 86cbbfb7
 import qualified Data.Set                         as Set
 
 import qualified FreeC.Backend.Coq.Base           as Coq.Base
@@ -29,11 +21,8 @@
 import           FreeC.Environment.Fresh
 import           FreeC.Environment.LookupOrFail
 import           FreeC.IR.DependencyGraph
-<<<<<<< HEAD
 import           FreeC.IR.SrcSpan                 ( SrcSpan(NoSrcSpan) )
 import           FreeC.IR.Subst
-=======
->>>>>>> 86cbbfb7
 import qualified FreeC.IR.Syntax                  as IR
 import           FreeC.IR.TypeSynExpansion
 import           FreeC.IR.Unification
@@ -132,11 +121,7 @@
     (Coq.comment ("Data type declarations for "
                   ++ showPretty (map IR.typeDeclName dataDecls))
      : Coq.InductiveSentence (Coq.Inductive (NonEmpty.fromList indBodies) [])
-<<<<<<< HEAD
      : concat extraSentences ++ instances)
-=======
-     : concat extraSentences)
->>>>>>> 86cbbfb7
 
 -- | Converts a Haskell data type declaration to the body of a Coq @Inductive@
 --   sentence, the @Arguments@ sentences for it's constructors and the smart
@@ -220,7 +205,6 @@
             (Just returnType') rhs)
 -- Type synonyms are not allowed in this function.
 convertDataDecl (IR.TypeSynDecl _ _ _ _)
-<<<<<<< HEAD
   = error "convertDataDecl: Type synonym not allowed."
 
 ------ Instance generation -------
@@ -516,7 +500,4 @@
 lookupType = flip ($)
 
 insertType :: IR.Type -> Coq.Qualid -> TypeMap -> TypeMap
-insertType k v m = \t -> if k == t then Just v else m t
-=======
-  = error "convertDataDecl: Type synonym not allowed."
->>>>>>> 86cbbfb7
+insertType k v m = \t -> if k == t then Just v else m t