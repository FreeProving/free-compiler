--- conflicted
+++ resolved
@@ -29,11 +29,8 @@
 import qualified FreeC.Backend.Coq.Syntax         as Coq
 import           FreeC.Environment
 import           FreeC.Environment.Fresh
-<<<<<<< HEAD
-=======
   ( freshArgPrefix, freshCoqIdent )
 import           FreeC.Environment.Renamer        ( renameAndDefineTypeVar )
->>>>>>> 7fdf9b20
 import           FreeC.IR.DependencyGraph
 import qualified FreeC.IR.Syntax                  as IR
 import           FreeC.IR.TypeSynExpansion
@@ -139,14 +136,9 @@
     )
 
 -- | Converts a Haskell data type declaration to the body of a Coq @Inductive@
-<<<<<<< HEAD
---   sentence, the @Arguments@ sentences for it's constructors, the smart
---   constructor declarations and an induction scheme.
-=======
 --   sentence, the @Arguments@ sentences for it's constructors and the smart
---   constructor notations.
+--   constructor notations and creates an induction scheme.
 --   Qualified smart constructor notations are packed into a separate list.
->>>>>>> 7fdf9b20
 --
 --   Type variables declared by the data type or the smart constructors are
 --   not visible outside of this function.
@@ -154,27 +146,16 @@
   :: IR.TypeDecl -> Converter (Coq.IndBody, ([Coq.Sentence], [Coq.Sentence]))
 convertDataDecl (IR.DataDecl _ (IR.DeclIdent _ name) typeVarDecls conDecls) = do
   (body, argumentsSentences) <- generateBodyAndArguments
-<<<<<<< HEAD
-  smartConDecls <- mapM generateSmartConDecl conDecls
-  inductionScheme <- generateInductionScheme
-  return
-    ( body
-    , Coq.comment ("Arguments sentences for " ++ showPretty (IR.toUnQual name))
-        : argumentsSentences
-        ++ Coq.comment
-        ("Induction scheme for " ++ showPretty (IR.toUnQual name))
-        : inductionScheme
-        : Coq.comment
-        ("Smart constructors for " ++ showPretty (IR.toUnQual name))
-        : smartConDecls
-    )
-=======
   (smartConDecls, qualSmartConDecls)
     <- concatUnzip <$> mapM generateSmartConDecl conDecls
+  inductionScheme <- generateInductionScheme
   return ( body
          , ( Coq.commentedSentences
                ("Arguments sentences for " ++ showPretty (IR.toUnQual name))
                argumentsSentences
+               ++ Coq.commentedSentences
+               ("Induction scheme for " ++ showPretty (IR.toUnQual name))
+               inductionScheme
                ++ Coq.commentedSentences
                ("Smart constructors for " ++ showPretty (IR.toUnQual name))
                smartConDecls
@@ -183,7 +164,6 @@
                qualSmartConDecls
              )
          )
->>>>>>> 7fdf9b20
  where
   -- | Generates the body of the @Inductive@ sentence and the @Arguments@
   --   sentences for the constructors but not the smart constructors
@@ -243,16 +223,81 @@
     Just qualid <- inEnv $ lookupIdent IR.ValueScope conName
     Just smartQualid <- inEnv $ lookupSmartIdent conName
     Just returnType <- inEnv $ lookupReturnType IR.ValueScope conName
-<<<<<<< HEAD
-    typeVarDecls' <- convertTypeVarDecls Coq.Implicit typeVarDecls
-    (argIdents', argDecls') <- mapAndUnzipM convertAnonymousArg
-      (map Just argTypes)
-    returnType' <- convertType returnType
-    rhs <- generatePure
-      (Coq.app (Coq.Qualid qualid) (map Coq.Qualid argIdents'))
-    return (Coq.definitionSentence smartQualid
-            (genericArgDecls Coq.Explicit ++ typeVarDecls' ++ argDecls')
-            (Just returnType') rhs)
+    constrArgIdents <- mapM (const $ freshCoqIdent freshArgPrefix) argTypes
+    let Just unqualIdent = Coq.unpackQualid smartQualid
+    typeVarQualids <- mapM
+      (\(IR.TypeVarDecl srcSpan ident) -> renameAndDefineTypeVar srcSpan ident)
+      typeVarDecls
+    let typeVarIdents = map (fromJust . Coq.unpackQualid) typeVarQualids
+    returnType' <- convertType' returnType
+    -- Generate unqualified and qualified notation sentences for the smart
+    -- constructor if possible.
+    return
+      ( generateSmartConDecl' unqualIdent qualid typeVarIdents constrArgIdents
+          returnType'
+      , case mbModName of
+          Just modName -> generateSmartConDecl' (modName ++ '.' : unqualIdent)
+            qualid typeVarIdents constrArgIdents returnType'
+          Nothing      -> []
+      )
+
+  -- | Generates a notation sentence for the smart constructor and the
+  --   explicit application of the smart constructor.
+  generateSmartConDecl'
+    :: String
+    -> Coq.Qualid
+    -> [String]
+    -> [String]
+    -> Coq.Term
+    -> [Coq.Sentence]
+  generateSmartConDecl' smartIdent constr typeVarIdents constrArgIdents
+    expReturnType = [ Coq.notationSentence lhs rhs mods
+                    , Coq.notationSentence expLhs expRhs expMods
+                    ]
+   where
+    freeArgIdents = map (fromJust . Coq.unpackQualid . fst) Coq.Base.freeArgs
+
+    freeArgs      = map (Coq.Qualid . fst) Coq.Base.freeArgs
+
+    -- Default smart constructor with implicit type args.
+    returnType    = case expReturnType of
+      (Coq.App tcon (shape NonEmpty.:| pos : tvars))
+        | length tvars == length typeVarIdents -> Coq.App tcon
+          (shape NonEmpty.:| pos
+           : map (Coq.PosArg . const Coq.Underscore) tvars)
+      _ -> Coq.Underscore
+
+    argIdents     = freeArgIdents ++ constrArgIdents
+
+    args          = freeArgs
+      ++ map (const Coq.Underscore) typeVarIdents
+      ++ map (Coq.Qualid . Coq.bare) constrArgIdents
+
+    lhs           = Coq.nSymbol smartIdent NonEmpty.:| map Coq.nIdent argIdents
+
+    rhs           = Coq.explicitApp Coq.Base.freePureCon
+      $ freeArgs ++ [returnType, Coq.explicitApp constr args]
+
+    mods          = [ Coq.sModLevel 10
+                    , Coq.sModIdentLevel (NonEmpty.fromList argIdents) (Just 9)
+                    ]
+
+    -- Explicit notation for the smart constructor.
+    expArgIdents  = freeArgIdents ++ typeVarIdents ++ constrArgIdents
+
+    expArgs       = map (Coq.Qualid . Coq.bare) expArgIdents
+
+    expLhs        = Coq.nSymbol ('@' : smartIdent)
+      NonEmpty.:| map Coq.nIdent expArgIdents
+
+    expRhs        = Coq.explicitApp Coq.Base.freePureCon
+      $ freeArgs ++ [expReturnType, Coq.explicitApp constr expArgs]
+
+    expMods
+      = [ Coq.SModOnlyParsing
+        , Coq.sModLevel 10
+        , Coq.sModIdentLevel (NonEmpty.fromList expArgIdents) (Just 9)
+        ]
 
   -- | Generates an induction scheme for the data type.
   generateInductionScheme :: Converter Coq.Sentence
@@ -322,83 +367,6 @@
     indCaseIdent <- freshCoqQualid freshArgPrefix
     indCaseBinder <- generateArgBinder indCaseIdent (Just indCase)
     return (indCaseIdent, indCaseBinder)
-=======
-    constrArgIdents <- mapM (const $ freshCoqIdent freshArgPrefix) argTypes
-    let Just unqualIdent = Coq.unpackQualid smartQualid
-    typeVarQualids <- mapM
-      (\(IR.TypeVarDecl srcSpan ident) -> renameAndDefineTypeVar srcSpan ident)
-      typeVarDecls
-    let typeVarIdents = map (fromJust . Coq.unpackQualid) typeVarQualids
-    returnType' <- convertType' returnType
-    -- Generate unqualified and qualified notation sentences for the smart
-    -- constructor if possible.
-    return
-      ( generateSmartConDecl' unqualIdent qualid typeVarIdents constrArgIdents
-          returnType'
-      , case mbModName of
-          Just modName -> generateSmartConDecl' (modName ++ '.' : unqualIdent)
-            qualid typeVarIdents constrArgIdents returnType'
-          Nothing      -> []
-      )
-
-  -- | Generates a notation sentence for the smart constructor and the
-  --   explicit application of the smart constructor.
-  generateSmartConDecl'
-    :: String
-    -> Coq.Qualid
-    -> [String]
-    -> [String]
-    -> Coq.Term
-    -> [Coq.Sentence]
-  generateSmartConDecl' smartIdent constr typeVarIdents constrArgIdents
-    expReturnType = [ Coq.notationSentence lhs rhs mods
-                    , Coq.notationSentence expLhs expRhs expMods
-                    ]
-   where
-    freeArgIdents = map (fromJust . Coq.unpackQualid . fst) Coq.Base.freeArgs
-
-    freeArgs      = map (Coq.Qualid . fst) Coq.Base.freeArgs
-
-    -- Default smart constructor with implicit type args.
-    returnType    = case expReturnType of
-      (Coq.App tcon (shape NonEmpty.:| pos : tvars))
-        | length tvars == length typeVarIdents -> Coq.App tcon
-          (shape NonEmpty.:| pos
-           : map (Coq.PosArg . const Coq.Underscore) tvars)
-      _ -> Coq.Underscore
-
-    argIdents     = freeArgIdents ++ constrArgIdents
-
-    args          = freeArgs
-      ++ map (const Coq.Underscore) typeVarIdents
-      ++ map (Coq.Qualid . Coq.bare) constrArgIdents
-
-    lhs           = Coq.nSymbol smartIdent NonEmpty.:| map Coq.nIdent argIdents
-
-    rhs           = Coq.explicitApp Coq.Base.freePureCon
-      $ freeArgs ++ [returnType, Coq.explicitApp constr args]
-
-    mods          = [ Coq.sModLevel 10
-                    , Coq.sModIdentLevel (NonEmpty.fromList argIdents) (Just 9)
-                    ]
-
-    -- Explicit notation for the smart constructor.
-    expArgIdents  = freeArgIdents ++ typeVarIdents ++ constrArgIdents
-
-    expArgs       = map (Coq.Qualid . Coq.bare) expArgIdents
-
-    expLhs        = Coq.nSymbol ('@' : smartIdent)
-      NonEmpty.:| map Coq.nIdent expArgIdents
-
-    expRhs        = Coq.explicitApp Coq.Base.freePureCon
-      $ freeArgs ++ [expReturnType, Coq.explicitApp constr expArgs]
-
-    expMods
-      = [ Coq.SModOnlyParsing
-        , Coq.sModLevel 10
-        , Coq.sModIdentLevel (NonEmpty.fromList expArgIdents) (Just 9)
-        ]
->>>>>>> 7fdf9b20
 -- Type synonyms are not allowed in this function.
 convertDataDecl (IR.TypeSynDecl _ _ _ _)
   = error "convertDataDecl: Type synonym not allowed."